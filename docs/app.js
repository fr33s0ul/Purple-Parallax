--- conflicted
+++ resolved
@@ -1176,17 +1176,6 @@
 const recentSearchesElem = document.getElementById('recentSearches');
 const popularSearchesElem = document.getElementById('popularSearches');
 const favoriteShortcutsElem = document.getElementById('favoriteShortcuts');
-<<<<<<< HEAD
-// Some legacy handlers referenced the older pluralised variable name.  Provide a
-// backwards-compatible alias so those listeners do not throw before the new UI
-// boots.  Keeping the alias on window also mirrors the previous global access
-// pattern used by the onboarding scripts.
-const favoritesShortcutElem = favoriteShortcutsElem;
-if (typeof window !== 'undefined'){
-  window.favoritesShortcutElem = favoriteShortcutsElem;
-}
-=======
->>>>>>> d39a75c2
 const overviewToggleRowElem = document.getElementById('overviewToggleRow');
 const appRootElem = document.querySelector('.app');
 const primarySidebarElem = document.querySelector('aside.primary');

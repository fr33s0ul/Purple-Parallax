/*
TUNABLES (easy to tweak)
----------------------------------------
PHYSICS
  SPRING_K            = 0.07      // link spring stiffness
  // Increase the repulsion strength and damping so that clusters separate
  // more decisively while still settling quickly.  Larger repulsion
  // encourages children to push away from each other and the higher
  // damping ensures movement decays promptly.  These values were tuned
  // specifically to reduce overlap in deep branches with long labels.
  REPULSION_K         = 700       // stronger repulsion to push nodes apart quickly
  DAMPING             = 0.92      // slightly higher damping so movement stops quickly
  COLLISION_PADDING   = 14        // extra padding added to collision radius
  POLAR_K             = 0.015     // radial "soft pin" for depth‑1 nodes
  GRAVITY_TO_PARENT_K = 0.005     // mild pull toward parent (helps settling)

LINK DISTANCES (pixels)
  L0_L1 = 160                     // root ↔ depth‑1
  // Increase link distances for successive depths to give more room
  // to deeper levels.  This, combined with larger dynamic radii in
  // layoutChildren(), reduces the chance that long labels overlap.
  L1_L2 = 220                     // depth‑1 ↔ depth‑2
  DEPTH_STEP = 60                 // +60 per depth after 2

RING & RADIAL
  R1_RADIUS = 160                 // nominal radius for depth‑1 ring (further reduced to tighten initial layout)
  R1_SPREAD = 0                   // additional spread per bucket (kept 0; we use equal radius)

CAMERA
  MIN_ZOOM = 0.40
  MAX_ZOOM = 2.50
  // Decrease pan and zoom easing durations.  Shorter easing times make
  // navigation feel more responsive, which is especially important on
  // mobile devices where long animations can feel sluggish.
  // Shorter durations for panning and wheel zooming improve the
  // responsiveness of navigation.  A 100 ms easing feels snappy on
  // desktop and mobile, making it easier to reposition and zoom
  // quickly without feeling sluggish.
  PAN_EASE_MS = 60               // shorter pan/zoom duration for faster navigation
  WHEEL_EASE_MS = 60             // shorter zoom easing for snappier scrolls

VISUAL
  BOX_PAD   = 12                 // inner padding for normal nodes
  CHIP_PADX = 14                 // horizontal padding for first‑ring "chips"
  CHIP_RAD  = 18                 // corner radius for chips
*/

// ----------------------------------------------------------------------------
// DATA (kept intact). Same as your v11 dataset; we only wrap under 7 buckets.
// ----------------------------------------------------------------------------
const DATA_CACHE_KEY = 'atlas_dataset_cache_v2';
const DATA_META_KEY = 'atlas_dataset_meta_v2';
const DATA_STALE_MS = 1000 * 60 * 60 * 24; // 24 hours
const MAP_TOOLS_COACH_KEY = 'atlas_map_tools_seen_v1';
const SEARCH_HISTORY_STORAGE_KEY = 'atlas_recent_searches_v2';
const ROOT_SEARCH_SCOPE = 'scope:root';
const MAX_SEARCH_HISTORY_PER_SCOPE = 5;
const urlParams = new URLSearchParams(window.location.search);
const requestedDataset = urlParams.get('dataset');
const sanitizedDataset = requestedDataset ? requestedDataset.replace(/[^a-z0-9_\-]/gi, '') : 'atlas';
const datasetFile = sanitizedDataset.endsWith('.json') ? sanitizedDataset : `${sanitizedDataset}.json`;
const datasetLabel = datasetFile.replace(/\.json$/i, '');
const profileRequested = urlParams.has('profile');
const profileDurationParam = Number(urlParams.get('profileDuration'));
const profileDurationMs = Number.isFinite(profileDurationParam) && profileDurationParam > 0 ? profileDurationParam : 6000;
const profileDelayParam = Number(urlParams.get('profileDelay'));
const profileDelayMs = Number.isFinite(profileDelayParam) && profileDelayParam >= 0 ? profileDelayParam : 1200;
const profileConfig = {
  enabled: profileRequested,
  dataset: datasetLabel,
  durationMs: profileDurationMs,
  delayMs: profileDelayMs
};
let totalNodeCount = 0;
let currentFocusNode = null;
const loadingOverlayElem = document.getElementById('loadingOverlay');
const dataFreshnessElem = document.getElementById('dataFreshness');
const toastRegion = document.getElementById('toastRegion');
const FAVORITES_STORAGE_KEY = 'atlas_favorites_v2';
const LEGACY_FAVORITES_KEY = 'atlas_favorites_v1';
const favoritesFeatureEnabled = document.body?.dataset?.featureFavorites === 'on';
const favoritesListElem = document.getElementById('favoritesList');
const favoritesEmptyElem = document.getElementById('favoritesEmpty');
const favoritesCountElem = document.getElementById('favoritesCount');
<<<<<<< HEAD
// Older builds referenced a global `favoritesShortcutSel` selector for the
// saved shortcuts list.  Keep exposing that selector so existing cached HTML
// or scripts do not crash while the new favorites pane boots.
const favoritesShortcutSelector = '#favoritesList .favorite-entry';
if (typeof window !== 'undefined' && !window.favoritesShortcutSel){
  window.favoritesShortcutSel = favoritesShortcutSelector;
}
const loadingStatusElem = document.getElementById('loadingStatus');
if (typeof window !== 'undefined'){
  // Older cached bundles referenced various global spellings for the loading
  // status live region.  Expose the current element under the legacy names so
  // they continue to work even if the new script loads before the cache clears.
  if (!('loadingStatusElem' in window)){
    window.loadingStatusElem = loadingStatusElem;
  }
  if (!('loadingStatusEl' in window)){
    window.loadingStatusEl = loadingStatusElem;
  }
  if (!('loadingstatusEl' in window)){
    window.loadingstatusEl = loadingStatusElem;
  }
}
let mainCanvasRef = null;
let loadingStatusClearTimer = null;
let mapToolsCoachTimer = null;
const mapToolsPanelElem = document.getElementById('mapToolsPanel');
const mapToolsCoachElem = document.getElementById('mapToolsCoach');
const dismissMapToolsCoachBtn = document.getElementById('dismissMapToolsCoach');
const mapToolsCoachMessageElem = document.getElementById('mapToolsCoachMessage');
if (mapToolsCoachElem){
  mapToolsCoachElem.setAttribute('aria-hidden', 'true');
  if (!mapToolsCoachElem.hasAttribute('tabindex')){
    mapToolsCoachElem.setAttribute('tabindex', '-1');
  }
}
let datasetMeta = null;
let favoriteEntries = [];
const favoriteIdSet = new Set();
const favoriteEntryMap = new Map();
=======
const POPULAR_SEARCH_LIMIT = 6;
let datasetMeta = null;
let favoriteEntries = [];
const favoriteIdSet = new Set();
let popularSearches = [];
let selectionLockActive = false;
let controlHelpPopover = null;
let controlHelpButtons = [];
let activeHelpButton = null;
let helpPopoverLocked = false;
let downloadMenuElem = null;
let lazyBranchLoadingEnabled = false;
const branchFetchCache = new Map();
const pendingBranchLoads = new Map();
>>>>>>> 26d1de46

function showFatalError(error){
  console.error(error);
  let target = document.getElementById('fatal');
  if (!target){
    target = document.createElement('div');
    target.id = 'fatal';
    const host = document.body || document.documentElement;
    if (host){
      host.appendChild(target);
    }
  }
  if (target){
    target.hidden = false;
    target.removeAttribute('hidden');
    target.textContent = `⚠️ Atlas failed to load: ${error?.message || error}`;
    target.style.cssText = 'position:fixed;inset:16px;z-index:9999;background:#2b2b2b;color:#fff;padding:12px;border-radius:8px;font:14px/1.4 ui-monospace,monospace;';
  }
}

function updateLoadingStatus(message, { busy = true, final = false } = {}){
  if (loadingStatusElem){
    loadingStatusElem.textContent = message || '';
  }
  const canvasTarget = mainCanvasRef || document.getElementById('c');
  if (canvasTarget){
    if (busy){
      canvasTarget.setAttribute('aria-busy', 'true');
    } else {
      canvasTarget.removeAttribute('aria-busy');
    }
  }
  if (loadingStatusClearTimer){
    clearTimeout(loadingStatusClearTimer);
    loadingStatusClearTimer = null;
  }
  if (final && loadingStatusElem){
    loadingStatusClearTimer = setTimeout(() => {
      if (loadingStatusElem){
        loadingStatusElem.textContent = '';
      }
    }, 2200);
  }
}

function setLoadingState(active, message = 'Loading…', options = {}){
  if (!loadingOverlayElem) return;
  if (typeof message === 'string'){
    const label = loadingOverlayElem.querySelector('p');
    if (label){
      label.textContent = message;
    }
  }
  loadingOverlayElem.hidden = !active;
  const busy = Object.prototype.hasOwnProperty.call(options, 'busy') ? options.busy : active;
  updateLoadingStatus(message, { busy, final: !busy && !active });
}

function markMapToolsCoachSeen(){
  try { localStorage.setItem(MAP_TOOLS_COACH_KEY, '1'); } catch(e) {}
}

function dismissMapToolsCoach({ persist = false } = {}){
  if (mapToolsCoachTimer){
    clearTimeout(mapToolsCoachTimer);
    mapToolsCoachTimer = null;
  }
  if (persist){
    markMapToolsCoachSeen();
  }
  if (mapToolsCoachElem){
    mapToolsCoachElem.hidden = true;
    mapToolsCoachElem.setAttribute('aria-hidden', 'true');
  }
  if (mapToolsPanelElem){
    mapToolsPanelElem.classList.remove('map-tools-panel--highlight');
    mapToolsPanelElem.removeAttribute('aria-describedby');
  }
}

function showMapToolsCoach(){
  if (!mapToolsCoachElem || !mapToolsPanelElem) return;
  mapToolsPanelElem.classList.add('map-tools-panel--highlight');
  if (mapToolsCoachMessageElem){
    mapToolsPanelElem.setAttribute('aria-describedby', 'mapToolsCoachMessage');
  }
  mapToolsCoachElem.hidden = false;
  mapToolsCoachElem.removeAttribute('hidden');
  mapToolsCoachElem.setAttribute('aria-hidden', 'false');
  if (!mapToolsCoachElem.hasAttribute('tabindex')){
    mapToolsCoachElem.setAttribute('tabindex', '-1');
  }
  if (focusAnnounceElem){
    focusAnnounceElem.textContent = 'Map tools grouped together. Use reset, back, expand, and lens controls here.';
  }
}

function scheduleMapToolsCoach(){
  if (!mapToolsCoachElem || !mapToolsPanelElem) return;
  let alreadySeen = false;
  try { alreadySeen = localStorage.getItem(MAP_TOOLS_COACH_KEY) === '1'; } catch(e) {}
  if (alreadySeen) return;
  if (mapToolsCoachTimer){
    clearTimeout(mapToolsCoachTimer);
  }
  mapToolsCoachTimer = setTimeout(() => {
    mapToolsCoachTimer = null;
    showMapToolsCoach();
  }, 1800);
}

function showToast(message, options = {}){
  if (!toastRegion || !message) return;
  const toast = document.createElement('div');
  toast.className = 'toast';
  const title = document.createElement('strong');
  title.textContent = options.title || 'Notice';
  const body = document.createElement('span');
  body.textContent = message;
  toast.appendChild(title);
  toast.appendChild(body);
  toastRegion.appendChild(toast);
  const lifetime = typeof options.duration === 'number' ? options.duration : 4000;
  setTimeout(() => { toast.remove(); }, lifetime);
}

<<<<<<< HEAD
function sanitizeFavoriteView(view){
  if (!view || typeof view !== 'object') return null;
  const { offsetX, offsetY, scale: viewScale, openIds, openMap, focusId } = view;
  if (!Number.isFinite(offsetX) || !Number.isFinite(offsetY) || !Number.isFinite(viewScale)){
    return null;
  }
  const snapshot = {
    offsetX: Number(offsetX),
    offsetY: Number(offsetY),
    scale: Number(viewScale),
    focusId: Number.isFinite(focusId) ? focusId : null
  };
  if (Array.isArray(openIds)){
    snapshot.openIds = openIds.slice(0, 800);
  } else if (openMap && typeof openMap === 'object'){
    snapshot.openMap = { ...openMap };
  }
  return snapshot;
}

function ensureFavoriteMaps(){
  favoriteEntryMap.clear();
  favoriteIdSet.clear();
  favoriteEntries.forEach(entry => {
    if (!favoriteEntryMap.has(entry.id)){
      favoriteEntryMap.set(entry.id, entry);
      favoriteIdSet.add(entry.id);
    }
  });
=======
function ensureControlHelpPopover(){
  if (controlHelpPopover) return controlHelpPopover;
  const popover = document.createElement('div');
  popover.id = 'controlHelpPopover';
  popover.setAttribute('role', 'tooltip');
  popover.hidden = true;
  document.body.appendChild(popover);
  controlHelpPopover = popover;
  return popover;
}

function hideControlHelp(){
  if (!controlHelpPopover) return;
  controlHelpPopover.classList.remove('visible');
  controlHelpPopover.hidden = true;
  if (activeHelpButton){
    activeHelpButton.setAttribute('aria-expanded', 'false');
    activeHelpButton.removeAttribute('aria-describedby');
  }
  activeHelpButton = null;
}

function positionControlHelp(button){
  if (!controlHelpPopover || !button) return;
  const rect = button.getBoundingClientRect();
  const popRect = controlHelpPopover.getBoundingClientRect();
  const viewportWidth = window.innerWidth;
  let left = rect.right + window.scrollX - popRect.width;
  if (left < 12){ left = rect.left + window.scrollX; }
  if (left + popRect.width > viewportWidth - 12){
    left = viewportWidth - popRect.width - 12;
  }
  const top = rect.bottom + window.scrollY + 8;
  controlHelpPopover.style.left = `${Math.max(12, left)}px`;
  controlHelpPopover.style.top = `${top}px`;
}

function showControlHelp(button, { lock = false } = {}){
  if (!button || (helpPopoverLocked && activeHelpButton && activeHelpButton !== button)){
    return;
  }
  const popover = ensureControlHelpPopover();
  const message = button.dataset.help || button.getAttribute('title') || button.getAttribute('aria-label') || '';
  if (!message){
    hideControlHelp();
    return;
  }
  activeHelpButton = button;
  if (lock){
    helpPopoverLocked = true;
  }
  popover.textContent = message;
  popover.hidden = false;
  popover.classList.add('visible');
  button.setAttribute('aria-expanded', 'true');
  button.setAttribute('aria-describedby', popover.id);
  requestAnimationFrame(() => {
    positionControlHelp(button);
  });
}

function releaseControlHelpLock(){
  helpPopoverLocked = false;
  hideControlHelp();
}

function setupControlHelp(){
  controlHelpButtons = Array.from(document.querySelectorAll('.control-help'));
  if (!controlHelpButtons.length) return;
  ensureControlHelpPopover();
  controlHelpButtons.forEach((button) => {
    button.addEventListener('mouseenter', () => {
      if (helpPopoverLocked) return;
      showControlHelp(button);
    });
    button.addEventListener('focus', () => {
      if (helpPopoverLocked && activeHelpButton && activeHelpButton !== button) return;
      showControlHelp(button);
    });
    button.addEventListener('mouseleave', () => {
      if (helpPopoverLocked && activeHelpButton === button) return;
      hideControlHelp();
    });
    button.addEventListener('blur', () => {
      if (helpPopoverLocked && activeHelpButton === button) return;
      hideControlHelp();
    });
    button.addEventListener('click', (event) => {
      event.preventDefault();
      if (helpPopoverLocked && activeHelpButton === button){
        releaseControlHelpLock();
      } else {
        helpPopoverLocked = true;
        showControlHelp(button, { lock: true });
      }
    });
  });
  document.addEventListener('pointerdown', (event) => {
    if (!helpPopoverLocked || !controlHelpPopover) return;
    if (controlHelpPopover.contains(event.target)) return;
    if (controlHelpButtons.some(btn => btn.contains(event.target))){
      return;
    }
    releaseControlHelpLock();
  });
}

function ensureDownloadMenu(){
  if (downloadMenuElem || !canvasActionsElem) {
    return downloadMenuElem;
  }
  const menu = document.createElement('div');
  menu.className = 'download-menu';
  menu.id = 'downloadMenu';
  menu.hidden = true;
  const options = [
    { label: 'PNG 1×', multiplier: 1, hint: 'Original resolution' },
    { label: 'PNG 2×', multiplier: 2, hint: 'High-res' },
    { label: 'PNG 4×', multiplier: 4, hint: 'Poster' }
  ];
  options.forEach(opt => {
    const optionBtn = document.createElement('button');
    optionBtn.type = 'button';
    const label = document.createElement('span');
    label.textContent = opt.label;
    const hint = document.createElement('small');
    hint.className = 'muted';
    hint.textContent = opt.hint;
    optionBtn.appendChild(label);
    optionBtn.appendChild(hint);
    optionBtn.addEventListener('click', () => {
      exportPNG(opt.multiplier);
      hideDownloadMenu();
    });
    menu.appendChild(optionBtn);
  });
  canvasActionsElem.appendChild(menu);
  downloadMenuElem = menu;
  if (downloadViewBtn){
    downloadViewBtn.setAttribute('aria-controls', menu.id);
  }
  return menu;
}

function normaliseLazyDataset(payload){
  if (!payload || !payload.root || !Array.isArray(payload.children)){
    lazyBranchLoadingEnabled = false;
    return payload;
  }
  lazyBranchLoadingEnabled = true;
  const normalized = {
    name: payload.root.name || 'Cybersecurity Atlas',
    children: payload.children.map(child => ({
      name: child.name,
      lazyChildUrl: child.childUrl || null,
      hasChildren: child.hasChildren,
      children: []
    }))
  };
  return normalized;
}

function buildHierarchyFromBranch(branchPayload){
  if (!branchPayload || !Array.isArray(branchPayload.nodes)) return [];
  const stack = [];
  let branchRoot = null;
  branchPayload.nodes.forEach(entry => {
    const depth = Number(entry.depth) || 0;
    const descriptor = {
      name: entry.name,
      children: [],
      syntheticOverview: entry.syntheticOverview || false
    };
    if (entry.hasChildren && entry.childUrl){
      descriptor.lazyChildUrl = entry.childUrl;
    }
    while (stack.length && stack[stack.length - 1].depth >= depth){
      stack.pop();
    }
    if (stack.length){
      stack[stack.length - 1].node.children.push(descriptor);
    } else {
      branchRoot = descriptor;
    }
    stack.push({ node: descriptor, depth });
  });
  return branchRoot && branchRoot.children ? branchRoot.children : [];
}

function openDownloadMenu(){
  const menu = ensureDownloadMenu();
  if (!menu || !downloadViewBtn) return;
  menu.hidden = false;
  downloadViewBtn.setAttribute('aria-expanded', 'true');
  const first = menu.querySelector('button');
  if (first){
    requestAnimationFrame(() => first.focus());
  }
}

function hideDownloadMenu(){
  if (!downloadMenuElem || downloadMenuElem.hidden) return;
  downloadMenuElem.hidden = true;
  if (downloadViewBtn){
    downloadViewBtn.setAttribute('aria-expanded', 'false');
  }
}

function ensureNodeChildrenLoaded(node){
  if (!lazyBranchLoadingEnabled || !node || !node.lazyChildUrl || node.__lazyLoaded){
    return null;
  }
  if (pendingBranchLoads.has(node)){
    return pendingBranchLoads.get(node);
  }
  const url = new URL(node.lazyChildUrl, document.baseURI);
  const fetchPromise = branchFetchCache.has(url.href)
    ? Promise.resolve(branchFetchCache.get(url.href))
    : fetch(url.href, { cache: 'no-store' }).then(response => {
        if (!response.ok){
          throw new Error(`Failed to load ${url.pathname}: ${response.status}`);
        }
        return response.json();
      }).then(data => {
        branchFetchCache.set(url.href, data);
        return data;
      });
  setLoadingState(true, 'Loading branch…');
  const loadPromise = fetchPromise.then(branchData => {
    if (!branchData){
      node.__lazyLoaded = true;
      node.lazyChildUrl = null;
      return;
    }
    const descriptors = buildHierarchyFromBranch(branchData);
    if (!Array.isArray(descriptors) || descriptors.length === 0){
      node.__lazyLoaded = true;
      node.lazyChildUrl = null;
      return;
    }
    const createdChildren = descriptors.map(desc => mkNode(desc, node.depth + 1));
    let addedCount = 0;
    createdChildren.forEach(child => {
      child.parent = node;
      walkFrom(child, descendant => {
        addedCount += 1;
        descendant.tags = deriveTags(descendant.name || '');
        descendant.tags.forEach(tag => allTags.add(tag));
        nodeById.set(descendant.id, descendant);
      });
      node.children.push(child);
    });
    node.__lazyLoaded = true;
    node.lazyChildUrl = null;
    if (addedCount > 0){
      totalNodeCount += addedCount;
      if (typeof window !== 'undefined'){
        window.__atlasTotalNodes = totalNodeCount;
      }
    }
    addDetailNodesForDataset(node, node.depth);
    updateTagFiltersUI();
    applyTagFilters();
    updateFavoritesUI();
    updateOutlineTree(lastFocusedNode ? lastFocusedNode.id : root.id);
  }).catch(error => {
    console.error('Unable to hydrate branch', error);
    showToast('Unable to load that branch right now.', { title: 'Branch load' });
  }).finally(() => {
    pendingBranchLoads.delete(node);
    setLoadingState(false);
  });
  pendingBranchLoads.set(node, loadPromise);
  return loadPromise;
}

function nodeHasLoadedChildren(node){
  return !!(node && Array.isArray(node.children) && node.children.length > 0);
}

function nodeHasPendingChildren(node){
  return !!(lazyBranchLoadingEnabled && node && node.lazyChildUrl && !node.__lazyLoaded);
}

function nodeHasAnyChildren(node){
  return nodeHasLoadedChildren(node) || nodeHasPendingChildren(node);
>>>>>>> 26d1de46
}

function loadFavoritesFromStorage(){
  if (!favoritesFeatureEnabled) return;
  favoriteEntries = [];
  favoriteEntryMap.clear();
  favoriteIdSet.clear();
  try {
    const raw = JSON.parse(localStorage.getItem(FAVORITES_STORAGE_KEY));
    if (Array.isArray(raw)){
      raw.forEach((value) => {
        const id = Number(value?.id ?? value);
        if (!Number.isFinite(id) || favoriteIdSet.has(id)) return;
        const alias = typeof value?.alias === 'string' ? value.alias.trim() : '';
        const entry = {
          id,
          alias: alias ? alias : null,
          view: sanitizeFavoriteView(value?.view)
        };
        favoriteEntries.push(entry);
        favoriteEntryMap.set(id, entry);
        favoriteIdSet.add(id);
      });
    }
  } catch (error) {
    favoriteEntries = [];
    favoriteEntryMap.clear();
    favoriteIdSet.clear();
  }
  if (!favoriteEntries.length){
    try {
      const legacy = JSON.parse(localStorage.getItem(LEGACY_FAVORITES_KEY));
      if (Array.isArray(legacy)){
        legacy.forEach((value) => {
          const id = Number(value);
          if (!Number.isFinite(id) || favoriteIdSet.has(id)) return;
          const entry = { id, alias: null, view: null };
          favoriteEntries.push(entry);
          favoriteEntryMap.set(id, entry);
          favoriteIdSet.add(id);
        });
        if (favoriteEntries.length){
          persistFavorites();
        }
      }
    } catch (error) {}
  }
}

function persistFavorites(){
  if (!favoritesFeatureEnabled) return;
  try {
    const payload = favoriteEntries.map(entry => ({
      id: entry.id,
      alias: entry.alias || null,
      view: entry.view || null
    }));
    localStorage.setItem(FAVORITES_STORAGE_KEY, JSON.stringify(payload));
    try { localStorage.removeItem(LEGACY_FAVORITES_KEY); } catch (error) {}
  } catch (error) {}
}

function updateFavoriteSelectionHighlight(){
  if (!favoritesFeatureEnabled) return;
  const activeId = currentFocusNode ? currentFocusNode.id : null;
  if (favoritesListElem){
    const entries = favoritesListElem.querySelectorAll('.favorite-entry');
    entries.forEach(entry => {
      const entryId = Number(entry.dataset.nodeId);
      entry.classList.toggle('active', activeId !== null && entryId === activeId);
    });
  }
  if (favoriteShortcutsElem){
    const shortcuts = favoriteShortcutsElem.querySelectorAll('button[data-node-id]');
    shortcuts.forEach(btn => {
      const entryId = Number(btn.dataset.nodeId);
      btn.classList.toggle('active', activeId !== null && entryId === activeId);
    });
  }
}

<<<<<<< HEAD
=======
function updateFavoriteShortcuts(nodes = []){
  if (!favoriteShortcutsElem) return;
  favoriteShortcutsElem.innerHTML = '';
  if (!favoritesFeatureEnabled || !nodes.length){
    const empty = document.createElement('span');
    empty.className = 'muted';
    empty.textContent = 'Mark favorites to pin quick links.';
    favoriteShortcutsElem.appendChild(empty);
    return;
  }
  const maxShortcuts = Math.min(8, nodes.length);
  for (let i = 0; i < maxShortcuts; i += 1){
    const node = nodes[i];
    const btn = document.createElement('button');
    btn.type = 'button';
    btn.className = 'favorite-shortcut';
    btn.dataset.nodeId = String(node.id);
    btn.innerHTML = `<span class="favorite-shortcut__icon" aria-hidden="true">★</span><span>${fallbackText(node, 'name')}</span>`;
    btn.addEventListener('click', () => {
      focusNode(node, { animate: true, ensureVisible: true });
    });
    favoriteShortcutsElem.appendChild(btn);
  }
  updateFavoriteSelectionHighlight();
}

>>>>>>> 26d1de46
let favoriteDragIndex = null;

function updateFavoritesUI(){
  if (!favoritesFeatureEnabled || !favoritesListElem) return;
  favoritesListElem.innerHTML = '';
  let mutated = false;
<<<<<<< HEAD
  const validEntries = [];
  favoriteEntries.forEach(entry => {
    const node = findNodeById(entry.id);
    if (!node){
      favoriteEntryMap.delete(entry.id);
      favoriteIdSet.delete(entry.id);
      mutated = true;
      return;
    }
    validEntries.push(entry);
  });
  if (mutated){
    favoriteEntries = validEntries;
    ensureFavoriteMaps();
=======
  const validNodes = [];
  const nextIds = [];
  let missingCount = 0;
  favoriteIds.forEach(id => {
    const node = findNodeById(id);
    if (!node){
      if (lazyBranchLoadingEnabled){
        missingCount += 1;
        nextIds.push(id);
      } else {
        favoriteIdSet.delete(id);
        mutated = true;
      }
      return;
    }
    validNodes.push(node);
    nextIds.push(id);
  });
  if (lazyBranchLoadingEnabled){
    favoriteIds = nextIds;
    persistFavorites();
  } else if (mutated){
    favoriteIds = nextIds;
>>>>>>> 26d1de46
    persistFavorites();
  }
  if (!favoriteEntries.length){
    if (favoritesEmptyElem){ favoritesEmptyElem.hidden = false; }
    if (favoritesCountElem){ favoritesCountElem.textContent = '0'; }
    if (lazyBranchLoadingEnabled && missingCount > 0){
      const notice = document.createElement('span');
      notice.className = 'muted';
      notice.textContent = missingCount === 1 ? 'Load the related branch to restore 1 saved favorite.' : `Load the related branches to restore ${missingCount} saved favorites.`;
      favoritesListElem.appendChild(notice);
    }
    updateFavoriteShortcuts([]);
    return;
  }
  if (favoritesEmptyElem){ favoritesEmptyElem.hidden = true; }
  if (favoritesCountElem){ favoritesCountElem.textContent = String(favoriteEntries.length); }
  favoriteEntries.forEach((entry, idx) => {
    const node = findNodeById(entry.id);
    if (!node) return;
    const labelText = entry.alias || fallbackText(node, 'name');
    const entryElem = document.createElement('div');
    entryElem.className = 'favorite-entry';
    entryElem.dataset.nodeId = String(entry.id);
    entryElem.setAttribute('role', 'listitem');
    entryElem.draggable = true;

    const main = document.createElement('div');
    main.className = 'favorite-main';

    const handle = document.createElement('button');
    handle.type = 'button';
    handle.className = 'favorite-drag-handle';
    handle.setAttribute('aria-label', `Reorder ${labelText}`);
    handle.innerHTML = '⋮⋮';
    main.appendChild(handle);

    const openContextBtn = document.createElement('button');
    openContextBtn.type = 'button';
    openContextBtn.className = 'favorite-link';
    const labelSpan = document.createElement('span');
    labelSpan.textContent = labelText;
    openContextBtn.appendChild(labelSpan);
    const hint = document.createElement('span');
    hint.className = 'favorite-link__hint';
    hint.textContent = 'In context';
    openContextBtn.appendChild(hint);
    openContextBtn.title = entry.alias ? `${fallbackText(node, 'name')} (saved context)` : `Open ${labelText} with saved view`;
    openContextBtn.addEventListener('click', () => openFavorite(entry, { mode: 'context', node }));
    openContextBtn.addEventListener('keydown', (event) => {
      if ((event.key === 'ContextMenu') || (event.shiftKey && event.key === 'F10')){
        event.preventDefault();
        const rect = openContextBtn.getBoundingClientRect();
        openFavoritesContextMenu(entry, rect.left + rect.width / 2, rect.top + rect.height / 2);
      }
<<<<<<< HEAD
    });
    main.appendChild(openContextBtn);

    const actions = document.createElement('div');
    actions.className = 'favorite-actions';

    const rootBtn = document.createElement('button');
    rootBtn.type = 'button';
    rootBtn.className = 'favorite-action';
    rootBtn.textContent = 'As root';
    rootBtn.addEventListener('click', (event) => {
      event.stopPropagation();
      openFavorite(entry, { mode: 'root', node });
    });
=======
    });
    main.appendChild(openContextBtn);

    const actions = document.createElement('div');
    actions.className = 'favorite-actions';

    const rootBtn = document.createElement('button');
    rootBtn.type = 'button';
    rootBtn.className = 'favorite-action';
    rootBtn.textContent = 'As root';
    rootBtn.addEventListener('click', (event) => {
      event.stopPropagation();
      openFavorite(entry, { mode: 'root', node });
    });
>>>>>>> 26d1de46
    actions.appendChild(rootBtn);

    const removeBtn = document.createElement('button');
    removeBtn.type = 'button';
    removeBtn.className = 'favorite-remove';
    removeBtn.setAttribute('aria-label', `Remove ${labelText} from favorites`);
    removeBtn.innerHTML = '&times;';
    removeBtn.addEventListener('click', (event) => {
      event.stopPropagation();
      if (removeFavoriteById(entry.id)){
        showToast(`Removed “${labelText}” from favorites.`, { title: 'Favorites' });
      }
    });
    actions.appendChild(removeBtn);

    main.appendChild(actions);
    entryElem.appendChild(main);

    const meta = document.createElement('div');
    meta.className = 'favorite-meta';
    const parentLabel = node.parent ? fallbackText(node.parent, 'name') : 'Root';
    meta.textContent = entry.alias ? `${parentLabel} • ${fallbackText(node, 'name')}` : parentLabel;
    meta.title = meta.textContent;
    entryElem.appendChild(meta);
<<<<<<< HEAD

    entryElem.addEventListener('contextmenu', (event) => {
      event.preventDefault();
      openFavoritesContextMenu(entry, event.pageX, event.pageY);
    });

    entryElem.addEventListener('dragstart', (event) => {
      if (!event.target.classList.contains('favorite-drag-handle') && !event.target.closest('.favorite-drag-handle')){
        event.preventDefault();
        return;
      }
      favoriteDragIndex = idx;
      event.dataTransfer.effectAllowed = 'move';
      entryElem.classList.add('dragging');
    });
    entryElem.addEventListener('dragover', (event) => {
      if (favoriteDragIndex === null || favoriteDragIndex === idx) return;
      event.preventDefault();
      entryElem.classList.add('drag-target');
    });
    entryElem.addEventListener('dragleave', () => {
      entryElem.classList.remove('drag-target');
    });
    entryElem.addEventListener('drop', (event) => {
      if (favoriteDragIndex === null) return;
      event.preventDefault();
      entryElem.classList.remove('drag-target');
      if (favoriteDragIndex === idx) return;
      const moved = favoriteEntries.splice(favoriteDragIndex, 1)[0];
      favoriteEntries.splice(idx, 0, moved);
      favoriteDragIndex = null;
      ensureFavoriteMaps();
      persistFavorites();
      updateFavoritesUI();
    });
    entryElem.addEventListener('dragend', () => {
      favoriteDragIndex = null;
      entryElem.classList.remove('dragging');
      const activeTargets = favoritesListElem.querySelectorAll('.drag-target');
      activeTargets.forEach(el => el.classList.remove('drag-target'));
    });

=======

    entryElem.addEventListener('contextmenu', (event) => {
      event.preventDefault();
      openFavoritesContextMenu(entry, event.pageX, event.pageY);
    });

    entryElem.addEventListener('dragstart', (event) => {
      if (!event.target.classList.contains('favorite-drag-handle') && !event.target.closest('.favorite-drag-handle')){
        event.preventDefault();
        return;
      }
      favoriteDragIndex = idx;
      event.dataTransfer.effectAllowed = 'move';
      entryElem.classList.add('dragging');
    });
    entryElem.addEventListener('dragover', (event) => {
      if (favoriteDragIndex === null || favoriteDragIndex === idx) return;
      event.preventDefault();
      entryElem.classList.add('drag-target');
    });
    entryElem.addEventListener('dragleave', () => {
      entryElem.classList.remove('drag-target');
    });
    entryElem.addEventListener('drop', (event) => {
      if (favoriteDragIndex === null) return;
      event.preventDefault();
      entryElem.classList.remove('drag-target');
      if (favoriteDragIndex === idx) return;
      const moved = favoriteEntries.splice(favoriteDragIndex, 1)[0];
      favoriteEntries.splice(idx, 0, moved);
      favoriteDragIndex = null;
      ensureFavoriteMaps();
      persistFavorites();
      updateFavoritesUI();
    });
    entryElem.addEventListener('dragend', () => {
      favoriteDragIndex = null;
      entryElem.classList.remove('dragging');
      const activeTargets = favoritesListElem.querySelectorAll('.drag-target');
      activeTargets.forEach(el => el.classList.remove('drag-target'));
    });

>>>>>>> 26d1de46
    favoritesListElem.appendChild(entryElem);
  });
  if (lazyBranchLoadingEnabled && missingCount > 0){
    const notice = document.createElement('div');
    notice.className = 'muted';
    notice.textContent = missingCount === 1 ? '1 saved favorite will reappear after its branch loads.' : `${missingCount} saved favorites will reappear after their branches load.`;
    favoritesListElem.appendChild(notice);
  }
  updateFavoriteShortcuts(validNodes);
}

function removeFavoriteById(id){
  if (!favoritesFeatureEnabled || !favoriteIdSet.has(id)) return false;
  favoriteIdSet.delete(id);
  favoriteEntryMap.delete(id);
  const idx = favoriteEntries.findIndex(entry => entry.id === id);
  if (idx !== -1){ favoriteEntries.splice(idx, 1); }
  persistFavorites();
  updateFavoritesUI();
  return true;
}

function removeFavoriteById(id){
  if (!favoritesFeatureEnabled || !favoriteIdSet.has(id)) return false;
  favoriteIdSet.delete(id);
  favoriteEntryMap.delete(id);
  const idx = favoriteEntries.findIndex(entry => entry.id === id);
  if (idx !== -1){ favoriteEntries.splice(idx, 1); }
  persistFavorites();
  updateFavoritesUI();
  return true;
}

function removeFavoriteById(id){
  if (!favoritesFeatureEnabled || !favoriteIdSet.has(id)) return false;
  favoriteIdSet.delete(id);
  favoriteEntryMap.delete(id);
  const idx = favoriteEntries.findIndex(entry => entry.id === id);
  if (idx !== -1){ favoriteEntries.splice(idx, 1); }
  persistFavorites();
  updateFavoritesUI();
  return true;
}

function addFavorite(node){
  if (!favoritesFeatureEnabled || !node) return false;
  if (favoriteIdSet.has(node.id)) return false;
  const entry = { id: node.id, alias: null, view: sanitizeFavoriteView(snapshotView()) };
  favoriteEntries.unshift(entry);
  favoriteEntryMap.set(node.id, entry);
  favoriteIdSet.add(node.id);
  persistFavorites();
  updateFavoritesUI();
  if (favoritesListElem){ favoritesListElem.scrollTop = 0; }
  return true;
}

function removeFavorite(node){
  if (!favoritesFeatureEnabled || !node) return false;
  return removeFavoriteById(node.id);
}

function renameFavorite(entry){
  if (!entry) return;
  const node = findNodeById(entry.id);
  const currentLabel = entry.alias || (node ? fallbackText(node, 'name') : 'Favorite');
  const next = window.prompt('Rename shortcut', entry.alias || currentLabel);
  if (next === null) return;
  const trimmed = next.trim();
  entry.alias = trimmed || null;
  persistFavorites();
  updateFavoritesUI();
  showToast('Shortcut renamed.', { title: 'Favorites' });
}

function openFavorite(entry, { mode = 'context', node = null } = {}){
  if (!favoritesFeatureEnabled || !entry) return;
  const targetNode = node || findNodeById(entry.id);
  if (!targetNode){
    if (removeFavoriteById(entry.id)){
      showToast('Favorite no longer available.', { title: 'Favorites' });
    }
    return;
  }
  if (mode === 'context'){
    if (entry.view){
      restoreView(entry.view);
      updateBreadcrumb(targetNode);
      requestRender();
    } else {
      focusNode(targetNode, { animate: true, ensureVisible: true, frameChildren: true });
    }
  } else {
    focusNode(targetNode, { animate: true, ensureVisible: true, exclusive: true, frameChildren: true });
  }
  triggerNodeFlash(targetNode, 900);
  scheduleUrlUpdate();
  updateFavoriteSelectionHighlight();
}

function openFavoritesContextMenu(entry, pageX, pageY){
  if (!contextMenuElem || !entry) return;
  const node = findNodeById(entry.id);
  contextMenuElem.innerHTML = '';
  contextMenuNode = { type: 'favorite', entry };
  contextMenuReturnFocus = document.activeElement;
  const label = entry.alias || (node ? fallbackText(node, 'name') : 'Favorite');
  const actions = [
    { label: 'Open in context', handler: () => openFavorite(entry, { mode: 'context', node }) },
    { label: 'Open as root', handler: () => openFavorite(entry, { mode: 'root', node }) },
    { label: 'Rename shortcut', handler: () => renameFavorite(entry) },
    { label: 'Remove', handler: () => {
        if (removeFavoriteById(entry.id)){
          showToast(`Removed “${label}” from favorites.`, { title: 'Favorites' });
        }
      } }
  ];
  actions.forEach(action => {
    const btn = document.createElement('button');
    btn.type = 'button';
    btn.textContent = action.label;
    btn.onclick = () => {
      action.handler();
      closeContextMenu();
    };
    if (action.label === 'Remove' && !favoriteIdSet.has(entry.id)){
      btn.disabled = true;
    }
    contextMenuElem.appendChild(btn);
  });
  contextMenuElem.style.left = `${pageX}px`;
  contextMenuElem.style.top = `${pageY}px`;
  contextMenuElem.setAttribute('aria-hidden', 'false');
  contextMenuElem.style.pointerEvents = 'auto';
  const bounds = contextMenuElem.getBoundingClientRect();
  const adjustedX = Math.min(pageX, window.innerWidth - bounds.width - 16);
  const adjustedY = Math.min(pageY, window.innerHeight - bounds.height - 16);
  contextMenuElem.style.left = `${Math.max(0, adjustedX)}px`;
  contextMenuElem.style.top = `${Math.max(0, adjustedY)}px`;
  const buttons = contextMenuElem.querySelectorAll('button');
  if (buttons.length){
    buttons[0].focus();
  }
  contextMenuElem.onkeydown = (event) => {
    const items = Array.from(contextMenuElem.querySelectorAll('button'));
    if (!items.length) return;
    const index = items.indexOf(document.activeElement);
    if (event.key === 'ArrowDown'){
      event.preventDefault();
      const next = index === -1 ? 0 : (index + 1) % items.length;
      items[next].focus();
    } else if (event.key === 'ArrowUp'){
      event.preventDefault();
      const prev = index <= 0 ? items.length - 1 : index - 1;
      items[prev].focus();
    } else if (event.key === 'Escape'){
      event.preventDefault();
      closeContextMenu();
    }
  };
}

function toggleFavorite(node){
  if (!favoritesFeatureEnabled || !node) return;
  const existingEntry = favoriteEntryMap.get(node.id);
  const label = existingEntry?.alias || fallbackText(node, 'name');
  const already = favoriteIdSet.has(node.id);
  const changed = already ? removeFavorite(node) : addFavorite(node);
  if (!changed) return;
  const entry = favoriteEntryMap.get(node.id) || existingEntry;
  const toastLabel = entry?.alias || fallbackText(node, 'name');
  showToast(`${already ? 'Removed' : 'Added'} “${toastLabel}” ${already ? 'from' : 'to'} favorites.`, { title: 'Favorites' });
  if (currentFocusNode && currentFocusNode.id === node.id){
    updateBreadcrumb(node);
  } else {
    updateFavoriteSelectionHighlight();
  }
}

function formatRelativeTime(timestamp){
  if (!Number.isFinite(timestamp)) return '';
  const diffMs = Date.now() - timestamp;
  const units = [
    { limit: 1000 * 60, divisor: 1000, unit: 'second' },
    { limit: 1000 * 60 * 60, divisor: 1000 * 60, unit: 'minute' },
    { limit: 1000 * 60 * 60 * 24, divisor: 1000 * 60 * 60, unit: 'hour' },
    { limit: Infinity, divisor: 1000 * 60 * 60 * 24, unit: 'day' }
  ];
  for (const entry of units){
    if (Math.abs(diffMs) < entry.limit){
      const value = Math.round(diffMs / entry.divisor);
      try {
        const rtf = new Intl.RelativeTimeFormat(undefined, { numeric: 'auto' });
        return rtf.format(-value, entry.unit);
      } catch {
        return `${Math.abs(value)} ${entry.unit}${Math.abs(value) === 1 ? '' : 's'} ago`;
      }
    }
  }
  return '';
}

function updateDataFreshnessDisplay(meta, { usedCache = false, error = null } = {}){
  if (!dataFreshnessElem) return;
  dataFreshnessElem.innerHTML = '';
  const parts = [];
  if (meta && Number.isFinite(meta.fetchedAt)){
    parts.push(`Dataset loaded ${formatRelativeTime(meta.fetchedAt)}`);
    if (meta.lastModified){
      parts.push(`Last modified ${meta.lastModified}`);
    }
  }
  if (!parts.length){
    parts.push('Dataset freshness unknown');
  }
  const text = document.createElement('span');
  text.textContent = parts.join(' • ');
  dataFreshnessElem.appendChild(text);
  if (usedCache){
    const badge = document.createElement('span');
    badge.className = 'badge';
    badge.textContent = 'Cached copy';
    dataFreshnessElem.appendChild(badge);
  }
  if (error){
    const badge = document.createElement('span');
    badge.className = 'badge';
    badge.textContent = 'Offline fallback';
    dataFreshnessElem.appendChild(badge);
  }
}

function throttle(fn, wait){
  let lastTime = 0;
  let timeout = null;
  let storedArgs = null;
  const later = () => {
    lastTime = Date.now();
    timeout = null;
    fn.apply(null, storedArgs);
    storedArgs = null;
  };
  return function throttled(...args){
    storedArgs = args;
    const now = Date.now();
    const remaining = wait - (now - lastTime);
    if (remaining <= 0 || remaining > wait){
      if (timeout){
        clearTimeout(timeout);
        timeout = null;
      }
      lastTime = now;
      fn.apply(null, args);
      storedArgs = null;
    } else if (!timeout){
      timeout = setTimeout(later, remaining);
    }
  };
}

async function boot(){
// ----------------------------------------------------------------------------
// DATA LOADING
// ----------------------------------------------------------------------------
setLoadingState(true, `Loading ${datasetLabel} dataset…`, { busy: true });
let data;
let usedCache = false;
let loadError = null;
let cachedMeta = null;
const cacheKey = datasetLabel === 'atlas' ? DATA_CACHE_KEY : `${DATA_CACHE_KEY}:${datasetLabel}`;
const metaKey = datasetLabel === 'atlas' ? DATA_META_KEY : `${DATA_META_KEY}:${datasetLabel}`;
try {
  const cachedJson = localStorage.getItem(cacheKey);
  const cachedMetaJson = localStorage.getItem(metaKey);
  if (cachedJson){
    data = JSON.parse(cachedJson);
    usedCache = true;
  }
  if (cachedMetaJson){
    cachedMeta = JSON.parse(cachedMetaJson);
    datasetMeta = cachedMeta;
  }
} catch (error) {
  console.warn('Failed to read cached dataset', error);
}
try {
  const dataUrl = new URL(`./data/${datasetFile}`, document.baseURI);
  const controller = new AbortController();
  const timeout = setTimeout(() => controller.abort(), 12000);
  const response = await fetch(dataUrl, { cache: 'no-store', signal: controller.signal });
  clearTimeout(timeout);
  if (!response.ok) {
    throw new Error(`Failed to fetch ${dataUrl.pathname}: ${response.status}`);
  }
  const master = await response.json();
  data = JSON.parse(JSON.stringify(master));
  datasetMeta = {
    fetchedAt: Date.now(),
    lastModified: response.headers.get('last-modified') || null,
    etag: response.headers.get('etag') || null
  };
  try {
    localStorage.setItem(cacheKey, JSON.stringify(data));
    localStorage.setItem(metaKey, JSON.stringify(datasetMeta));
  } catch (error) {
    console.warn('Failed to persist dataset cache', error);
  }
  usedCache = false;
} catch (error) {
  console.error('Unable to refresh atlas dataset', error);
  loadError = error;
  if (!data){
    showFatalError(error);
    setLoadingState(false, 'Load failed', { busy: false });
    return;
  }
  usedCache = true;
  showToast('Showing cached dataset. Refresh once you are back online.', { title: 'Offline mode' });
  if (!datasetMeta && cachedMeta){
    datasetMeta = cachedMeta;
  } else if (!datasetMeta){
    datasetMeta = { fetchedAt: Date.now(), lastModified: null };
  }
}
if (!datasetMeta){
  datasetMeta = { fetchedAt: Date.now(), lastModified: null };
}
updateDataFreshnessDisplay(datasetMeta, { usedCache, error: loadError });
if (datasetMeta && Number.isFinite(datasetMeta.fetchedAt) && Date.now() - datasetMeta.fetchedAt > DATA_STALE_MS){
  showToast('Atlas data may be older than a day. Refresh when online for the latest view.', { title: 'Stale cache', duration: 4200 });
}
setLoadingState(true, 'Laying out atlas…', { busy: true });

function fallbackText(data, field, fallback = 'No data available') {
  if (!data || typeof data !== 'object') return fallback;
  const value = data[field];
  if (value === undefined || value === null) return fallback;
  const trimmed = String(value).trim();
  return trimmed === '' || trimmed === '—' || trimmed.toLowerCase() === 'loading...' ? fallback : trimmed;
}

const supportsHover = typeof window.matchMedia === 'function' ? window.matchMedia('(hover: hover)').matches : true;
const flashStates = new Map();
let lastFocusedNode = null;
const activeTags = new Set();
const openNodeIds = new Set();
const activePathNodes = new Set();
const activePathLinks = new Set();
const currentPath = [];
const outlineItems = new Map();
const srOutlineItems = new Map();
let outlineOrder = [];
let outlineLastFocusedId = null;
const srOutlineCollapsed = new Set();
let recentSearchesByScope = {};
let searchInSubtree = false;
let searchIncludeTags = false;
const MACRO_VISIBILITY_STORAGE_KEY = 'atlas_macro_filters_v1';
const TAG_FILTER_STORAGE_KEY = 'atlas_tag_filters_v1';
let fisheyeEnabled = false;
let applyingUrlState = false;
let contextMenuNode = null;
let contextMenuReturnFocus = null;
let detailsPopoverElem = null;
let detailsContentElem = null;
let detailsCloseBtn = null;
let detailsReturnFocus = null;
let detailsJustOpened = false;
let detailsLastAnchorRect = null;
const OVERVIEW_VISIBILITY_KEY = 'atlas_overview_visibility';
const OVERVIEW_DIM_KEY = 'atlas_overview_dim';
let showSyntheticNodes = true;
let dimSyntheticNodes = false;
const SEARCH_BATCH_SIZE = 240;
const SEARCH_PAGE_SIZE = 8;
let searchPageIndex = 0;
let searchMatchesAll = [];
let searchDropdownPinned = true;
let activeSearchTask = null;
let pendingAutoPan = false;
const OUTLINE_VISIBILITY_KEY = 'atlas_outline_collapsed';
let outlineCollapsed = false;
const ONBOARDING_SEEN_KEY = 'atlas_onboarding_seen_v1';
const TAG_RULES = [
  { label: 'Network', patterns: [/network/i, /tcp|udp/i, /osi/i, /dns/i] },
  { label: 'Web', patterns: [/web/i, /http/i, /browser/i, /api/i] },
  { label: 'OSINT', patterns: [/osint/i, /intelligence/i, /recon/i, /open-source/i] },
  { label: 'Malware', patterns: [/malware/i, /ransom/i, /botnet/i, /payload/i] },
  { label: 'Cloud', patterns: [/cloud/i, /aws/i, /azure/i, /gcp/i, /kubernetes/i] },
  { label: 'Identity', patterns: [/identity/i, /auth/i, /iam/i, /federation/i] },
  { label: 'Threat', patterns: [/threat/i, /hunting/i, /intel/i, /attack/i] },
  { label: 'Compliance', patterns: [/compliance/i, /policy/i, /grc/i, /standard/i] },
  { label: 'Forensics', patterns: [/forensic/i, /analysis/i, /incident/i] },
  { label: 'Automation', patterns: [/automation/i, /workflow/i, /scripting/i, /devsecops/i] }
];
const allTags = new Set();

function triggerNodeFlash(node, duration = 1200){
  if (!node) return;
  flashStates.set(node.id, performance.now() + duration);
}


// -----------------------------------------------------------------------------
// Enrich second‑level categories with a synthetic overview leaf.  In the
// original v11 canvas, some categories displayed additional details.  To
// preserve that behaviour in the radial map, we append a new child to each
// second‑level category summarising its immediate children.  For example,
// the category "Detection Engineering" gains an "Overview: SIEM…, Alerting…,"
// leaf.  This ensures that high‑level context lives within the hierarchy
// itself and can be viewed like any other leaf.
function addDetailNodesForDataset(node, depth=0) {
  if (node.children) {
    node.children.forEach(ch => addDetailNodesForDataset(ch, depth+1));
    // Depth 2 corresponds to second‑level categories (root → macro → category)
    if (depth === 2 && node.children.length > 0) {
      const summary = node.children.map(c => c.name).join(', ');
      node.children.push({ name: 'Overview: ' + summary, syntheticOverview: true });
    }
  }
}
data = normaliseLazyDataset(data);
addDetailNodesForDataset(data);

// ----------------------------------------------------------------------------
// L1 “macro bucket” wrapper nodes (same names as your edited draft).
// We *wrap* existing root categories; originals keep their names (unchanged).
// ----------------------------------------------------------------------------
const macroGroups = {
  "Foundations & Standards": ["Core Foundations","GRC & Standards"],
  "Identity, Crypto & Blockchain": ["Identity & Access","Crypto & Protocols","Blockchain / Web3 Security"],
  "Network, Cloud & OT/IoT": ["Network Security","Cloud Security","OT/ICS & Mobile/IoT","RF/SDR & Satellite"],
  "Endpoints & Data": ["Endpoint & Email Security","Data Protection"],
  "App & Emerging Security": ["AppSec & DevSecOps","AI / Quantum / Emerging Security Domains","AI in Security"],
  "Operations, Threat & OffSec": ["Detection Engineering & SOC","Threat Intel & Hunting","Offensive Security"],
  "Guidance & Resources": ["Metrics, Reporting & Blueprints","Careers & Learning","Toolbox (Examples)"]
};

// category colours (pastel on dark)
// Updated category palette to complement the blog’s dark theme.  Each colour
// provides a distinct pastel accent while maintaining harmony with the
// crimson accent used on fr33s0ul.tech.
const catColours = [
  "#c75c5c", // red accent (primary)
  "#4caf50", // green
  "#00bcd4", // cyan
  "#ffc107", // amber
  "#9c27b0", // purple
  "#03a9f4", // blue
  "#ff9800"  // orange
];

// ----------------------------------------------------------------------------
// Build tree nodes
// ----------------------------------------------------------------------------
let nextId = 0;
function mkNode(d, depth=0){
  const n = {
    id: ++nextId,
    name: d.name,
    depth,
    x: 0, y: 0, vx:0, vy:0,
    open: true,
    parent: null,
    children: [],
    isMacro:false,
    syntheticOverview: !!d.syntheticOverview,
    provenance: d.syntheticOverview ? 'synthetic' : 'primary',
    angleHome:0, // for depth‑1
    ringIndex:0,
    match:false,
    dimmed:false,
    tags:new Set(),
    appear:1, // 0..1 for fade/scale on spawn
    lazyChildUrl: d.lazyChildUrl || null,
    __lazyLoaded: !d.lazyChildUrl
  };
  if (d.children) n.children = d.children.map(ch => (mkNode(ch, depth+1)));
  n.children.forEach(c=>c.parent=n);
  return n;
}
const rawRoot = mkNode(data,0);

// Wrap under 7 macro buckets
function wrapIntoMacros(root){
  const byName = new Map(root.children.map(c=>[c.name,c]));
  const newChildren = [];
  Object.entries(macroGroups).forEach(([group, list], i)=>{
    // Macro buckets are initially collapsed (open:false) so that second-level categories are hidden by default.
    const g = {id:++nextId, name:group, depth:1, x:0,y:0,vx:0,vy:0,open:false,parent:root,children:[],isMacro:true, angleHome:0, ringIndex:i, match:false,appear:1};
    list.forEach(nm=>{
      const kid = byName.get(nm);
      if (kid){ kid.parent=g; reDepth(kid,2); g.children.push(kid); byName.delete(nm); }
    });
    if (g.children.length>0) newChildren.push(g);
  });
  // any leftover root children stay as additional macro groups of one
  for (const [nm, child] of byName){
    const g = {id:++nextId,name:nm,depth:1,x:0,y:0,vx:0,vy:0,open:false,parent:root,children:[child],isMacro:true,angleHome:0,ringIndex:newChildren.length,match:false,appear:1};
    child.parent=g; reDepth(child,2);
    newChildren.push(g);
  }
  root.children = newChildren;
  // After wrapping, assign angular spans to the macros and recursively assign
  // angles to all nodes.  This ensures each subtree is allocated a distinct
  // sector based on its position in the macro list.  The root receives the
  // full 360° span; each macro receives an equal fraction of that span.  The
  // assignAngles function defined below will further subdivide each macro's
  // span among its children.  Without this call, angleHome values remain
  // undefined and layoutChildren would fall back to default angles.
  root.angularSpan = Math.PI * 2;
  // Set a dummy angleHome for the root (not used for placement but needed for recursion)
  root.angleHome = 0;
  const N = root.children.length;
  root.children.forEach((macro,i) => {
    macro.angularSpan = (2 * Math.PI) / N;
    // Place macros evenly around the circle, starting from the top (-π/2).  Each
    // macro's angleHome is the centre of its assigned sector.  We subtract π/2
    // so that the first macro starts at the top of the circle.
    macro.angleHome = (i * (2 * Math.PI) / N) - Math.PI / 2;
  });
  // Recursively assign angles to all descendants.  We call this outside the
  // macro loop to ensure the root is visited.
  root.children.forEach((macro) => {
    assignAngles(macro);
  });
}

// Recursively assign angleHome and angularSpan to a node's descendants.  Each
// child receives a sub‑sector of its parent's angularSpan, divided equally
// among siblings.  The child's angleHome is set to the centre of its
// allocated sector.  This function should be called after macros are created
// to compute all angleHome/angularSpan properties used by layoutChildren.
function assignAngles(node){
  if (!node.children || node.children.length === 0) return;
  const m = node.children.length;
  const totalSpan = node.angularSpan || (2 * Math.PI);
  node.children.forEach((child, idx) => {
    // Each child receives an equal share of the parent's span
    const span = totalSpan / m;
    child.angularSpan = span;
    // Centre of child's sector: start at parent's start angle minus half the
    // parent's span, then add half the child's span and index*span
    const startAngle = (node.angleHome || 0) - (totalSpan / 2);
    child.angleHome = startAngle + (idx + 0.5) * span;
    // Recurse further down the tree
    assignAngles(child);
  });
}
function reDepth(n,d){ n.depth=d; n.children.forEach(c=>reDepth(c,d+1)); }
wrapIntoMacros(rawRoot);
const root = rawRoot;

const nodeById = new Map();
const HYDRATION_BASE_DEPTH = 2;
const hydrationState = {
  baseDepth: HYDRATION_BASE_DEPTH,
  hydratedIds: new Set(),
  queue: [],
  handle: null
};
const scheduleIdle = typeof requestIdleCallback === 'function'
  ? (cb) => requestIdleCallback(cb, { timeout: 32 })
  : (cb) => setTimeout(() => cb({ timeRemaining: () => 0, didTimeout: true }), 16);

function markNodeHydrated(node){
  if (!node || node.__hydrated) return;
  node.__hydrated = true;
  hydrationState.hydratedIds.add(node.id);
}

function enqueueHydration(nodes){
  nodes.forEach(node => {
    if (!node || node.__hydrated) return;
    hydrationState.queue.push(node);
  });
  scheduleHydrationRun();
}

function scheduleHydrationRun(){
  if (hydrationState.handle !== null) return;
  const runner = (deadline) => {
    hydrationState.handle = null;
    const start = performance.now();
    while (hydrationState.queue.length){
      const node = hydrationState.queue.shift();
      if (!node || node.__hydrated) continue;
      markNodeHydrated(node);
      if (deadline && typeof deadline.timeRemaining === 'function'){
        if (deadline.timeRemaining() <= 1) break;
      } else if (performance.now() - start > 12){
        break;
      }
    }
    if (hydrationState.queue.length){
      hydrationState.handle = scheduleIdle(runner);
    } else {
      requestRender();
    }
  };
  hydrationState.handle = scheduleIdle(runner);
}

function deriveTags(name){
  const lower = (name || '').toLowerCase();
  const tags = new Set();
  TAG_RULES.forEach(rule => {
    if (rule.patterns.some(re => re.test(lower))) {
      tags.add(rule.label);
    }
  });
  return tags;
}

function annotateTags(node){
  node.tags = deriveTags(node.name || '');
  node.tags.forEach(tag => allTags.add(tag));
  node.children.forEach(annotateTags);
}

annotateTags(root);

try {
  const storedTagFilters = JSON.parse(localStorage.getItem(TAG_FILTER_STORAGE_KEY));
  if (Array.isArray(storedTagFilters)){
    storedTagFilters.slice(0, 120).forEach(tag => {
      if (typeof tag === 'string' && tag.trim() && allTags.has(tag)){
        activeTags.add(tag);
      }
    });
  }
} catch(e) {}

applyTagFilters();
totalNodeCount = 0;
walk(root, () => { totalNodeCount += 1; });
if (typeof window !== 'undefined'){
  window.__atlasDatasetLabel = datasetLabel;
  window.__atlasTotalNodes = totalNodeCount;
  window.__atlasProfileConfig = profileConfig;
}

// Set a custom root title for the map.  This updates both the data model
// and the UI breadcrumbs.  Without this override, the root would retain its
// original "InfoSec Universe — Ultimate Map" label from the dataset.  The
// chosen name "Cybersecurity Atlas" better reflects the content and ties
// into the blog theme.
root.name = "Cybersecurity Atlas";

// Only open the root and first‑level macro buckets on initial load.  Keeping
// deeper levels collapsed reduces empty space and prevents very long
// connectors from dominating the initial view.  Users can expand
// deeper branches interactively.
walk(root, n=>{ setNodeOpenState(n, n.depth < 2); });
walk(root, node => {
  if (!node.parent || node.depth <= hydrationState.baseDepth){
    markNodeHydrated(node);
  } else {
    node.__hydrated = false;
  }
});


// ----------------------------------------------------------------------------
// Additional state for filters, breadcrumb and mini‑map
// Each top-level macro bucket visibility can be toggled on/off via the Filters UI.
const macroVisibility = {};
root.children.forEach(n => { macroVisibility[n.id] = true; });

try {
  const storedMacros = localStorage.getItem(MACRO_VISIBILITY_STORAGE_KEY);
  if (storedMacros){
    const parsed = JSON.parse(storedMacros);
    if (parsed && typeof parsed === 'object'){
      root.children.forEach(n => {
        if (Object.prototype.hasOwnProperty.call(parsed, n.id)){
          macroVisibility[n.id] = !!parsed[n.id];
        }
      });
    }
  }
} catch(e) {}

function normaliseStoredSearchHistory(value){
  const result = {};
  if (!value || typeof value !== 'object') return result;
  Object.entries(value).forEach(([key, list]) => {
    if (!Array.isArray(list)) return;
    const bucket = [];
    list.forEach(entry => {
      if (entry === null || entry === undefined) return;
      const text = String(entry).trim();
      if (!text) return;
      if (!bucket.some(existing => existing.toLowerCase() === text.toLowerCase())){
        bucket.push(text);
      }
    });
    if (bucket.length){
      result[key] = bucket.slice(0, MAX_SEARCH_HISTORY_PER_SCOPE);
    }
  });
  return result;
}

try {
  const storedHistory = JSON.parse(localStorage.getItem(SEARCH_HISTORY_STORAGE_KEY));
  recentSearchesByScope = normaliseStoredSearchHistory(storedHistory);
} catch(e) {
  recentSearchesByScope = {};
}
if (!recentSearchesByScope || typeof recentSearchesByScope !== 'object'){
  recentSearchesByScope = {};
}
if (Object.keys(recentSearchesByScope).length === 0){
  try {
    const legacy = JSON.parse(localStorage.getItem('atlas_recent_searches'));
    if (Array.isArray(legacy) && legacy.length){
      const cleaned = [];
      legacy.forEach(item => {
        if (item === null || item === undefined) return;
        const text = String(item).trim();
        if (!text) return;
        if (!cleaned.some(existing => existing.toLowerCase() === text.toLowerCase())){
          cleaned.push(text);
        }
      });
      if (cleaned.length){
        recentSearchesByScope[ROOT_SEARCH_SCOPE] = cleaned.slice(0, MAX_SEARCH_HISTORY_PER_SCOPE);
      }
    }
  } catch(e) {}
}
try { searchInSubtree = localStorage.getItem('atlas_search_subtree') === '1'; } catch(e) { searchInSubtree = false; }
try { searchIncludeTags = localStorage.getItem('atlas_search_tags') === '1'; } catch(e) { searchIncludeTags = false; }
try { showSyntheticNodes = localStorage.getItem(OVERVIEW_VISIBILITY_KEY) !== 'hidden'; } catch(e) { showSyntheticNodes = true; }
try { dimSyntheticNodes = localStorage.getItem(OVERVIEW_DIM_KEY) === '1'; } catch(e) { dimSyntheticNodes = false; }
try { outlineCollapsed = localStorage.getItem(OUTLINE_VISIBILITY_KEY) === '1'; } catch(e) { outlineCollapsed = false; }
if (favoritesFeatureEnabled){
  loadFavoritesFromStorage();
}

// Currently hovered node for tooltip
let hoverNode = null;
const sectorHoverAreas = [];
let hoveredSectorId = null;
// Store mini‑map scaling information for hit detection
let miniMapBounds = null;
let miniMapTouchBounds = null;
let minimapKeyboardMode = false;
let minimapKeyboardRect = null;

// ----------------------------------------------------------------------------
// Canvas & UI
// ----------------------------------------------------------------------------
const canvas = document.getElementById('c');
mainCanvasRef = canvas;
if (!canvas){
  showFatalError(new Error('Canvas element not found'));
  return;
}
const ctx = canvas.getContext('2d');
const exportCanvas = document.createElement('canvas');
const exportCtx = exportCanvas.getContext('2d');
const storedTheme = (typeof localStorage !== 'undefined') ? localStorage.getItem('atlas_theme') : null;
const prefersDark = typeof window.matchMedia === 'function' ? window.matchMedia('(prefers-color-scheme: dark)') : null;
let themeLocked = !!storedTheme;
const initialTheme = storedTheme || (prefersDark && prefersDark.matches ? 'dark' : 'light');
document.documentElement.setAttribute('data-theme', initialTheme);
const outlinePaneElem = document.getElementById('outlinePane');
const outlineTreeElem = document.getElementById('outlineTree');
const outlineStatusElem = document.getElementById('outlineStatus');
const srOutlineTreeElem = document.getElementById('srOutlineTree');
const contextMenuElem = document.getElementById('contextMenu');
const focusAnnounceElem = document.getElementById('focusAnnounce');
const fisheyeToggleBtn = document.getElementById('fisheyeToggleBtn');
const searchSubtreeElem = document.getElementById('searchSubtree');
const searchTagsElem = document.getElementById('searchTags');
const clearSearchBtn = document.getElementById('clearSearchBtn');
const clearFiltersBtn = document.getElementById('clearFiltersBtn');
const recentSearchesElem = document.getElementById('recentSearches');
<<<<<<< HEAD
const searchScopeBtn = document.getElementById('searchScopeBtn');
const searchResultCountElem = document.getElementById('searchResultCount');
=======
const popularSearchesElem = document.getElementById('popularSearches');
const favoriteShortcutsElem = document.getElementById('favoriteShortcuts');
>>>>>>> 26d1de46
const overviewToggleRowElem = document.getElementById('overviewToggleRow');
const appRootElem = document.querySelector('.app');
const primarySidebarElem = document.querySelector('aside.primary');
const minimapTouchToggle = document.getElementById('minimapTouchToggle');
const minimapTouchPanel = document.getElementById('minimapTouchPanel');
const minimapTouchClose = document.getElementById('minimapTouchClose');
const minimapTouchCanvas = document.getElementById('minimapTouchCanvas');
const touchPreviewElem = document.getElementById('touchPreview');
const sectorLegendElem = document.getElementById('sectorLegend');
const zoomInBtn = document.getElementById('zoomInBtn');
const zoomOutBtn = document.getElementById('zoomOutBtn');
const selectionLockBtn = document.getElementById('selectionLockBtn');
const downloadViewBtn = document.getElementById('downloadViewBtn');
const canvasActionsElem = document.querySelector('.canvas-actions');
function resize(){ canvas.width = canvas.clientWidth; canvas.height = canvas.clientHeight; }
window.addEventListener('resize', resize); resize();

// Camera
let offsetX=0, offsetY=0, scale=1;
const MIN_ZOOM=0.40, MAX_ZOOM=2.50;

function worldToScreen(wx,wy){ return [(wx+offsetX)*scale,(wy+offsetY)*scale]; }
function screenToWorld(sx,sy){ return [sx/scale - offsetX, sy/scale - offsetY]; }

// ----------------------------------------------------------------------------
// Helpers
// ----------------------------------------------------------------------------
function walk(n,fn){ fn(n); n.children.forEach(c=>walk(c,fn)); }
function walkFrom(n, fn){ fn(n); (n.children || []).forEach(child => walkFrom(child, fn)); }

function markNodeOpen(node){
  if (!node || typeof node.id === 'undefined') return;
  node.open = true;
  openNodeIds.add(node.id);
}

function markNodeClosed(node){
  if (!node || typeof node.id === 'undefined') return;
  node.open = false;
  openNodeIds.delete(node.id);
}

function setNodeOpenState(node, isOpen){
  if (isOpen){
    markNodeOpen(node);
  } else {
    markNodeClosed(node);
  }
}

function syncOpenSetFromTree(){
  openNodeIds.clear();
  walk(root, node => {
    if (node && typeof node.id !== 'undefined' && node.open){
      openNodeIds.add(node.id);
    }
  });
}

walk(root, node => {
  if (node && typeof node.id !== 'undefined'){
    nodeById.set(node.id, node);
  }
});
derivePopularSearches();
function visible(n){
  if (n.syntheticOverview && !showSyntheticNodes) return false;
  // A node is visible if all its ancestors are expanded, and its top-level macro bucket is not filtered out.
  if (!n.parent) return true;
  // Check macro visibility: find first-level macro ancestor (child of root)
  let top = n;
  while (top.parent && top.parent !== root){ top = top.parent; }
  if (top.parent === root && !macroVisibility[top.id]) return false;
  if (!n.parent.open) return false;
  return visible(n.parent);
}
function pathTo(n){ const p=[]; let cur=n; while(cur){ p.push(cur); cur=cur.parent; } return p.reverse(); }

const lodState = { depthLimit: Infinity, lowDetail: false };
const lastVisibleNodeIds = new Set();

function computeLodInfo(currentScale){
  if (!Number.isFinite(currentScale)){
    return { depthLimit: Infinity, lowDetail: false };
  }
  if (currentScale <= 0.45){
    return { depthLimit: 2, lowDetail: true };
  }
  if (currentScale <= 0.65){
    return { depthLimit: 3, lowDetail: true };
  }
  if (currentScale <= 0.85){
    return { depthLimit: 4, lowDetail: false };
  }
  return { depthLimit: Infinity, lowDetail: false };
}

function shouldRenderNodeAtLod(node, depthLimit, focusNode){
  if (!node) return false;
  if (!Number.isFinite(depthLimit)) return true;
  if (node.depth <= depthLimit) return true;
  if (!focusNode) return false;
  if (node === focusNode) return true;
  const path = pathTo(node);
  return path.includes(focusNode);
}

const visibleNodesCache = [];
const visibleLinksCache = [];
let visibilityCacheDirty = true;

function recomputeVisibilityCaches(){
  visibleNodesCache.length = 0;
  visibleLinksCache.length = 0;
  const visibleSet = new Set();
  walk(root, node => {
    if (visible(node)){
      visibleNodesCache.push(node);
      visibleSet.add(node.id);
    }
  });
  walk(root, node => {
    if (!visibleSet.has(node.id)) return;
    node.children.forEach(child => {
      if (!showSyntheticNodes && child.syntheticOverview) return;
      if (visibleSet.has(child.id)){
        visibleLinksCache.push([node, child]);
      }
    });
  });
  visibilityCacheDirty = false;
  scheduleHydrationForVisibleNodes();
}
function ensureVisibilityCaches(){
  if (visibilityCacheDirty){
    recomputeVisibilityCaches();
  }
}
function invalidateVisibilityCaches(){
  visibilityCacheDirty = true;
}
function refreshVisibilityCaches(){
  invalidateVisibilityCaches();
  ensureVisibilityCaches();
}
function scheduleHydrationForVisibleNodes(){
  if (!visibleNodesCache.length) return;
  const candidates = [];
  visibleNodesCache.forEach(node => {
    if (node.__hydrated) return;
    if (!node.parent || node.depth <= hydrationState.baseDepth){
      markNodeHydrated(node);
      return;
    }
    candidates.push(node);
  });
  if (candidates.length){
    enqueueHydration(candidates);
  }
}

function collectVisible(){
  ensureVisibilityCaches();
  const { depthLimit, lowDetail } = computeLodInfo(scale);
  lodState.depthLimit = depthLimit;
  lodState.lowDetail = lowDetail;
  lastVisibleNodeIds.clear();
  const focus = lastFocusedNode;
  const output = [];
  const hydrationList = [];
  visibleNodesCache.forEach(node => {
    if (!shouldRenderNodeAtLod(node, depthLimit, focus)){
      return;
    }
    if (!node.__hydrated){
      hydrationList.push(node);
      return;
    }
    output.push(node);
    lastVisibleNodeIds.add(node.id);
  });
  if (hydrationList.length){
    enqueueHydration(hydrationList);
  }
  return output;
}
function collectLinks(){
  ensureVisibilityCaches();
  if (lastVisibleNodeIds.size === 0){
    return [];
  }
  const filtered = [];
  for (const pair of visibleLinksCache){
    const [a, b] = pair;
    if (!lastVisibleNodeIds.has(a.id) || !lastVisibleNodeIds.has(b.id)) continue;
    filtered.push(pair);
  }
  return filtered;
}

refreshVisibilityCaches();

function revealPath(node){
  let cur = node;
  let changed = false;
  while (cur){
    markNodeOpen(cur);
    cur = cur.parent;
  }
  if (changed){
    refreshVisibilityCaches();
  }
}

function relayoutAncestors(node, { immediate = false } = {}){
  let cur = node;
  while (cur){
    if (cur.parent){
      queueLayout(cur.parent, { immediate });
    }
    cur = cur.parent;
  }
}

function updateActivePath(node){
  activePathNodes.clear();
  activePathLinks.clear();
  if (!node) return;
  const path = pathTo(node);
  for (let i = 0; i < path.length; i++){
    const segment = path[i];
    activePathNodes.add(segment.id);
    if (i > 0){
      const prev = path[i-1];
      activePathLinks.add(`${prev.id}-${segment.id}`);
    }
  }
}

function computeFocusScale(node){
  if (!node) return scale;
  if (!node.parent) return clamp(1, MIN_ZOOM, MAX_ZOOM);
  const metrics = measureNode(node);
  const desiredWidth = 220;
  const target = desiredWidth / (metrics.w + 80);
  return clamp(Math.max(scale, target), MIN_ZOOM, MAX_ZOOM);
}

function computeFrameZoom(node){
  const items = [node];
  if (nodeHasLoadedChildren(node)){
    node.children.forEach(child => items.push(child));
  }
  let minX = Infinity, minY = Infinity, maxX = -Infinity, maxY = -Infinity;
  items.forEach(item => {
    const metrics = measureNode(item);
    const halfW = metrics.w / 2 + 40;
    const halfH = metrics.h / 2 + 40;
    minX = Math.min(minX, item.x - halfW);
    maxX = Math.max(maxX, item.x + halfW);
    minY = Math.min(minY, item.y - halfH);
    maxY = Math.max(maxY, item.y + halfH);
  });
  const width = maxX - minX;
  const height = maxY - minY;
  if (!isFinite(width) || !isFinite(height) || width === 0 || height === 0){
    return clamp(scale, MIN_ZOOM, MAX_ZOOM);
  }
  const padding = 160;
  const targetScale = Math.min(canvas.width / (width + padding), canvas.height / (height + padding));
  return clamp(targetScale, MIN_ZOOM, MAX_ZOOM);
}

function focusNode(node, options = {}){
  if (!node) return;
  const { animate = true, ensureVisible = true, exclusive = false, targetScale, keepZoom = false, frameChildren = false } = options;
  if (frameChildren && nodeHasPendingChildren(node)){
    const load = ensureNodeChildrenLoaded(node);
    if (load && typeof load.then === 'function'){
      load.then(() => focusNode(node, options));
      return;
    }
  }
  if (ensureVisible){
    if (exclusive){
      openPathOnly(node);
    } else {
      revealPath(node);
      relayoutAncestors(node, { immediate: true });
      kickPhysics();
    }
  }
  if (frameChildren && nodeHasLoadedChildren(node)){
    let openedForFrameChildren = false;
    if (!node.open){
      markNodeOpen(node);
      assignAngles(node);
      openedForFrameChildren = true;
    }
    layoutChildren(node);
    if (openedForFrameChildren){
      refreshVisibilityCaches();
    }
    updateOutlineTree(node.id);
    kickPhysics();
  } else {
    updateOutlineTree(node.id);
  }
  const computedScale = typeof targetScale === 'number' ? clamp(targetScale, MIN_ZOOM, MAX_ZOOM) : (frameChildren ? computeFrameZoom(node) : (keepZoom ? scale : computeFocusScale(node)));
  focusTo(node, computedScale, animate);
  updateBreadcrumb(node);
}

function focusParentNode(){
  if (!currentFocusNode || !currentFocusNode.parent) return;
  focusNode(currentFocusNode.parent, { animate: true, ensureVisible: true });
}

function focusSiblingNode(direction){
  if (!currentFocusNode || !currentFocusNode.parent) return;
  const siblings = currentFocusNode.parent.children || [];
  if (!siblings.length) return;
  const index = siblings.indexOf(currentFocusNode);
  if (index === -1) return;
  const nextIndex = (index + direction + siblings.length) % siblings.length;
  const target = siblings[nextIndex];
  focusNode(target, { animate: true, ensureVisible: true });
}

function focusFirstChild(){
  if (!currentFocusNode) return;
  if (!nodeHasLoadedChildren(currentFocusNode) && nodeHasPendingChildren(currentFocusNode)){
    const load = ensureNodeChildrenLoaded(currentFocusNode);
    if (load && typeof load.then === 'function'){
      load.then(() => focusFirstChild());
    }
    return;
  }
  if (!nodeHasLoadedChildren(currentFocusNode)) return;
  if (!currentFocusNode.open){
    toggleNode(currentFocusNode, true);
  }
  const target = currentFocusNode.children.find(ch => visible(ch)) || currentFocusNode.children[0];
  if (target){
    focusNode(target, { animate: true, ensureVisible: true });
  }
}

function textLinesFor(n, maxWidth, isChip, measureCtx = ctx){
  // wrap by measuring.  We support two modes: simple space‑based wrapping
  // for normal labels, and bullet‑based splitting for labels containing
  // the "\u2022" (•) character.  Bullet splitting helps break up long
  // lists of items into separate lines, improving readability of
  // overview nodes and other leaves with many comma/semicolon separated
  // entries.
  measureCtx.save();
  measureCtx.font = (isChip? 14: 14) + "px Segoe UI, Arial, sans-serif";
  const lines = [];
  // Helper to push a word array into lines, wrapping at maxWidth
  function wrapWords(wordsArray){
    let cur="";
    for (const w of wordsArray){
      const t = cur ? cur + " " + w : w;
      if (measureCtx.measureText(t).width <= maxWidth || cur === ""){
        cur = t;
      } else {
        lines.push(cur);
        cur = w;
      }
    }
    if (cur) lines.push(cur);
  }
  const name = n.name || "";
  /*
    For non‑chip nodes, attempt to break very long labels into logical
    segments.  If the label contains a colon, split after the first
    colon to separate an "Overview" prefix.  Then split the remainder
    on common delimiters such as bullets (•) and slashes (/).  Each
    resulting segment is treated as its own line and prefixed with a
    bullet where appropriate.  This reduces the width of overview
    labels and makes long lists easier to scan.  If none of these
    delimiters are present or the name is short, fall back to simple
    whitespace wrapping.
  */
  if (!isChip && name.length > 35){
    let segments = [];
    let text = name;
    // Split off a prefix ending with the first colon, if present
    const colonIdx = text.indexOf(":");
    if (colonIdx !== -1){
      segments.push(text.slice(0, colonIdx+1).trim());
      text = text.slice(colonIdx+1).trim();
    }
    // Split on bullet or slash delimiters
    if (/\u2022|\//.test(text)){
      const parts = text.split(/\s*[\u2022\/]+\s*/);
      parts.forEach((part, idx) =>{
        // Prefix bullets for all but the first segment if a prefix exists
        const prefixNeeded = (idx > 0 || segments.length>0);
        const prefix = prefixNeeded ? "\u2022 " : "";
        segments.push(prefix + part.trim());
      });
    } else {
      segments.push(text);
    }
    segments.forEach(seg =>{
      const words = seg.split(/\s+/);
      wrapWords(words);
    });
  } else if (!isChip && name.includes("\u2022")){
    // If there are bullets but the label isn’t long, split on bullets only
    const parts = name.split(/\s*\u2022\s*/);
    parts.forEach((seg, idx) => {
      const prefix = idx === 0 ? "" : "\u2022 ";
      wrapWords((prefix + seg).trim().split(/\s+/));
    });
  } else {
    // Simple wrap on whitespace
    wrapWords(name.split(/\s+/));
  }
  measureCtx.restore();
  return lines.slice(0, Math.max(1, lines.length));
}
function measureNode(n, measureCtx = ctx){
  const isChip = n.depth===1;
  // Reduce the maximum line width for normal nodes to encourage
  // additional wrapping.  Narrower boxes make dense leaf lists easier
  // to read on both desktop and mobile screens.
  const maxW = isChip? Infinity : 280;
  const padX = isChip? 14 : 12;
  const padY = isChip? 8 : 10;
  const togglePadding = (!isChip && nodeHasAnyChildren(n)) ? 28 : 0;
  const lines = textLinesFor(n, isChip ? maxW : Math.max(120, maxW - togglePadding), isChip, measureCtx);
  const w = (function(){
    measureCtx.save();
    measureCtx.font = (isChip? 14: 14) + "px Segoe UI, Arial, sans-serif";
    const lw = Math.max(...lines.map(l=>measureCtx.measureText(l).width));
    measureCtx.restore();
    // For normal nodes, restrict the width to a range to avoid overly
    // long boxes.  The minimum width is 140 and maximum is 320.  This
    // interacts with maxW above to produce comfortably sized labels.
    return isChip? (lw + padX*2) : Math.max(140, Math.min(340, lw + padX*2 + togglePadding));
  })();
  const h = (isChip? 34 : (lines.length*18 + padY*2));
  return {w,h,lines,isChip};
}

// colours
const ringColour = i => catColours[i % catColours.length];

function buildSectorLegendMetadata(){
  const macros = root.children || [];
  const total = macros.length || 1;
  return macros.map((macro, idx) => {
    const span = typeof macro.angularSpan === 'number' ? macro.angularSpan : (2 * Math.PI) / total;
    const angleHome = typeof macro.angleHome === 'number' ? macro.angleHome : ((idx * (2 * Math.PI) / total) - Math.PI / 2);
    return {
      id: macro.id,
      node: macro,
      name: fallbackText(macro, 'name'),
      colour: ringColour(typeof macro.ringIndex === 'number' ? macro.ringIndex : idx),
      startAngle: angleHome - span / 2,
      endAngle: angleHome + span / 2,
      angleHome
    };
  });
}

function renderSectorLegend(){
  if (!sectorLegendElem) return;
  sectorLegendElem.innerHTML = '';
  const metadata = buildSectorLegendMetadata();
  metadata.forEach((sector) => {
    const listItem = document.createElement('li');
    listItem.className = 'sector-legend__item';
    const button = document.createElement('button');
    button.type = 'button';
    button.className = 'sector-legend__chip';
    button.dataset.sectorId = String(sector.id);
    const isActive = macroVisibility[sector.id] !== false;
    button.setAttribute('aria-pressed', isActive ? 'true' : 'false');
    if (!isActive){
      button.classList.add('sector-legend__chip--muted');
    }
    button.style.setProperty('--sector-colour', sector.colour);
    const swatch = document.createElement('span');
    swatch.className = 'sector-legend__swatch';
    swatch.style.backgroundColor = sector.colour;
    const textWrap = document.createElement('span');
    textWrap.className = 'sector-legend__text';
    const label = document.createElement('span');
    label.className = 'sector-legend__label';
    label.textContent = sector.name;
    const count = document.createElement('span');
    count.className = 'sector-legend__count';
    const branchCount = (sector.node.children || []).filter(child => !child.syntheticOverview).length;
    const branchLabel = branchCount === 1 ? '1 branch' : `${branchCount} branches`;
    count.textContent = branchLabel;
    textWrap.appendChild(label);
    textWrap.appendChild(count);
    button.appendChild(swatch);
    button.appendChild(textWrap);
    button.title = `Focus ${sector.name}`;
    button.setAttribute('aria-label', `${sector.name} sector, ${branchLabel}`);
    button.addEventListener('click', () => {
      focusNode(sector.node, { animate: true, ensureVisible: true, frameChildren: true });
    });
    const highlightSector = () => { hoveredSectorId = sector.id; };
    const clearSector = () => { if (hoveredSectorId === sector.id) hoveredSectorId = null; };
    button.addEventListener('mouseenter', highlightSector);
    button.addEventListener('mouseleave', clearSector);
    button.addEventListener('focus', highlightSector);
    button.addEventListener('blur', clearSector);
    listItem.appendChild(button);
    sectorLegendElem.appendChild(listItem);
  });
}

function refreshSectorLegendStates(){
  if (!sectorLegendElem) return;
  const buttons = sectorLegendElem.querySelectorAll('[data-sector-id]');
  buttons.forEach(button => {
    const id = Number(button.getAttribute('data-sector-id'));
    const active = macroVisibility[id] !== false;
    button.setAttribute('aria-pressed', active ? 'true' : 'false');
    button.classList.toggle('sector-legend__chip--muted', !active);
  });
}

// -----------------------------------------------------------------------------
// Animation helpers
// -----------------------------------------------------------------------------
// Pulsing counter for hover animation.  It increments continuously in the
// rendering loop and is used to create a subtle breathing effect on the
// hovered node.
let hoverPulse = 0;

// Lighten a colour by a given percentage (0–1).  Accepts hex codes, rgb(),
// or rgba() strings.  It returns an rgba string.  When passed an rgba
// string, the alpha channel is preserved.  For hex and rgb strings, alpha
// defaults to 1.  Lightening moves each channel towards 255 by the
// specified amount.  When percent is 0, the original colour is returned.
function lightenColor(col, percent){
  if (!col) return col;
  let r=0,g=0,b=0,a=1;
  // Normalize colour to rgba components
  if (col.startsWith('#')){
    const hex = col.replace('#','');
    const n = parseInt(hex,16);
    if (hex.length===6){
      r = (n>>16)&255; g = (n>>8)&255; b = n&255;
    } else if (hex.length===3){
      r = ((n>>8)&15)*17; g = ((n>>4)&15)*17; b = (n&15)*17;
    }
  } else if (col.startsWith('rgba')){
    const parts = col.replace(/rgba\(|\)/g,'').split(',');
    r = parseFloat(parts[0]); g = parseFloat(parts[1]); b = parseFloat(parts[2]); a = parseFloat(parts[3]);
  } else if (col.startsWith('rgb')){
    const parts = col.replace(/rgb\(|\)/g,'').split(',');
    r = parseFloat(parts[0]); g = parseFloat(parts[1]); b = parseFloat(parts[2]); a = 1;
  } else {
    // If unknown format, return original colour
    return col;
  }
  const pr = Math.min(255, Math.round(r + (255 - r) * percent));
  const pg = Math.min(255, Math.round(g + (255 - g) * percent));
  const pb = Math.min(255, Math.round(b + (255 - b) * percent));
  return `rgba(${pr},${pg},${pb},${a})`;
}

// ----------------------------------------------------------------------------
// Layout init: place macro buckets evenly around the root (radial)
// ----------------------------------------------------------------------------
const TWO_PI = Math.PI*2;
function placeInitial(){
  root.x = 0; root.y = 0;
  const N = root.children.length;
  // Use a smaller initial radius for macro buckets to reduce empty space
  // around the root.  This value is kept in sync with the dynamic
  // macro orbit radius used in tick().
  const R = 160;
  root.children.forEach((n,i)=>{
    const ang = (i * TWO_PI / N) - Math.PI/2;
    n.angleHome = ang; n.ringIndex=i;
    n.x = R * Math.cos(ang);
    n.y = R * Math.sin(ang);
  });
  walk(root, n=>{
    if (n.depth>=2){
      const p = n.parent;
      const d = linkDistance(p,n);
      const jitter = (Math.random()-0.5)*40;
      const ang = Math.atan2(p.y, p.x) + (Math.random()-0.5)*0.8;
      n.x = p.x + (d + jitter)*Math.cos(ang);
      n.y = p.y + (d + jitter)*Math.sin(ang);
    }
  });
}
placeInitial();

// center camera on root
function centerOnRoot(animated=true){ focusNode(root, { animate: animated, targetScale: 1, ensureVisible: true, keepZoom: false }); }

// ----------------------------------------------------------------------------
// Physics
// ----------------------------------------------------------------------------
// Base values for the physics constants.  These are used as starting points
// and scaled by the motion slider to adjust the feel of the layout on demand.
const BASE_SPRING_K = 0.07;
const BASE_REPULSION_K = 500;
const BASE_DAMPING = 0.90;

// Use let for physics constants so they can be updated via the motion slider.
// They start with the base values but can be changed at runtime.
let SPRING_K = BASE_SPRING_K;
let REPULSION_K = BASE_REPULSION_K;
let DAMPING = BASE_DAMPING;
// Collision padding remains constant; reduce to allow nodes to nestle closer
const COLLISION_PADDING = 12;
const POLAR_K = 0.015;
const GRAVITY_TO_PARENT_K = 0.005;

function linkDistance(a,b){
  const d = b.depth;
  // Use shorter base distances to keep branches tight and minimise
  // excessive empty space.  The first two levels stay roomy while deeper
  // branches step out in smaller increments.  See TUNABLES comment above.
  // Tune link distances to keep branches tight without creating long dangling lines.
  // Shallower levels remain roomy while deeper levels step out more gently.
  // Shorter link distances to keep branches compact.  The shallow
  // levels remain roomy while deeper levels step out in small increments.
  if (d === 1) return 120;            // root to macro
  if (d === 2) return 150;            // macro to category
  // Deeper levels: add 30px per depth to avoid long dangling edges
  return 120 + (d - 2) * 30;
}

function tick(dt){
  const nodes = collectVisible();
  const links = collectLinks();
  nodes.forEach(n=>{ n.fx=0; n.fy=0; });
  for (const [a,b] of links){
    const dx = b.x - a.x, dy = b.y - a.y;
    let dist = Math.hypot(dx,dy) || 0.0001;
    const L = linkDistance(a,b);
    const f = SPRING_K * (dist - L);
    const nx = dx/dist, ny=dy/dist;
    const fx = f*nx, fy=f*ny;
    b.fx -= fx; b.fy -= fy;
    a.fx += fx; a.fy += fy;
    b.fx += GRAVITY_TO_PARENT_K * (a.x - b.x);
    b.fy += GRAVITY_TO_PARENT_K * (a.y - b.y);
  }
  const N = root.children.length;
  root.children.forEach((n,i)=>{
    if (!visible(n)) return;
    // Reduce macro orbit radius further to tighten the initial layout.
    // A smaller radius brings first‑level categories closer to the root
    // and eliminates large empty areas at the centre, while still
    // preventing overlaps between macro chips.
    const R = 200;
    const tx = root.x + R*Math.cos(n.angleHome);
    const ty = root.y + R*Math.sin(n.angleHome);
    n.fx += POLAR_K * (tx - n.x);
    n.fy += POLAR_K * (ty - n.y);
  });
  for (let i=0;i<nodes.length;i++){
    for (let j=i+1;j<nodes.length;j++){
      const a = nodes[i], b = nodes[j];
      const dx = b.x - a.x, dy = b.y - a.y;
      let dist2 = dx*dx + dy*dy;
      if (dist2===0){ dist2 = 0.01; }
      const dist = Math.sqrt(dist2);
      const ma = measureNode(a), mb = measureNode(b);
      // Use a larger portion of the label width to compute collision radius to increase spacing.
      const ra = (ma.w * 0.8 + COLLISION_PADDING);
      const rb = (mb.w * 0.8 + COLLISION_PADDING);
      const rep = REPULSION_K * ((ra+rb)/2) / dist2;
      const nx = dx/dist, ny = dy/dist;
      a.fx -= rep*nx; a.fy -= rep*ny;
      b.fx += rep*nx; b.fy += rep*ny;
      const overlap = (ra+rb) - dist;
      if (overlap>0){
        const push = overlap*0.20;
        a.fx -= push*nx; a.fy -= push*ny;
        b.fx += push*nx; b.fy += push*ny;
      }
    }
  }
  nodes.forEach(n=>{
    n.vx = (n.vx + n.fx*dt) * DAMPING;
    n.vy = (n.vy + n.fy*dt) * DAMPING;
    if (!n.isDragging){
      n.x += n.vx*dt;
      n.y += n.vy*dt;
    } else {
      n.vx*=0.4; n.vy*=0.4;
    }
  });
}

// ----------------------------------------------------------------------------
// Drawing
// ----------------------------------------------------------------------------
function nodeCategoryIndex(n){
  let cur=n; while(cur.parent && cur.parent!==root) cur=cur.parent; return cur.parent? cur.ringIndex : 0;
}
function renderScene(targetCtx, width, height, cameraState, options = {}){
  const { scale: renderScale, offsetX: renderOffsetX, offsetY: renderOffsetY } = cameraState;
  const worldToScreenLocal = (wx, wy) => [(wx + renderOffsetX) * renderScale, (wy + renderOffsetY) * renderScale];
  const shouldUpdateHitboxes = options.updateHitboxes !== false;
  targetCtx.save();
  targetCtx.clearRect(0,0,width,height);
  targetCtx.lineCap="round"; targetCtx.lineJoin="round";
  const vis = collectVisible();
  const links = collectLinks();
  sectorHoverAreas.length = 0;
  const themeStyles = getComputedStyle(document.documentElement);
  const accentColourRaw = themeStyles.getPropertyValue('--accent') || '#ff9b6a';
  const accentColour = accentColourRaw.trim() || '#ff9b6a';
  const edgeColourRaw = themeStyles.getPropertyValue('--edge-soft') || '#4c4c80';
  const edgeColour = edgeColourRaw.trim() || '#4c4c80';
  const inkColourRaw = themeStyles.getPropertyValue('--ink') || '#e0e0ff';
  const inkColour = inkColourRaw.trim() || '#e0e0ff';
  const panelColourRaw = themeStyles.getPropertyValue('--panel') || '#34345c';
  const panelColour = panelColourRaw.trim() || '#34345c';
  const focusRef = lastFocusedNode;
  const lensRadius = 480;
  const lensStrength = 0.35;
  const now = performance.now();
  const lowDetailMode = lodState.lowDetail;
  for (const [a,b] of links){
    const [x1,y1] = worldToScreenLocal(a.x,a.y);
    const [x2,y2] = worldToScreenLocal(b.x,b.y);
    targetCtx.save();
    const bothDimmed = activeTags.size>0 && a.dimmed && b.dimmed;
    const linkKey = `${a.id}-${b.id}`;
    const isActiveLink = activePathLinks.has(linkKey);
    targetCtx.setLineDash([]);
    if (isActiveLink){
      targetCtx.strokeStyle = accentColour;
      targetCtx.globalAlpha = 0.9;
      targetCtx.lineWidth = 2.4;
      targetCtx.setLineDash([6,4]);
    } else {
      targetCtx.strokeStyle = bothDimmed ? 'rgba(224,224,255,0.08)' : edgeColour;
      targetCtx.globalAlpha = bothDimmed ? 0.25 : 0.65;
      targetCtx.lineWidth = 1.2;
    }
    if (flashStates.has(a.id) || flashStates.has(b.id)){
      targetCtx.strokeStyle = accentColour;
      targetCtx.globalAlpha = 0.7;
    }
    const linkLength = Math.hypot(x2 - x1, y2 - y1);
    if (linkLength > 420){
      targetCtx.globalAlpha *= renderScale < 0.8 ? 0.55 : 0.75;
      if (!isActiveLink && renderScale < 0.6){
        targetCtx.strokeStyle = 'rgba(224,224,255,0.08)';
      }
    }
    if (fisheyeEnabled && focusRef){
      const distA = Math.hypot(a.x - focusRef.x, a.y - focusRef.y);
      const distB = Math.hypot(b.x - focusRef.x, b.y - focusRef.y);
      const nearDist = Math.min(distA, distB);
      if (nearDist > lensRadius){
        targetCtx.globalAlpha *= 0.7;
      }
    }
    if (lowDetailMode && renderScale < 0.65 && !isActiveLink){
      targetCtx.globalAlpha *= 0.7;
      targetCtx.lineWidth = Math.max(0.7, targetCtx.lineWidth * 0.75);
    }
    targetCtx.beginPath();
    targetCtx.moveTo(x1,y1);
    const mx = (x1+x2)/2;
    targetCtx.bezierCurveTo(mx,y1,mx,y2,x2,y2);
    targetCtx.stroke();
    targetCtx.restore();
  }
  // Increment pulsing counter for hover animation.  This creates a subtle
  // breathing effect on the hovered node when drawing frames.
  hoverPulse += 0.1;
  if (hoverPulse > Math.PI * 2) hoverPulse -= Math.PI * 2;
  for (const n of vis){
    if (n.syntheticOverview && !showSyntheticNodes) continue;
    const cat = nodeCategoryIndex(n);
    const isActivePath = activePathNodes.has(n.id);
    const isFocused = lastFocusedNode && lastFocusedNode.id === n.id;
    const flashExpiry = flashStates.get(n.id);
    if (flashExpiry && flashExpiry <= now){
      flashStates.delete(n.id);
    }
    const flashActive = flashExpiry && flashExpiry > now;
    if (lowDetailMode && renderScale < 0.75 && n.depth > 1 && !isFocused && !isActivePath && !flashActive && !n.match){
      targetCtx.save();
      const [sx,sy] = worldToScreenLocal(n.x,n.y);
      const radius = Math.max(3.8, 5.6 * renderScale);
      const dimmed = activeTags.size>0 && n.dimmed;
      targetCtx.globalAlpha = dimmed ? 0.18 : 0.55;
      targetCtx.fillStyle = ringColour(cat);
      targetCtx.beginPath();
      targetCtx.arc(sx, sy, radius, 0, Math.PI * 2);
      targetCtx.fill();
      if (flashActive){
        targetCtx.globalAlpha = 0.85;
        targetCtx.lineWidth = 1.6;
        targetCtx.strokeStyle = accentColour;
        targetCtx.stroke();
      }
      if (shouldUpdateHitboxes){
        n._hit = {x: sx - radius, y: sy - radius, w: radius * 2, h: radius * 2, sx, sy};
        n._toggle = null;
      }
      targetCtx.restore();
      continue;
    }
    const {w,h,lines,isChip} = measureNode(n, targetCtx);
    const [sx,sy] = worldToScreenLocal(n.x,n.y);
    let fill, stroke, text;
    const themeDark = document.documentElement.getAttribute('data-theme')!=='light';
    const isSynthetic = !!n.syntheticOverview;
    if (n===root){
      fill = themeDark? "#111827" : "#ffffff";
      stroke = themeDark? "#334155" : "#cbd5e1";
      text = inkColour;
    } else if (n.depth===1){
      const base = ringColour(cat);
      const rgb = hexToRgb(base);
      const tint = themeDark? `rgba(${rgb.r},${rgb.g},${rgb.b},0.22)` : `rgba(${rgb.r},${rgb.g},${rgb.b},0.18)`;
      fill = tint;
      stroke = themeDark? "rgba(255,255,255,0.12)" : "#c9d4ea";
      text = inkColour;
    } else {
      const base = ringColour(cat);
      const rgb = hexToRgb(base);
      if (themeDark){
        fill = `rgba(${rgb.r},${rgb.g},${rgb.b},0.08)`;
        stroke = `rgba(${rgb.r},${rgb.g},${rgb.b},0.35)`;
      } else {
        fill = `rgba(${rgb.r},${rgb.g},${rgb.b},0.12)`;
        stroke = `rgba(${rgb.r},${rgb.g},${rgb.b},0.35)`;
      }
      text = inkColour;
    }
    if (isActivePath){
      stroke = accentColour;
      if (isFocused){
        fill = lightenColor(fill, themeDark ? 0.28 : 0.18);
      }
    }
    if (isSynthetic){
      stroke = accentColour;
      fill = lightenColor(fill, themeDark ? 0.12 : 0.22);
    }
    // If this node is hovered, apply a subtle pulse animation: scale up and
    // lighten the fill and stroke slightly.  The star of the show is the
    // accent colour as stroke to draw the eye.  The pulsation uses the
    // hoverPulse counter to compute a small scaling factor between 1.0 and 1.05.
    let pulseScale = 1;
    let lensBoost = 1;
    if (fisheyeEnabled && focusRef){
      const dist = Math.hypot(n.x - focusRef.x, n.y - focusRef.y);
      if (dist < lensRadius){
        lensBoost += lensStrength * (1 - dist / lensRadius);
      }
    }
    if (n === hoverNode){
      fill = lightenColor(fill, 0.15);
      stroke = accentColour || stroke;
      pulseScale = 1.04;
    } else if (isFocused){
      pulseScale = Math.max(pulseScale, 1.03 + lensStrength * 0.3);
    }
    pulseScale *= lensBoost;
    targetCtx.save();
    const shouldDim = activeTags.size>0 && n.dimmed && !isActivePath;
    targetCtx.globalAlpha = shouldDim ? 0.35 : 1;
    if (isSynthetic && dimSyntheticNodes){
      targetCtx.globalAlpha *= 0.55;
    }
    if (!isActivePath && !n.match){
      targetCtx.globalAlpha *= 0.85;
    }
    if (fisheyeEnabled && focusRef){
      const dist = Math.hypot(n.x - focusRef.x, n.y - focusRef.y);
      if (dist > lensRadius && !isActivePath){
        targetCtx.globalAlpha *= 0.6;
      }
    }
    if (flashActive){
      targetCtx.shadowColor = accentColour;
      targetCtx.shadowBlur = 36*renderScale;
      stroke = accentColour || stroke;
      pulseScale = Math.max(pulseScale, 1.05);
    } else if (n.match){
      targetCtx.shadowColor = "rgba(234,179,8,0.6)";
      targetCtx.shadowBlur = 24*renderScale;
    } else if (isActivePath){
      targetCtx.shadowColor = 'rgba(255,155,106,0.35)';
      targetCtx.shadowBlur = 28*renderScale;
    } else {
      targetCtx.shadowColor = "transparent";
      targetCtx.shadowBlur = 0;
    }
    // Compute scaled width and height for pulsing effect
    const ww = w * renderScale * pulseScale;
    const hh = h * renderScale * pulseScale;
    const rx = (isChip? 18*renderScale : 12*renderScale) * pulseScale;
    const x = sx - ww/2;
    const y = sy - hh/2;
    targetCtx.fillStyle = fill;
    targetCtx.strokeStyle = stroke;
    const baseLine = (n===root? 2.2: 1.4) * renderScale;
    const lineMultiplier = isFocused ? 1.7 : (isActivePath ? 1.3 : 1);
    targetCtx.lineWidth = baseLine * lineMultiplier;
    roundRect(targetCtx,x,y,ww,hh,rx);
    targetCtx.fill(); targetCtx.stroke();
    targetCtx.shadowBlur=0;
    targetCtx.fillStyle = text;
    const fontWeight = isFocused ? '600 ' : (isActivePath ? '500 ' : '400 ');
    const baseFontSize = (isChip ? 14 : 14) * renderScale * pulseScale;
    targetCtx.font = fontWeight + baseFontSize + "px Segoe UI, Arial, sans-serif";
    targetCtx.textBaseline = 'middle';
    let renderText = true;
    if (!isChip && renderScale < 0.6 && lines.some(line => line.length > 20) && n !== hoverNode && !isFocused){
      renderText = false;
    }
    if (isChip){
      targetCtx.textAlign = 'center';
      targetCtx.fillText(n.name, sx, sy);
    } else if (renderText){
      targetCtx.textAlign = 'left';
      let ty = y + 10*renderScale*pulseScale + 9;
      for (const L of lines){
        targetCtx.fillText(L, x + 12*renderScale*pulseScale, ty);
        ty += 18*renderScale*pulseScale;
      }
    } else {
      targetCtx.textAlign = 'center';
      const label = fallbackText(n, 'name');
      const shortLabel = label.length > 18 ? label.slice(0, 17) + '…' : label;
      targetCtx.fillText(shortLabel, sx, sy);
    }
    if (isSynthetic){
      targetCtx.save();
      const badgeText = 'Overview';
      const badgeFontSize = Math.max(9, 8 * renderScale);
      targetCtx.font = '600 ' + badgeFontSize + 'px Segoe UI, Arial, sans-serif';
      const badgePaddingX = 6 * renderScale;
      const badgePaddingY = 4 * renderScale;
      const textWidth = targetCtx.measureText(badgeText).width;
      const badgeWidth = textWidth + badgePaddingX * 2;
      const badgeHeight = 14 * renderScale;
      const badgeX = x + 8 * renderScale;
      const badgeY = y + hh - badgeHeight - 6 * renderScale;
      targetCtx.fillStyle = themeDark ? 'rgba(255,155,106,0.16)' : 'rgba(255,155,106,0.22)';
      targetCtx.strokeStyle = accentColour;
      targetCtx.lineWidth = 1;
      roundRect(targetCtx, badgeX, badgeY, badgeWidth, badgeHeight, badgeHeight / 2);
      targetCtx.fill();
      targetCtx.stroke();
      targetCtx.fillStyle = accentColour;
      targetCtx.textAlign = 'center';
      targetCtx.textBaseline = 'middle';
      targetCtx.fillText(badgeText, badgeX + badgeWidth / 2, badgeY + badgeHeight / 2 + 0.5);
      targetCtx.restore();
    }
    if (nodeHasLoadedChildren(n) && renderScale > 0.75){
      targetCtx.save();
      const badgeRadius = Math.max(10, 8 * renderScale * pulseScale);
      const badgeX = x + ww - badgeRadius - 6 * renderScale;
      const badgeY = y + hh - badgeRadius - 6 * renderScale;
      targetCtx.fillStyle = accentColour;
      targetCtx.globalAlpha = 0.85;
      targetCtx.beginPath();
      targetCtx.arc(badgeX, badgeY, badgeRadius, 0, Math.PI * 2);
      targetCtx.fill();
      targetCtx.fillStyle = themeDark ? '#111827' : '#ffffff';
      targetCtx.font = '600 ' + Math.max(10, 9 * renderScale) + 'px Segoe UI, Arial, sans-serif';
      targetCtx.textAlign = 'center';
      targetCtx.textBaseline = 'middle';
      targetCtx.fillText(String(n.children.length), badgeX, badgeY + 0.5);
      targetCtx.restore();
    }
    // Update hit boxes to reflect the scaled rectangle for accurate interaction
    if (shouldUpdateHitboxes){
      n._hit = {x,y,w:ww,h:hh, sx,sy};
    }
    if (nodeHasLoadedChildren(n)){
      const toggleRadius = Math.max(9, 7 * renderScale * pulseScale);
      const toggleCx = isChip ? sx + (ww/2) - toggleRadius - 6*renderScale : x + ww - toggleRadius - 8*renderScale;
      const toggleCy = isChip ? sy : y + toggleRadius + 8*renderScale;
      targetCtx.save();
      targetCtx.fillStyle = panelColour;
      targetCtx.strokeStyle = isActivePath ? accentColour : (themeDark ? 'rgba(224,224,255,0.25)' : '#c5c9ff');
      targetCtx.lineWidth = 1.2;
      targetCtx.beginPath();
      targetCtx.arc(toggleCx, toggleCy, toggleRadius, 0, Math.PI*2);
      targetCtx.fill();
      targetCtx.stroke();
      targetCtx.strokeStyle = accentColour;
      targetCtx.lineWidth = 1.8;
      targetCtx.beginPath();
      targetCtx.moveTo(toggleCx - toggleRadius/2, toggleCy);
      targetCtx.lineTo(toggleCx + toggleRadius/2, toggleCy);
      if (!n.open){
        targetCtx.moveTo(toggleCx, toggleCy - toggleRadius/2);
        targetCtx.lineTo(toggleCx, toggleCy + toggleRadius/2);
      }
      targetCtx.stroke();
      targetCtx.restore();
      if (shouldUpdateHitboxes){
        n._toggle = {cx: toggleCx, cy: toggleCy, r: toggleRadius + 4};
      }
    } else if (shouldUpdateHitboxes){
      n._toggle = null;
    }
    targetCtx.restore();
  }

  if (renderScale >= 0.35 && root.children && root.children.length){
    const themeDark = document.documentElement.getAttribute('data-theme') !== 'light';
    const labelBackground = themeDark ? 'rgba(15,23,42,0.82)' : 'rgba(255,255,255,0.92)';
    const labelBackgroundHover = themeDark ? 'rgba(30,41,59,0.92)' : 'rgba(241,245,249,0.94)';
    const labelStroke = themeDark ? 'rgba(148,163,184,0.55)' : 'rgba(148,163,184,0.45)';
    const textColour = themeDark ? inkColour : '#1d1d35';
    const macros = root.children;
    const totalMacros = macros.length || 1;
    macros.forEach((macro, idx) => {
      if (macroVisibility[macro.id] === false) return;
      const angle = typeof macro.angleHome === 'number' ? macro.angleHome : ((idx * (2 * Math.PI) / totalMacros) - Math.PI / 2);
      const orbitRadius = Math.max(220, Math.hypot(macro.x - root.x, macro.y - root.y) + 110);
      const targetX = root.x + Math.cos(angle) * orbitRadius;
      const targetY = root.y + Math.sin(angle) * orbitRadius;
      const [labelX, labelY] = worldToScreenLocal(targetX, targetY);
      let fontSize = Math.max(11, Math.min(18, renderScale * 14));
      const labelText = fallbackText(macro, 'name');
      targetCtx.save();
      targetCtx.font = '600 ' + fontSize + 'px Segoe UI, Arial, sans-serif';
      let metrics = targetCtx.measureText(labelText);
      if (metrics.width > 260){
        const shrink = 260 / metrics.width;
        const adjusted = Math.max(10, fontSize * shrink);
        if (adjusted !== fontSize){
          fontSize = adjusted;
          targetCtx.font = '600 ' + fontSize + 'px Segoe UI, Arial, sans-serif';
          metrics = targetCtx.measureText(labelText);
        }
      }
      const padX = Math.max(10, Math.min(18, fontSize * 0.9));
      const padY = Math.max(6, Math.min(12, fontSize * 0.55));
      const boxWidth = metrics.width + padX * 2;
      const boxHeight = fontSize + padY * 2;
      let boxX = labelX - boxWidth / 2;
      let boxY = labelY - boxHeight / 2;
      const minX = 12;
      const minY = 12;
      const maxX = width - boxWidth - 12;
      const maxY = height - boxHeight - 12;
      if (maxX >= minX){
        boxX = Math.min(Math.max(boxX, minX), maxX);
      } else {
        boxX = (width - boxWidth) / 2;
      }
      if (maxY >= minY){
        boxY = Math.min(Math.max(boxY, minY), maxY);
      } else {
        boxY = (height - boxHeight) / 2;
      }
      const isHovered = hoveredSectorId === macro.id;
      targetCtx.globalAlpha = isHovered ? 1 : 0.94;
      targetCtx.fillStyle = isHovered ? labelBackgroundHover : labelBackground;
      targetCtx.strokeStyle = isHovered ? accentColour : labelStroke;
      targetCtx.lineWidth = isHovered ? 1.8 : 1.2;
      const cornerRadius = Math.min(20, boxHeight / 2);
      roundRect(targetCtx, boxX, boxY, boxWidth, boxHeight, cornerRadius);
      targetCtx.fill();
      targetCtx.stroke();
      targetCtx.fillStyle = textColour;
      targetCtx.textAlign = 'center';
      targetCtx.textBaseline = 'middle';
      targetCtx.fillText(labelText, boxX + boxWidth / 2, boxY + boxHeight / 2 + 0.5);
      targetCtx.restore();
      sectorHoverAreas.push({ id: macro.id, node: macro, x: boxX, y: boxY, width: boxWidth, height: boxHeight });
    });
  } else if (hoveredSectorId !== null){
    hoveredSectorId = null;
  }
  targetCtx.restore();

  if (!options.skipMinimap && typeof updateMinimap === 'function') {
    updateMinimap();
  }
}

let renderPending = false;
function requestRender(){
  if (renderPending) return;
  renderPending = true;
  requestAnimationFrame(() => {
    renderPending = false;
    draw();
  });
}

function draw(){
  renderScene(ctx, canvas.width, canvas.height, { scale, offsetX, offsetY });
}
function roundRect(ctx,x,y,w,h,r){
  const rr = Math.min(r, w/2, h/2);
  ctx.beginPath();
  ctx.moveTo(x+rr,y);
  ctx.lineTo(x+w-rr,y);
  ctx.quadraticCurveTo(x+w,y,x+w,y+rr);
  ctx.lineTo(x+w,y+h-rr);
  ctx.quadraticCurveTo(x+w,y+h,x+w-rr,y+h);
  ctx.lineTo(x+rr,y+h);
  ctx.quadraticCurveTo(x,y+h,x,y+h-rr);
  ctx.lineTo(x,y+rr);
  ctx.quadraticCurveTo(x,y,x+rr,y);
  ctx.closePath();
}
function hexToRgb(hex){ const h=hex.replace('#',''); const n=parseInt(h,16); return {r:(n>>16)&255,g:(n>>8)&255,b:n&255}; }

// -----------------------------------------------------------------------------
// -----------------------------------------------------------------------------
// Layout helper: position the children of a node using the precomputed
// angleHome values.  Each node stores an angleHome (its polar orientation
// relative to its parent) and an angularSpan (the size of the sector
// allocated to its subtree).  This helper computes a suitable radial
// distance based on the combined widths of the children and the link
// distance, then positions each child along its angleHome.  Because the
// angles are assigned hierarchically during initialisation, subtrees will
// expand in non‑overlapping sectors reminiscent of a mycelium or root
// structure.
function layoutChildren(n){
  if (!n.children || n.children.length === 0) return;
  const m = n.children.length;
  // Base link distance between parent and a child. Use the first child as a
  // representative sample. This sets the minimum radius for the ring.
  // Base link distance between parent and a child. Use the first child as a
  // representative sample. This sets the minimum radius for the ring.
  const base = linkDistance(n, n.children[0]);
  // Compute total width of children to approximate the necessary arc length. A
  // larger total width results in a slightly increased radius to reduce
  // immediate overlaps.  We divide by 2π to approximate circumference and
  // add a small padding.
  // Compute widths of children to derive a dynamic radius.  We sum all
  // widths and track the maximum width.  The average width will later
  // determine how much arc length each child needs.
  let sumWidths = 0, maxWidth = 0;
  n.children.forEach(ch => {
    const metrics = measureNode(ch);
    sumWidths += metrics.w;
    if (metrics.w > maxWidth) maxWidth = metrics.w;
  });
  // Use the maximum width among children rather than the average to
  // derive a more generous ring radius.  Wider labels require more arc
  // length to remain readable.  We also take into account the number
  // of children relative to the allocated angular span to ensure that
  // crowded sectors get pushed outward.  The constants here have been
  // increased to further separate final leaves and avoid overlap.
  const avgWidth = sumWidths / m;
  const span = n.angularSpan || (2 * Math.PI);
  // Dynamic radius: based on the maximum width and number of children.
  // Increase the ring radius further for nodes with many children.  The
  // maximum width multiplied by the number of children, divided by the
  // angular span, provides a baseline for the arc length.  We add a
  // generous constant to push crowded clusters outward.  These values can
  // be tuned based on the dataset; larger constants yield more spacing
  // and reduce label overlap at the cost of a larger overall map.
  // Compute ring radius based on the total label width of all children.
  // The arc length of the sector (r * span) must be at least the sum of
  // child widths to avoid overlap.  We therefore divide the total
  // widths by the angular span to approximate a suitable radius, then
  // add a constant to provide padding.  This scales dynamically with
  // both the number of children and their label lengths.
  // Compute a generous ring radius.  We divide the total width by the
  // available angular span to approximate the required circumference
  // for placing all children without overlap, then multiply by a
  // factor to further separate large clusters.  An extra constant
  // padding ensures breathing space even for small groups.  These
  // values have been increased to spread out the final leaves and
  // accommodate very long labels.
  // Increase the dynamic radius multiplier and padding to further
  // separate children with long labels.  A higher multiplier on the
  // total widths and a larger constant push crowded clusters farther
  // outwards.  This change improves readability for deep branches.
  // Adjust the additional radius so that long labels still get breathing
  // space but the connecting lines are not excessively long.  A lower
  // multiplier and smaller padding shorten edges, especially for
  // overview leaves.  The constant is tuned based on typical label
  // widths in the data set.
  // Dynamically scale the additional radius based on the total widths
  // relative to the available angular span.  A smaller multiplier on
  // sumWidths produces a tighter ring, while a moderate constant
  // provides baseline spacing.  This reduces excessively long
  // connectors when navigating deep branches.
  // Compute a tighter additional radius for this level.  A smaller
  // multiplier on sumWidths and a lower constant shorten edges and
  // keep deep leaves closer to their ancestors.  These values were
  // tuned to balance readability and compactness on both desktop and
  // mobile devices.
  // Compute a compact additional radius.  A smaller multiplier on the
  // total width and a lower constant shorten edges and keep deep leaves
  // closer to their ancestors.  These values were tuned to minimise
  // long connectors when navigating deep branches.
  // Compute a compact additional radius.  We bound the dynamic radius to
  // prevent very long connectors when child labels are exceptionally wide.
  // A smaller multiplier on the total width and a lower constant shorten
  // edges; the radius is capped at three times the base link distance.
  const calcAdd = (sumWidths / span) * 0.05 + 20;
  // Cap the additional radius at 2.5× the base link distance to avoid
  // extremely long connectors for wide clusters.
  const additionalRadius = Math.min(calcAdd, base * 2.5);
  // Reduce the depth factor even further so successive levels stay close
  // to their parent.  A smaller value keeps the tree tight while still
  // giving each generation its own ring.
  const depthFactor = 20;
  // Compute the base radial distance for the first ring.  This is the
  // distance used when all children can fit comfortably on a single
  // circle.  We omit the additional radius here and instead
  // distribute it across rings below.  The depth factor pushes each
  // level outward, while the link distance sets a minimum separation
  // from the parent.
  const distanceBase = base + (n.depth * depthFactor);

  /*
    If a node has many children, placing them all on a single ring can
    produce overlapping labels.  To mitigate this, we spread siblings
    across multiple concentric rings.  Each ring hosts up to a fixed
    number of children (maxPerRing).  Outer rings get progressively
    larger radii so their arc length increases and labels have more
    room to breathe.

    We choose a modest default of six children per ring; if there are
    fewer children, they all occupy the first ring.  The number of
    rings is computed from the total number of children.  A ring
    spacing equal to the depth factor pushes each additional ring
    outward by a fixed distance, keeping siblings on separate
    orbits.  These constants can be tuned to taste: larger
    maxPerRing values reduce the number of rings but increase
    crowding; larger ringSpacing values create more separation
    between rings.
  */
  const maxPerRing = 8;
  const rings = Math.ceil(m / maxPerRing);

  // Position each child according to its assigned angleHome and ring.
  n.children.forEach((ch, idx) => {
    const ringIndex = Math.floor(idx / maxPerRing);
    // Distribute the additional radius evenly across the number of rings.
    // The first ring uses 1/rings of the additional radius, the second
    // ring uses 2/rings, etc.  This yields shorter connectors and
    // avoids unnecessary extra spacing between rings.
    const radius = distanceBase + additionalRadius * ((ringIndex + 1) / rings);
    const angle = (typeof ch.angleHome === 'number') ? ch.angleHome : Math.atan2(ch.y - n.y, ch.x - n.x);
    ch.x = n.x + radius * Math.cos(angle);
    ch.y = n.y + radius * Math.sin(angle);
    // Reset velocity so children don't drift during physics relaxation
    ch.vx = 0;
    ch.vy = 0;
  });
  // Recursively lay out open children to propagate the radial spacing deeper
  // into the tree.  Without this recursion, grandchildren retain positions
  // from previous layouts, which can cause asymmetric expansion.  By
  // repositioning open subtrees here, each level fans out within its
  // allocated sector, yielding a symmetrical, mycelium-like pattern.
  n.children.forEach(ch => {
    if (ch.open && nodeHasLoadedChildren(ch)) {
      layoutChildren(ch);
    }
  });
}

const layoutWorkQueue = [];
const layoutQueuedIds = new Set();
let layoutFrameHandle = null;
let layoutVisibilityPending = false;
let layoutPhysicsPending = false;
let pendingPhysicsDuration = null;

function runLayoutForNode(node){
  if (!node || !node.children || node.children.length === 0) return;
  assignAngles(node);
  layoutChildren(node);
}

function queueLayout(node, { includeAncestors = false, immediate = false } = {}){
  if (!node) return;
  if (includeAncestors){
    let cursor = node;
    while (cursor){
      queueLayout(cursor, { includeAncestors: false, immediate });
      cursor = cursor.parent || null;
    }
    return;
  }
  if (!node.children || node.children.length === 0){
    if (layoutQueuedIds.has(node?.id)){
      layoutQueuedIds.delete(node.id);
    }
    return;
  }
  if (immediate){
    if (layoutQueuedIds.has(node.id)){
      layoutQueuedIds.delete(node.id);
      const index = layoutWorkQueue.indexOf(node);
      if (index !== -1){
        layoutWorkQueue.splice(index, 1);
      }
    }
    runLayoutForNode(node);
    return;
  }
  if (layoutQueuedIds.has(node.id)) return;
  layoutQueuedIds.add(node.id);
  layoutWorkQueue.push(node);
  scheduleLayoutProcessing();
}

function scheduleLayoutProcessing(){
  if (layoutFrameHandle !== null) return;
  layoutFrameHandle = requestAnimationFrame(processLayoutQueue);
}

function processLayoutQueue(){
  layoutFrameHandle = null;
  const deadline = performance.now() + 8;
  while (layoutWorkQueue.length){
    const node = layoutWorkQueue.shift();
    layoutQueuedIds.delete(node.id);
    runLayoutForNode(node);
    if (performance.now() >= deadline){
      break;
    }
  }
  if (layoutWorkQueue.length){
    layoutFrameHandle = requestAnimationFrame(processLayoutQueue);
  } else {
    if (layoutVisibilityPending){
      refreshVisibilityCaches();
      layoutVisibilityPending = false;
    }
    if (layoutPhysicsPending){
      const duration = typeof pendingPhysicsDuration === 'number' ? pendingPhysicsDuration : undefined;
      pendingPhysicsDuration = null;
      layoutPhysicsPending = false;
      kickPhysics(duration);
    }
  }
}

function requestVisibilityRefresh(){
  layoutVisibilityPending = true;
  if (layoutWorkQueue.length === 0 && layoutFrameHandle === null){
    refreshVisibilityCaches();
    layoutVisibilityPending = false;
  }
}

function requestPhysicsKick(ms){
  layoutPhysicsPending = true;
  if (typeof ms === 'number'){
    pendingPhysicsDuration = Math.max(pendingPhysicsDuration || 0, ms);
  }
  if (layoutWorkQueue.length === 0 && layoutFrameHandle === null){
    const duration = typeof pendingPhysicsDuration === 'number' ? pendingPhysicsDuration : ms;
    pendingPhysicsDuration = null;
    layoutPhysicsPending = false;
    kickPhysics(duration);
  }
}

// ----------------------------------------------------------------------------
// Interaction (pan/zoom/drag, click toggle, wheel smooth zoom)
// ----------------------------------------------------------------------------
// Track dragging state. When dragging a node or panning the canvas, we set these flags.
let draggingCanvas=false, dragNode=null, dragStart=[0,0], grabStart=[0,0], lastMouse=[0,0];
// To prevent inadvertent expansion on drag, record whether the pointer moved beyond a small
// threshold while a button is held. If true, the click handler will skip toggling.
let movedDuringDrag = false;
// Track if a node drag just occurred so that the subsequent click event can be suppressed.
let justDraggedNode = false;
// Record the mouse position at the beginning of a potential drag (mousedown)
let mouseDownScreen = [0,0];
// Track which node (if any) was pressed on mousedown. This allows us to
// distinguish between clicking a node (to expand/collapse) and dragging it.  The
// click handler will only toggle the node if the mouse went down and up on
// the same node without significant movement.
let downNode = null;

function hitTestNodeAt(x, y){
  const vis = collectVisible();
  for (let i = vis.length - 1; i >= 0; i--){
    const candidate = vis[i];
    const hit = candidate._hit;
    if (!hit) continue;
    if (x >= hit.x && x <= hit.x + hit.w && y >= hit.y && y <= hit.y + hit.h){
      return candidate;
    }
  }
  return null;
}

let touchPressTimer = null;
let touchStartPoint = null;
let touchCandidateNode = null;
let touchPreviewNode = null;
let touchPreviewTimer = null;
let suppressNextClick = false;
let touchPanActive = false;
let touchPanStart = null;
let touchPanOffsetStart = null;
let lastTouchSample = null;
let panVelocity = { x: 0, y: 0 };
let inertiaFrame = null;
const PAN_VELOCITY_DECAY = 0.92;
const PAN_VELOCITY_STOP = 0.002;
let pinching = false;
let pinchStartDistance = null;
let pinchStartScale = null;
let pinchAnchorWorld = null;
let minimapTouchReturnFocus = null;
let mobileSidebarOpen = false;
let mobileSidebarReturnFocus = null;
let sidebarFocusTrapHandler = null;
let sidebarFocusInHandler = null;
function stopInertia(){
  if (inertiaFrame !== null){
    cancelAnimationFrame(inertiaFrame);
    inertiaFrame = null;
  }
  panVelocity.x = 0;
  panVelocity.y = 0;
}
function startInertia(){
  if (inertiaFrame !== null){
    cancelAnimationFrame(inertiaFrame);
    inertiaFrame = null;
  }
  const initialSpeed = Math.hypot(panVelocity.x, panVelocity.y);
  if (initialSpeed <= PAN_VELOCITY_STOP){
    if (!applyingUrlState){
      scheduleUrlUpdate();
    }
    return;
  }
  let lastTime = performance.now();
  function step(now){
    const dt = Math.max(16, now - lastTime);
    lastTime = now;
    offsetX += panVelocity.x * dt;
    offsetY += panVelocity.y * dt;
    const decay = Math.pow(PAN_VELOCITY_DECAY, dt / 16);
    panVelocity.x *= decay;
    panVelocity.y *= decay;
    if (Math.hypot(panVelocity.x, panVelocity.y) <= PAN_VELOCITY_STOP){
      inertiaFrame = null;
      panVelocity.x = 0;
      panVelocity.y = 0;
      if (!applyingUrlState){
        scheduleUrlUpdate();
      }
      return;
    }
    inertiaFrame = requestAnimationFrame(step);
  }
  inertiaFrame = requestAnimationFrame(step);
}
function beginTouchPan(x, y){
  touchPanActive = true;
  touchPanStart = { x, y };
  touchPanOffsetStart = { x: offsetX, y: offsetY };
  lastTouchSample = { x, y, time: performance.now() };
  panVelocity.x = 0;
  panVelocity.y = 0;
  canvas.classList.add('grabbing');
}
function updateTouchPan(x, y){
  if (!touchPanActive) return;
  const dx = (x - touchPanStart.x) / scale;
  const dy = (y - touchPanStart.y) / scale;
  offsetX = touchPanOffsetStart.x + dx;
  offsetY = touchPanOffsetStart.y + dy;
  const now = performance.now();
  if (lastTouchSample){
    const dt = Math.max(16, now - lastTouchSample.time);
    const worldDx = (x - lastTouchSample.x) / scale;
    const worldDy = (y - lastTouchSample.y) / scale;
    panVelocity.x = worldDx / dt;
    panVelocity.y = worldDy / dt;
  }
  lastTouchSample = { x, y, time: now };
}
function clearTouchPan(){
  touchPanActive = false;
  touchPanStart = null;
  touchPanOffsetStart = null;
  lastTouchSample = null;
  canvas.classList.remove('grabbing');
}
function beginPinch(event){
  if (!event.touches || event.touches.length < 2) return;
  const rect = canvas.getBoundingClientRect();
  const t1 = event.touches[0];
  const t2 = event.touches[1];
  const x1 = t1.clientX - rect.left;
  const y1 = t1.clientY - rect.top;
  const x2 = t2.clientX - rect.left;
  const y2 = t2.clientY - rect.top;
  pinchStartDistance = Math.hypot(x2 - x1, y2 - y1);
  pinchStartScale = scale;
  const cx = (x1 + x2) / 2;
  const cy = (y1 + y2) / 2;
  const [wx, wy] = screenToWorld(cx, cy);
  pinchAnchorWorld = { x: wx, y: wy };
  pinching = true;
  touchCandidateNode = null;
  touchStartPoint = null;
  if (touchPressTimer){
    clearTimeout(touchPressTimer);
    touchPressTimer = null;
  }
  clearTouchPan();
  stopInertia();
  canvas.classList.add('grabbing');
}
function handlePinchMove(event){
  if (!pinching || !event.touches || event.touches.length < 2 || !pinchAnchorWorld || !pinchStartDistance){
    return;
  }
  const rect = canvas.getBoundingClientRect();
  const t1 = event.touches[0];
  const t2 = event.touches[1];
  const x1 = t1.clientX - rect.left;
  const y1 = t1.clientY - rect.top;
  const x2 = t2.clientX - rect.left;
  const y2 = t2.clientY - rect.top;
  const distance = Math.hypot(x2 - x1, y2 - y1);
  if (distance <= 0) return;
  const rawScale = pinchStartScale * (distance / pinchStartDistance);
  const targetScale = clamp(rawScale, MIN_ZOOM, MAX_ZOOM);
  const centerX = (x1 + x2) / 2;
  const centerY = (y1 + y2) / 2;
  scale = targetScale;
  offsetX = centerX / targetScale - pinchAnchorWorld.x;
  offsetY = centerY / targetScale - pinchAnchorWorld.y;
}
function clearPinchState(){
  pinching = false;
  pinchStartDistance = null;
  pinchStartScale = null;
  pinchAnchorWorld = null;
}
function installExtendedTapTargets(elements, padding = 12){
  elements
    .filter(Boolean)
    .forEach((el) => {
      el.addEventListener('touchend', (event) => {
        if (!event.changedTouches || !event.changedTouches.length) return;
        const touch = event.changedTouches[0];
        const rect = el.getBoundingClientRect();
        const inside = touch.clientX >= rect.left && touch.clientX <= rect.right && touch.clientY >= rect.top && touch.clientY <= rect.bottom;
        const withinPadding = touch.clientX >= rect.left - padding && touch.clientX <= rect.right + padding && touch.clientY >= rect.top - padding && touch.clientY <= rect.bottom + padding;
        if (!inside && withinPadding){
          event.preventDefault();
          if (typeof el.focus === 'function'){
            el.focus({ preventScroll: true });
          }
          el.click();
        }
      }, { passive: false });
    });
}
canvas.addEventListener('mousedown',e=>{
  stopInertia();
  const r = canvas.getBoundingClientRect(); const x = e.clientX - r.left, y = e.clientY - r.top;
  lastMouse=[x,y];
  // Reset movement detection at the start of each mouse press
  movedDuringDrag = false;
  mouseDownScreen=[x,y];
  let target = selectionLockActive ? null : hitTestNodeAt(x, y);
  if (target){
    dragNode=target; target.isDragging=true;
    const [wx,wy] = screenToWorld(x,y);
    target._grabDx = target.x - wx; target._grabDy = target.y - wy;
    // remember which node was initially pressed; used to distinguish click vs drag
    downNode = target;
  } else {
    draggingCanvas=true; dragStart=[x,y]; grabStart=[offsetX,offsetY]; canvas.classList.add('grabbing');
    downNode = null;
  }
});
window.addEventListener('mouseup',()=>{
  // On mouseup, end any drag operations. If a node was being dragged and
  // the pointer moved significantly (movedDuringDrag), set justDraggedNode
  // so that the subsequent click does not toggle the node. Otherwise,
  // leave justDraggedNode=false so a simple click toggles as expected.
  if (dragNode){
    dragNode.isDragging = false;
    dragNode = null;
    if (movedDuringDrag){
      justDraggedNode = true;
    }
  }
  draggingCanvas = false;
  canvas.classList.remove('grabbing');
  // Do not reset movedDuringDrag here; the click handler will do that on a true click.
});
canvas.addEventListener('mousemove',e=>{
  const r = canvas.getBoundingClientRect(); const x = e.clientX - r.left, y = e.clientY - r.top;
  if (draggingCanvas){
    schedulePointerWork(() => {
      const dx=(x - dragStart[0]) / scale, dy=(y - dragStart[1]) / scale;
      offsetX = grabStart[0] + dx; offsetY = grabStart[1] + dy;
      if (!movedDuringDrag){
        const mdx = x - mouseDownScreen[0];
        const mdy = y - mouseDownScreen[1];
        if (Math.abs(mdx) > 6 || Math.abs(mdy) > 6) movedDuringDrag = true;
      }
      requestRender();
    });
  } else if (dragNode){
    schedulePointerWork(() => {
      const [wx,wy] = screenToWorld(x,y);
      dragNode.x = wx + dragNode._grabDx;
      dragNode.y = wy + dragNode._grabDy;
      if (!movedDuringDrag){
        const mdx = x - mouseDownScreen[0];
        const mdy = y - mouseDownScreen[1];
        if (Math.abs(mdx) > 6 || Math.abs(mdy) > 6) movedDuringDrag = true;
      }
      requestRender();
    });
  }
});
canvas.addEventListener('touchstart', (e) => {
  closeContextMenu();
  stopInertia();
  if (e.touches && e.touches.length > 1){
    beginPinch(e);
    return;
  }
  clearPinchState();
  const point = pointerPositionFromEvent(e);
  if (!point) return;
  const rect = canvas.getBoundingClientRect();
  const x = point.clientX - rect.left;
  const y = point.clientY - rect.top;
  lastMouse = [x, y];
  touchStartPoint = { x, y };
  touchCandidateNode = selectionLockActive ? null : hitTestNodeAt(x, y);
  if (touchPressTimer){
    clearTimeout(touchPressTimer);
  }
  if (selectionLockActive){
    beginTouchPan(x, y);
    return;
  }
  if (touchCandidateNode){
    touchPressTimer = setTimeout(() => {
      touchPressTimer = null;
      if (touchCandidateNode){
        showTouchPreview(touchCandidateNode);
      }
    }, 280);
  } else {
    beginTouchPan(x, y);
  }
}, { passive: false });
canvas.addEventListener('touchmove', (e) => {
  if (e.touches && e.touches.length > 1){
    if (!pinching){
      beginPinch(e);
    }
    handlePinchMove(e);
    e.preventDefault();
    return;
  }
  if (pinching){
    clearPinchState();
  }
  const point = pointerPositionFromEvent(e);
  if (!point) return;
  const rect = canvas.getBoundingClientRect();
  const x = point.clientX - rect.left;
  const y = point.clientY - rect.top;
  if (touchPanActive){
    updateTouchPan(x, y);
    e.preventDefault();
    return;
  }
  if (!touchStartPoint) return;
  const dx = Math.abs(x - touchStartPoint.x);
  const dy = Math.abs(y - touchStartPoint.y);
  if (dx > 18 || dy > 18){
    if (touchPressTimer){
      clearTimeout(touchPressTimer);
      touchPressTimer = null;
    }
    if (!touchPanActive){
      beginTouchPan(touchStartPoint.x, touchStartPoint.y);
    }
    touchCandidateNode = null;
    updateTouchPan(x, y);
    suppressNextClick = true;
    e.preventDefault();
  }
}, { passive: false });
canvas.addEventListener('touchend', (e) => {
  if (touchPressTimer){
    clearTimeout(touchPressTimer);
    touchPressTimer = null;
  }
  if (pinching && (!e.touches || e.touches.length < 2)){
    clearPinchState();
  }
  if (touchPanActive && (!e.touches || e.touches.length === 0)){
    clearTouchPan();
    const speed = Math.hypot(panVelocity.x, panVelocity.y);
    if (speed > PAN_VELOCITY_STOP){
      startInertia();
    } else if (!applyingUrlState){
      scheduleUrlUpdate();
    }
    suppressNextClick = true;
  }
  if (!selectionLockActive && !touchPanActive && !pinching && touchStartPoint && touchCandidateNode){
    const point = pointerPositionFromEvent(e);
    if (point){
      const rect = canvas.getBoundingClientRect();
      const x = point.clientX - rect.left;
      const y = point.clientY - rect.top;
      const dx = Math.abs(x - touchStartPoint.x);
      const dy = Math.abs(y - touchStartPoint.y);
      if (dx <= 18 && dy <= 18){
        showTouchPreview(touchCandidateNode);
      }
    }
  }
  if (!e.touches || e.touches.length === 0){
    touchCandidateNode = null;
    touchStartPoint = null;
  } else if (e.touches.length === 1){
    const remaining = e.touches[0];
    const rect = canvas.getBoundingClientRect();
    const x = remaining.clientX - rect.left;
    const y = remaining.clientY - rect.top;
    touchStartPoint = { x, y };
    touchCandidateNode = selectionLockActive ? null : hitTestNodeAt(x, y);
    if (selectionLockActive){
      beginTouchPan(x, y);
    } else {
      beginTouchPan(x, y);
    }
  }
});
canvas.addEventListener('touchcancel', () => {
  if (touchPressTimer){
    clearTimeout(touchPressTimer);
    touchPressTimer = null;
  }
  clearTouchPan();
  clearPinchState();
  touchCandidateNode = null;
  touchStartPoint = null;
  suppressNextClick = true;
});
canvas.addEventListener('click',e=>{
  closeContextMenu();
  if (suppressNextClick){
    suppressNextClick = false;
    downNode = null;
    movedDuringDrag = false;
    return;
  }
  // Determine which node (if any) the mouse is over on click
  const r = canvas.getBoundingClientRect(); const x = e.clientX - r.left, y = e.clientY - r.top;
  let target = selectionLockActive ? null : hitTestNodeAt(x, y);
  // Determine if the pointer moved significantly since the press. Use the stored mouseDownScreen to avoid relying on mousemove events (which may not fire in all drag simulations).
  const dxMove = x - mouseDownScreen[0];
  const dyMove = y - mouseDownScreen[1];
  // Increase the movement threshold to better distinguish between a
  // deliberate click and a slight pointer wobble.  A higher threshold
  // makes it easier to expand/collapse nodes on touchpads where the
  // cursor may move a few pixels during a click.
  // Increase the movement threshold further to ensure clicks on
  // first‑level categories are interpreted as clicks even on
  // touchpads with jitter.  A threshold of 12px allows for minor
  // pointer drift.
  const moved = Math.abs(dxMove) > 12 || Math.abs(dyMove) > 12;
  // If a node drag just occurred, skip toggling entirely to prevent accidental expansion
  if (selectionLockActive){
    downNode = null;
    movedDuringDrag = false;
    return;
  }
  if (justDraggedNode){
    justDraggedNode = false;
  } else if (!moved && downNode && target && target === downNode){
    const toggle = target._toggle;
    const clickedToggle = toggle && Math.hypot(x - toggle.cx, y - toggle.cy) <= toggle.r;
    if (clickedToggle){
      toggleNode(target, true);
      focusNode(target, { animate: true, ensureVisible: false, targetScale: scale, keepZoom: true });
    } else {
      focusNode(target, { animate: true, ensureVisible: true });
    }
  }
  // Always reset state
  downNode = null;
  movedDuringDrag = false;
});
canvas.addEventListener('dblclick', e => {
  closeContextMenu();
  const rect = canvas.getBoundingClientRect();
  const x = e.clientX - rect.left;
  const y = e.clientY - rect.top;
  const target = hitTestNodeAt(x, y);
  if (target){
    focusNode(target, { animate: true, ensureVisible: true, frameChildren: true });
  }
});
canvas.addEventListener('contextmenu', e => {
  e.preventDefault();
  if (!contextMenuElem) return;
  const rect = canvas.getBoundingClientRect();
  const x = e.clientX - rect.left;
  const y = e.clientY - rect.top;
  const target = hitTestNodeAt(x, y);
  if (target){
    openContextMenu(target, e.pageX, e.pageY);
  } else {
    closeContextMenu();
  }
});
const wheelZoom = throttle((deltaY, wx, wy) => {
  const factor = deltaY > 0 ? 0.85 : 1.15;
  const targetScale = clamp(scale * factor, MIN_ZOOM, MAX_ZOOM);
  animateZoom(targetScale, wx, wy, WHEEL_EASE_MS);
}, 48);

canvas.addEventListener('wheel', (e)=>{
  closeContextMenu();
  e.preventDefault();
  stopInertia();
  const r = canvas.getBoundingClientRect(); const cx=e.clientX-r.left, cy=e.clientY-r.top;
  const [wx,wy] = screenToWorld(cx,cy);
  wheelZoom(e.deltaY, wx, wy);
}, { passive: false });
function clamp(v,a,b){ return Math.max(a, Math.min(b,v)); }
function animateZoom(targetScale, anchorWx, anchorWy, ms){
  const startScale = scale;
  const startOffX = offsetX, startOffY = offsetY;
  const startTime = performance.now();
  const ease = t=> t<.5 ? 2*t*t : -1+(4-2*t)*t;
  function step(now){
    const t = Math.min(1,(now-startTime)/ms);
    const s = startScale + (targetScale-startScale)*ease(t);
    const [cx,cy] = worldToScreen(anchorWx,anchorWy);
    offsetX = (cx/s) - anchorWx; offsetY = (cy/s) - anchorWy; scale=s;
    requestRender();
    if (t<1) {
      requestAnimationFrame(step);
    } else if (!applyingUrlState) {
      scheduleUrlUpdate();
    }
  }
  requestAnimationFrame(step);
}

function zoomByFactor(factor){
  if (!Number.isFinite(factor) || factor <= 0) return;
  const targetScale = clamp(scale * factor, MIN_ZOOM, MAX_ZOOM);
  const centerX = canvas.width / 2;
  const centerY = canvas.height / 2;
  const [anchorWx, anchorWy] = screenToWorld(centerX, centerY);
  animateZoom(targetScale, anchorWx, anchorWy, WHEEL_EASE_MS);
}
function toggleNode(n, animated){
  if (!n) return;
  const finalizeToggle = () => {
    if (!n.children || n.children.length === 0) return;
    const opening = !n.open;
    setNodeOpenState(n, opening);
    if (opening){
      n.children.forEach(ch => {
        markNodeOpen(ch);
        ch.appear = 0;
      });
      queueLayout(n, { includeAncestors: true });
      const t0 = performance.now();
      (function anim(time){
        const t = Math.min(1, (time - t0) / 180);
        n.children.forEach(ch => ch.appear = t);
        if (t < 1 && n.open) requestAnimationFrame(anim);
      })(t0);
    } else {
      queueLayout(n, { includeAncestors: true });
    }
    requestVisibilityRefresh();
    requestPhysicsKick();
    updateOutlineTree(n.id);
    if (!applyingUrlState){
      scheduleUrlUpdate();
    }
  };
  if (!nodeHasLoadedChildren(n) && nodeHasPendingChildren(n)){
    const load = ensureNodeChildrenLoaded(n);
    if (load && typeof load.then === 'function'){
      load.then(() => {
        finalizeToggle();
      });
      return;
    }
  }
  finalizeToggle();
}
const qElem = document.getElementById('q');
const resultsElem = document.getElementById('results');
let viewStack=[];
let searchMatches = [];
let highlightedResultIndex = -1;

if (qElem){
  requestAnimationFrame(() => {
    const active = document.activeElement;
    if (!active || active === document.body || active === document.documentElement){
      try {
        qElem.focus({ preventScroll: true });
      } catch(e) {
        qElem.focus();
      }
      qElem.select();
    }
  });
}
updateSearchClearButton();

function updateSearchClearButton(){
  if (!clearSearchBtn || !qElem) return;
  const hasValue = qElem.value && qElem.value.trim().length > 0;
  clearSearchBtn.hidden = !hasValue;
}

function updateSelectionLockButton(){
  if (!selectionLockBtn) return;
  selectionLockBtn.setAttribute('aria-pressed', selectionLockActive ? 'true' : 'false');
  const label = selectionLockBtn.querySelector('span');
  if (label){
    label.textContent = selectionLockActive ? 'Unlock' : 'Lock';
  }
  selectionLockBtn.title = selectionLockActive ? 'Unlock node dragging' : 'Lock node dragging';
  selectionLockBtn.setAttribute('aria-label', selectionLockActive ? 'Unlock node dragging' : 'Lock node dragging');
  if (canvas){
    canvas.classList.toggle('selection-lock', selectionLockActive);
  }
}

function cancelActiveSearch(){
  if (activeSearchTask && typeof activeSearchTask.cancel === 'function'){
    activeSearchTask.cancel();
  }
  activeSearchTask = null;
}

function scheduleIdleWork(callback){
  if (typeof window.requestIdleCallback === 'function'){
    const id = window.requestIdleCallback(callback, { timeout: 160 });
    return { type: 'idle', id };
  }
  const wrapped = () => callback({ timeRemaining: () => 0, didTimeout: false });
  const id = window.requestAnimationFrame(wrapped);
  return { type: 'raf', id };
}

function cancelIdleWork(handle){
  if (!handle) return;
  if (handle.type === 'idle' && typeof window.cancelIdleCallback === 'function'){
    window.cancelIdleCallback(handle.id);
  } else {
    window.cancelAnimationFrame(handle.id);
  }
}

function getScopeNode(){
  if (searchInSubtree && currentFocusNode){
    return currentFocusNode;
  }
  return root;
}

function getScopeKeyFromNode(node){
  if (!node || node === root){
    return ROOT_SEARCH_SCOPE;
  }
  return `scope:${node.id}`;
}

function getActiveScopeKey(){
  return getScopeKeyFromNode(getScopeNode());
}

function getHistoryForScope(key){
  const history = recentSearchesByScope[key];
  return Array.isArray(history) ? history : [];
}

function updateSearchScopeUI(){
  if (!searchScopeBtn) return;
  const scopeNode = getScopeNode();
  const isBranch = scopeNode && scopeNode !== root;
  const baseLabel = isBranch ? `Branch: ${fallbackText(scopeNode, 'name')}` : 'Atlas-wide search';
  searchScopeBtn.textContent = isBranch ? `${baseLabel} • Expand to whole atlas` : baseLabel;
  searchScopeBtn.classList.toggle('is-branch', isBranch);
  searchScopeBtn.setAttribute('aria-pressed', isBranch ? 'true' : 'false');
  if (isBranch){
    searchScopeBtn.setAttribute('aria-label', `${baseLabel}. Activate to search the whole atlas.`);
    searchScopeBtn.title = 'Searching within current branch. Activate to search the whole atlas.';
  } else if (currentFocusNode && currentFocusNode !== root){
    searchScopeBtn.setAttribute('aria-label', `${baseLabel}. Activate to limit to the current branch.`);
    searchScopeBtn.title = 'Searching the whole atlas. Activate to limit to the current branch.';
  } else {
    searchScopeBtn.setAttribute('aria-label', `${baseLabel}.`);
    searchScopeBtn.removeAttribute('title');
  }
}

function updateSearchResultCount(total, { pending = false } = {}){
  if (!searchResultCountElem) return;
  if (pending){
    searchResultCountElem.textContent = 'Searching…';
    return;
  }
  if (typeof total === 'number'){
    if (total === 0){
      searchResultCountElem.textContent = 'No matches';
    } else {
      searchResultCountElem.textContent = `${total} result${total === 1 ? '' : 's'}`;
    }
  } else {
    searchResultCountElem.textContent = '';
  }
}

function computeSearchScore(node, tokens){
  if (!tokens.length) return null;
  const lowerName = (node.name || '').toLowerCase();
  let score = 0;
  for (const token of tokens){
    let tokenScore = 0;
    if (lowerName.includes(token)){
      const index = lowerName.indexOf(token);
      tokenScore += 6;
      if (index === 0) tokenScore += 4;
      tokenScore += Math.max(0, 3 - index / 12);
    }
    let matched = tokenScore > 0;
    if (!matched && searchIncludeTags && node.tags){
      for (const tag of node.tags){
        const lowerTag = String(tag).toLowerCase();
        if (lowerTag.includes(token)){
          tokenScore += 3;
          matched = true;
          break;
        }
      }
    }
    if (!matched){
      const pathText = pathTo(node).map(p => (p.name || '').toLowerCase()).join(' ');
      if (pathText.includes(token)){
        tokenScore += 1.5;
        matched = true;
      }
    }
    if (!matched){
      return null;
    }
    score += tokenScore;
  }
  score += (node.children ? node.children.length : 0) * 0.1;
  return score;
}

function renderSearchResults(rawTerm){
  if (!resultsElem) return;
  cancelActiveSearch();
  const term = (rawTerm || '').trim();
  searchMatches = [];
  searchMatchesAll = [];
  highlightedResultIndex = -1;
  pendingAutoPan = false;
  if (!term){
    lastSearchTokens = [];
    searchPageIndex = 0;
    resultsElem.innerHTML = '';
    resultsElem.classList.remove('visible');
    resultsElem.classList.remove('persist');
    resultsElem.setAttribute('aria-expanded', 'false');
    walk(root, n => { n.match = false; });
    updateRecentSearchesUI();
    updateSearchResultCount(null);
    requestRender();
    return;
  }
  const tokens = term.toLowerCase().split(/\s+/).filter(Boolean);
  lastSearchTokens = tokens;
  walk(root, n => { n.match = false; });
  pendingAutoPan = true;
  searchPageIndex = 0;
  resultsElem.innerHTML = '';
  const searching = document.createElement('div');
  searching.className = 'hit searching';
  searching.textContent = 'Searching…';
  searching.setAttribute('role', 'status');
  resultsElem.appendChild(searching);
  resultsElem.classList.add('visible');
  resultsElem.setAttribute('aria-expanded', 'true');
  resultsElem.classList.toggle('persist', searchDropdownPinned);
  updateSearchResultCount(null, { pending: true });

  const scopeRoot = (searchInSubtree && currentFocusNode) ? currentFocusNode : root;
  const queue = [scopeRoot];
  const matches = [];
  const seen = new Set();
  let lastRenderedCount = 0;

  const state = {
    cancelled: false,
    handle: null,
    cancel(){
      this.cancelled = true;
      if (this.handle){
        cancelIdleWork(this.handle);
        this.handle = null;
      }
    }
  };

  function processBatch(deadline){
    if (state.cancelled) return;
    let processed = 0;
    while(queue.length && (!deadline || deadline.timeRemaining() > 1) && processed < SEARCH_BATCH_SIZE){
      const node = queue.shift();
      processed += 1;
      if (!node) continue;
      const children = node.children || [];
      children.forEach(child => {
        if (!seen.has(child.id)){
          queue.push(child);
        }
      });
      if (seen.has(node.id)) continue;
      seen.add(node.id);
      if (node.syntheticOverview && !showSyntheticNodes) continue;
      const score = computeSearchScore(node, tokens);
      if (score !== null){
        matches.push({ node, score });
        node.match = true;
      }
    }

    const shouldRender = matches.length !== lastRenderedCount || queue.length === 0;
    if (shouldRender){
      matches.sort((a,b) => b.score - a.score || fallbackText(a.node, 'name').localeCompare(fallbackText(b.node, 'name')));
      searchMatchesAll = matches.slice();
      lastRenderedCount = matches.length;
      const shouldAutoPan = pendingAutoPan && matches.length > 0;
      renderSearchResultsPage({ autopan: shouldAutoPan });
      if (shouldAutoPan){
        pendingAutoPan = false;
      }
    }

    if (queue.length && !state.cancelled){
      state.handle = scheduleIdleWork(processBatch);
    } else {
      activeSearchTask = null;
      if (!matches.length){
        searchMatchesAll = [];
        renderSearchResultsPage();
      }
    }
  }

  state.handle = scheduleIdleWork(processBatch);
  activeSearchTask = state;
}

function renderSearchResultsPage({ autopan = false } = {}){
  if (!resultsElem) return;
  resultsElem.innerHTML = '';
  const total = searchMatchesAll.length;
  if (!total){
    const empty = document.createElement('div');
    empty.className = 'hit';
    empty.textContent = 'No matches available';
    empty.setAttribute('role', 'status');
    resultsElem.appendChild(empty);
    resultsElem.classList.add('visible');
    resultsElem.setAttribute('aria-expanded', 'true');
    currentFocusNode = null;
    updateSearchResultCount(0);
    requestRender();
    return;
  }
  updateSearchResultCount(total);
  const start = Math.max(0, Math.min(searchPageIndex * SEARCH_PAGE_SIZE, Math.max(0, total - 1)));
  const pageMatches = searchMatchesAll.slice(start, start + SEARCH_PAGE_SIZE);
  searchMatches = pageMatches;
  pageMatches.forEach((entry, idx) => {
    const node = entry.node;
    const item = document.createElement('div');
    item.className = 'hit';
    item.setAttribute('role', 'option');
    item.setAttribute('aria-selected', idx === 0 ? 'true' : 'false');
    item.tabIndex = idx === 0 ? 0 : -1;
    const title = document.createElement('span');
    title.innerHTML = highlightText(fallbackText(node, 'name'), lastSearchTokens);
    const pathSpan = document.createElement('small');
    const pathLabel = pathTo(node).slice(1, -1).map(p => fallbackText(p, 'name')).join(' › ');
    pathSpan.innerHTML = pathLabel ? highlightText(pathLabel, lastSearchTokens) : 'Top-level';
    item.appendChild(title);
    item.appendChild(pathSpan);
    item.onmouseenter = () => setActiveSearchResult(idx);
    item.onclick = () => {
      setActiveSearchResult(idx);
      jumpToMatch(node);
      if (!searchDropdownPinned){
        hideSearchResults();
      }
    };
    item.addEventListener('focus', () => setActiveSearchResult(idx));
    item.addEventListener('keydown', (event) => {
      if (event.key === 'Tab'){
        event.preventDefault();
        const items = Array.from(resultsElem.querySelectorAll('.hit'));
        if (!items.length) return;
        if (event.shiftKey && idx === 0){
          qElem.focus();
          return;
        }
        const nextIndex = event.shiftKey ? (idx - 1 + items.length) % items.length : (idx + 1) % items.length;
        const target = items[nextIndex];
        if (target){ target.focus(); }
      } else if (event.key === 'Enter'){
        event.preventDefault();
        setActiveSearchResult(idx);
        const targetEntry = searchMatches[idx];
        if (targetEntry){ jumpToMatch(targetEntry.node); }
        if (!searchDropdownPinned){ hideSearchResults(); }
      } else if (event.key === 'Escape'){
        event.preventDefault();
        hideSearchResults();
        qElem.focus();
      }
    });
    resultsElem.appendChild(item);
  });
  const nav = document.createElement('div');
  nav.className = 'search-nav';
  const info = document.createElement('span');
  const end = Math.min(total, start + pageMatches.length);
  info.textContent = `${start + 1}–${end} of ${total}`;
  nav.appendChild(info);
  const pinBtn = document.createElement('button');
  pinBtn.type = 'button';
  pinBtn.textContent = searchDropdownPinned ? 'Unpin' : 'Pin';
  pinBtn.title = searchDropdownPinned ? 'Allow closing on outside click' : 'Keep results pinned open';
  pinBtn.onclick = () => {
    searchDropdownPinned = !searchDropdownPinned;
    pinBtn.textContent = searchDropdownPinned ? 'Unpin' : 'Pin';
    pinBtn.title = searchDropdownPinned ? 'Allow closing on outside click' : 'Keep results pinned open';
    resultsElem.classList.toggle('persist', searchDropdownPinned);
  };
  nav.appendChild(pinBtn);
  const prevBtn = document.createElement('button');
  prevBtn.type = 'button';
  prevBtn.textContent = 'Prev';
  prevBtn.disabled = start === 0;
  prevBtn.onclick = () => {
    if (start === 0) return;
    searchPageIndex = Math.max(0, searchPageIndex - 1);
    renderSearchResultsPage();
  };
  nav.appendChild(prevBtn);
  const nextBtn = document.createElement('button');
  nextBtn.type = 'button';
  nextBtn.textContent = 'Next';
  nextBtn.disabled = end >= total;
  nextBtn.onclick = () => {
    if (end >= total) return;
    searchPageIndex += 1;
    renderSearchResultsPage();
  };
  nav.appendChild(nextBtn);
  const closeBtn = document.createElement('button');
  closeBtn.type = 'button';
  closeBtn.textContent = 'Close';
  closeBtn.onclick = () => hideSearchResults();
  nav.appendChild(closeBtn);
  resultsElem.appendChild(nav);
  setActiveSearchResult(0, { autopan });
  resultsElem.classList.add('visible');
  resultsElem.setAttribute('aria-expanded', 'true');
  resultsElem.classList.toggle('persist', searchDropdownPinned);
  requestRender();
}
function snapshotView(){
  return {
    offsetX,
    offsetY,
    scale,
    openIds: Array.from(openNodeIds),
    focusId: lastFocusedNode ? lastFocusedNode.id : null
  };
}
function restoreView(v){
  offsetX=v.offsetX; offsetY=v.offsetY; scale=v.scale;
  if (Array.isArray(v.openIds)){
    const stored = new Set(v.openIds);
    stored.add(root.id);
    walk(root,n=>{ setNodeOpenState(n, stored.has(n.id)); });
  } else if (v.openMap && typeof v.openMap === 'object'){
    walk(root,n=>{ setNodeOpenState(n, !!v.openMap[n.id]); });
  } else {
    syncOpenSetFromTree();
  }
  updateOutlineTree(v.focusId || root.id);
  if (typeof v.focusId === 'number'){
    const node = findNodeById(v.focusId);
    if (node){
      updateBreadcrumb(node);
    }
  } else {
    updateBreadcrumb(root);
  }
}
let lastSearchTokens = [];
function escapeRegExp(str){
  return str.replace(/[\\^$.*+?()[\]{}|]/g, '\$&');
}

function highlightText(text, tokens){
  if (!tokens.length) return text;
  let result = text;
  tokens.forEach(token => {
    const pattern = new RegExp(`(${escapeRegExp(token)})`, 'ig');
    result = result.replace(pattern, '<mark>$1</mark>');
  });
  return result;
}

function escapeXml(text){
  return String(text).replace(/&/g, '&amp;').replace(/</g, '&lt;').replace(/>/g, '&gt;');
}

function collectVisibleNodesInSubtree(node){
  const collected = [];
  if (!node) return collected;
  walkFrom(node, candidate => {
    if (visible(candidate)){
      collected.push(candidate);
    }
  });
  return collected;
}

function computeScreenBoundsForNodes(nodes){
  if (!Array.isArray(nodes) || !nodes.length) return null;
  const baseWidth = canvas.clientWidth || canvas.width;
  const baseHeight = canvas.clientHeight || canvas.height;
  let minX = baseWidth;
  let minY = baseHeight;
  let maxX = 0;
  let maxY = 0;
  nodes.forEach(node => {
    if (!node) return;
    const metrics = measureNode(node);
    const centerX = (node.x + offsetX) * scale;
    const centerY = (node.y + offsetY) * scale;
    const halfW = (metrics.w * scale) / 2 + 24;
    const halfH = (metrics.h * scale) / 2 + 24;
    minX = Math.min(minX, centerX - halfW);
    minY = Math.min(minY, centerY - halfH);
    maxX = Math.max(maxX, centerX + halfW);
    maxY = Math.max(maxY, centerY + halfH);
  });
  minX = Math.max(0, minX);
  minY = Math.max(0, minY);
  maxX = Math.min(baseWidth, maxX);
  maxY = Math.min(baseHeight, maxY);
  if (!isFinite(minX) || !isFinite(minY) || !isFinite(maxX) || !isFinite(maxY) || maxX <= minX || maxY <= minY){
    return null;
  }
  return { minX, minY, maxX, maxY };
}

function syncMinimapKeyboardRect(bounds){
  if (!bounds || !bounds.viewport){
    if (!minimapKeyboardMode){
      minimapKeyboardRect = null;
    }
    return;
  }
  const { viewport, canvasWidth, canvasHeight } = bounds;
  const maxWidth = canvasWidth || (minimapKeyboardRect ? minimapKeyboardRect.width : 0);
  const maxHeight = canvasHeight || (minimapKeyboardRect ? minimapKeyboardRect.height : 0);
  if (!minimapKeyboardMode || !minimapKeyboardRect){
    minimapKeyboardRect = { ...viewport };
  } else {
    minimapKeyboardRect.width = viewport.width;
    minimapKeyboardRect.height = viewport.height;
    const limitX = Math.max(0, maxWidth - minimapKeyboardRect.width);
    const limitY = Math.max(0, maxHeight - minimapKeyboardRect.height);
    minimapKeyboardRect.x = Math.max(0, Math.min(limitX, minimapKeyboardRect.x));
    minimapKeyboardRect.y = Math.max(0, Math.min(limitY, minimapKeyboardRect.y));
  }
}

function rememberSearch(term){
  const clean = (term || '').trim();
  if (!clean) return;
  const scopeKey = getActiveScopeKey();
  const history = getHistoryForScope(scopeKey).filter(item => item.toLowerCase() !== clean.toLowerCase());
  history.unshift(clean);
  if (history.length > MAX_SEARCH_HISTORY_PER_SCOPE){
    history.length = MAX_SEARCH_HISTORY_PER_SCOPE;
  }
  recentSearchesByScope[scopeKey] = history;
  try { localStorage.setItem(SEARCH_HISTORY_STORAGE_KEY, JSON.stringify(recentSearchesByScope)); } catch(e) {}
  updateRecentSearchesUI();
}

function updateRecentSearchesUI(){
  if (!recentSearchesElem) return;
  recentSearchesElem.innerHTML = '';
  const scopeKey = getActiveScopeKey();
  const history = getHistoryForScope(scopeKey);
  if (!history.length){
    const empty = document.createElement('span');
    empty.className = 'muted';
    empty.textContent = 'Recent searches appear here.';
    recentSearchesElem.appendChild(empty);
    return;
  }
  history.forEach(query => {
    const pill = document.createElement('button');
    pill.type = 'button';
    pill.textContent = query;
    pill.dataset.query = query;
    pill.setAttribute('role', 'listitem');
    pill.onclick = () => {
      qElem.value = query;
      updateSearchClearButton();
      renderSearchResults(query);
      qElem.focus();
    };
    recentSearchesElem.appendChild(pill);
  });
}

function derivePopularSearches(){
  if (!root) return;
  const candidates = [];
  walk(root, node => {
    if (!node || node.syntheticOverview) return;
    const label = fallbackText(node, 'name');
    if (!label || label === 'No data available') return;
    const childCount = node.children ? node.children.length : 0;
    const weight = childCount + Math.max(0, 4 - node.depth) * 2;
    candidates.push({ label, weight });
  });
  candidates.sort((a, b) => b.weight - a.weight || a.label.localeCompare(b.label));
  const seen = new Set();
  const picked = [];
  for (const entry of candidates){
    const key = entry.label.toLowerCase();
    if (seen.has(key)) continue;
    seen.add(key);
    picked.push(entry.label);
    if (picked.length >= POPULAR_SEARCH_LIMIT) break;
  }
  popularSearches = picked;
  updatePopularSearchesUI();
}

function updatePopularSearchesUI(){
  if (!popularSearchesElem) return;
  popularSearchesElem.innerHTML = '';
  if (!popularSearches.length){
    const empty = document.createElement('span');
    empty.className = 'muted';
    empty.textContent = 'Popular topics appear after the map loads.';
    popularSearchesElem.appendChild(empty);
    return;
  }
  popularSearches.forEach(label => {
    const pill = document.createElement('button');
    pill.type = 'button';
    pill.textContent = label;
    pill.setAttribute('role', 'listitem');
    pill.onclick = () => {
      qElem.value = label;
      updateSearchClearButton();
      renderSearchResults(label);
      qElem.focus();
    };
    popularSearchesElem.appendChild(pill);
  });
}

function queueClipboardWrite(text){
  if (!navigator.clipboard || typeof navigator.clipboard.writeText !== 'function') return;
  if (clipboardWriteTimer === null){
    clipboardPendingText = null;
    navigator.clipboard.writeText(text).catch(() => {});
    clipboardWriteTimer = setTimeout(() => {
      clipboardWriteTimer = null;
      if (clipboardPendingText !== null){
        const next = clipboardPendingText;
        clipboardPendingText = null;
        queueClipboardWrite(next);
      }
    }, CLIPBOARD_WRITE_DELAY_MS);
  } else {
    clipboardPendingText = text;
  }
}

function closeContextMenu(){
  if (!contextMenuElem) return;
  contextMenuElem.setAttribute('aria-hidden', 'true');
  contextMenuElem.style.pointerEvents = 'none';
  contextMenuNode = null;
  const restore = contextMenuReturnFocus;
  contextMenuReturnFocus = null;
  if (restore && typeof restore.focus === 'function'){
    restore.focus();
  }
}

function expandSubtree(node){
  if (!node) return;
  walkFrom(node, child => {
    markNodeOpen(child);
  });
  queueLayout(node, { includeAncestors: true });
  requestVisibilityRefresh();
  updateOutlineTree(node.id);
  requestPhysicsKick(1000);
  if (!applyingUrlState){ scheduleUrlUpdate(); }
}

function collapseSubtree(node){
  if (!node) return;
  walkFrom(node, child => {
    if (child !== node){ markNodeClosed(child); }
  });
  queueLayout(node, { includeAncestors: true });
  requestVisibilityRefresh();
  updateOutlineTree(node.id);
  requestPhysicsKick();
  if (!applyingUrlState){ scheduleUrlUpdate(); }
}

function openContextMenu(node, pageX, pageY){
  if (!contextMenuElem || !node) return;
  contextMenuElem.innerHTML = '';
  contextMenuNode = node;
  contextMenuReturnFocus = document.activeElement;
  const actions = [
    { label: 'Focus & frame', handler: () => focusNode(node, { animate: true, ensureVisible: true, frameChildren: true }) },
    { label: 'Expand branch', handler: () => expandSubtree(node) },
    { label: 'Collapse branch', handler: () => collapseSubtree(node) },
    { label: 'Show details', handler: (btn) => {
        const rect = btn?.getBoundingClientRect();
        renderDetailsPanel(node, { anchorRect: rect || null, anchor: btn || null, open: true, restoreFocus: btn || null });
      } }
  ];
  if (favoritesFeatureEnabled){
    const isFav = favoriteIdSet.has(node.id);
    actions.push({
      label: isFav ? 'Remove from favorites' : 'Add to favorites',
      handler: () => toggleFavorite(node)
    });
  }
  actions.push(
    { label: 'Copy link', handler: () => {
        const link = buildShareableLink(node);
        queueClipboardWrite(link);
      } }
  );
  actions.forEach(action => {
    const btn = document.createElement('button');
    btn.type = 'button';
    btn.textContent = action.label;
    btn.onclick = () => {
      action.handler(btn);
      closeContextMenu();
    };
    if ((action.label === 'Expand branch' || action.label === 'Collapse branch') && (!node.children || !node.children.length)){
      btn.disabled = true;
    }
    if (action.label === 'Copy link' && !navigator.clipboard){
      btn.disabled = true;
    }
    contextMenuElem.appendChild(btn);
  });
  contextMenuElem.style.left = `${pageX}px`;
  contextMenuElem.style.top = `${pageY}px`;
  contextMenuElem.setAttribute('aria-hidden', 'false');
  contextMenuElem.style.pointerEvents = 'auto';
  const bounds = contextMenuElem.getBoundingClientRect();
  const adjustedX = Math.min(pageX, window.innerWidth - bounds.width - 16);
  const adjustedY = Math.min(pageY, window.innerHeight - bounds.height - 16);
  contextMenuElem.style.left = `${Math.max(0, adjustedX)}px`;
  contextMenuElem.style.top = `${Math.max(0, adjustedY)}px`;
  const buttons = contextMenuElem.querySelectorAll('button');
  if (buttons.length){
    buttons[0].focus();
  }
  contextMenuElem.onkeydown = (event) => {
    const items = Array.from(contextMenuElem.querySelectorAll('button'));
    if (!items.length) return;
    const index = items.indexOf(document.activeElement);
    if (event.key === 'ArrowDown'){
      event.preventDefault();
      const next = index === -1 ? 0 : (index + 1) % items.length;
      items[next].focus();
    } else if (event.key === 'ArrowUp'){
      event.preventDefault();
      const prev = index <= 0 ? items.length - 1 : index - 1;
      items[prev].focus();
    } else if (event.key === 'Escape'){
      event.preventDefault();
      closeContextMenu();
    }
  };
}

function buildShareableLink(node){
  const params = new URLSearchParams();
  params.set('node', String(node.id));
  const openList = [];
  const seenChains = new Set();
  for (const id of openNodeIds){
    if (id === root.id) continue;
    const current = findNodeById(id);
    if (!current || !current.parent) continue;
    const chain = [];
    let cursor = current;
    while (cursor && typeof cursor.id !== 'undefined'){
      chain.push(cursor.id);
      if (cursor === root) break;
      cursor = cursor.parent || null;
    }
    if (!chain.length || chain[chain.length - 1] !== root.id){
      continue;
    }
    const serialized = chain.reverse().join('.');
    if (!seenChains.has(serialized)){
      seenChains.add(serialized);
      openList.push(serialized);
      if (openList.length >= 50) break;
    }
  }
  const focusChain = pathTo(node).map(p => p.id).join('.');
  if (focusChain && !seenChains.has(focusChain)){
    seenChains.add(focusChain);
    openList.push(focusChain);
  }
  if (openList.length){ params.set('open', openList.join(',')); }
  params.set('x', offsetX.toFixed(2));
  params.set('y', offsetY.toFixed(2));
  params.set('z', scale.toFixed(3));
  params.set('theme', document.documentElement.getAttribute('data-theme') || 'dark');
  if (fisheyeEnabled){ params.set('lens', '1'); }
  if (activeTags.size){ params.set('tags', Array.from(activeTags).join(',')); }
  if (searchInSubtree){ params.set('subtree', '1'); }
  if (searchIncludeTags){ params.set('tagsearch', '1'); }
  const hash = '#' + params.toString();
  return window.location.origin + window.location.pathname + hash;
}

function setActiveSearchResult(index, { autopan = false } = {}){
  const items = Array.from(resultsElem.querySelectorAll('.hit'));
  if (!items.length){
    highlightedResultIndex = -1;
    currentFocusNode = null;
    return;
  }
  highlightedResultIndex = Math.max(0, Math.min(index, items.length - 1));
  items.forEach((el, i) => {
    const active = i === highlightedResultIndex;
    el.classList.toggle('active', active);
    if (el.getAttribute('role') === 'option'){
      el.setAttribute('aria-selected', active ? 'true' : 'false');
    }
    el.tabIndex = active ? 0 : -1;
  });
  const entry = searchMatches[highlightedResultIndex];
  currentFocusNode = entry ? entry.node : null;
  if (currentFocusNode){
    triggerNodeFlash(currentFocusNode, 1500);
    if (autopan){
      focusNode(currentFocusNode, { animate: true, ensureVisible: true, keepZoom: true });
    }
    draw();
  }
}

function focusSearchResultByIndex(index = 0){
  if (!resultsElem) return false;
  const options = Array.from(resultsElem.querySelectorAll('.hit[role="option"]'));
  if (!options.length) return false;
  const targetIndex = Math.max(0, Math.min(index, options.length - 1));
  setActiveSearchResult(targetIndex);
  const target = options[targetIndex];
  requestAnimationFrame(() => {
    if (target && typeof target.focus === 'function'){
      target.focus();
    }
  });
  return true;
}

function hideSearchResults(){
  cancelActiveSearch();
  resultsElem.classList.remove('visible');
  resultsElem.innerHTML = '';
  highlightedResultIndex = -1;
  searchMatchesAll = [];
  searchPageIndex = 0;
  resultsElem.classList.remove('persist');
  if (!qElem.value.trim()){
    walk(root, n => { n.match = false; });
    currentFocusNode = lastFocusedNode || null;
  }
  resultsElem.setAttribute('aria-expanded', 'false');
  updateRecentSearchesUI();
  updateSearchResultCount(null);
}

qElem.addEventListener('input', () => {
  updateSearchClearButton();
  renderSearchResults(qElem.value);
});

qElem.addEventListener('focus', () => {
  const term = qElem.value.trim();
  if (term){ renderSearchResults(term); }
});

if (clearSearchBtn){
  clearSearchBtn.addEventListener('click', () => {
    qElem.value = '';
    updateSearchClearButton();
    hideSearchResults();
    qElem.focus();
  });
}

resultsElem.addEventListener('mousedown', (e) => {
  e.preventDefault();
});

qElem.addEventListener('keydown', (e) => {
  if (!resultsElem.classList.contains('visible')) return;
  if (e.key === 'Tab' && !e.shiftKey){
    if (focusSearchResultByIndex(0)){
      e.preventDefault();
    }
    return;
  }
  if (e.key === 'ArrowDown'){
    e.preventDefault();
    if (searchMatches.length){
      const next = (highlightedResultIndex + 1) % searchMatches.length;
      setActiveSearchResult(next);
    }
  } else if (e.key === 'ArrowUp'){
    e.preventDefault();
    if (searchMatches.length){
      const prev = (highlightedResultIndex - 1 + searchMatches.length) % searchMatches.length;
      setActiveSearchResult(prev);
    }
  } else if (e.key === 'Enter'){
    e.preventDefault();
    focusSearchResultByIndex(highlightedResultIndex >= 0 ? highlightedResultIndex : 0);
  } else if (e.key === 'Escape'){
    hideSearchResults();
    highlightedResultIndex = -1;
    qElem.blur();
  }
});

document.addEventListener('click', (e) => {
  if (resultsElem.classList.contains('visible') && !searchDropdownPinned && !resultsElem.contains(e.target) && e.target !== qElem){
    hideSearchResults();
  }
  if (contextMenuElem && contextMenuElem.style.display === 'flex' && !contextMenuElem.contains(e.target)){
    closeContextMenu();
  }
  if (detailsPopoverElem && !detailsPopoverElem.hidden && !detailsJustOpened && !detailsPopoverElem.contains(e.target)){
    hideDetailsPopover();
  }
  if (touchPreviewElem && touchPreviewElem.classList.contains('visible') && !touchPreviewElem.contains(e.target)){
    hideTouchPreview();
  }
});
function openPathOnly(n){
  walk(root,x=>{ markNodeClosed(x); });
  const pathNodes = pathTo(n);
  // Mark nodes along the path as open
  pathNodes.forEach(x=> markNodeOpen(x));
  // Radially lay out children of each node along the opened path.  This
  // minimises overlap when jumping directly to a deep node via search.
  pathNodes.forEach(x => {
    if (nodeHasLoadedChildren(x)) {
      // Force an immediate layout so the subsequent focus animation uses the
      // latest geometry.  We bypass the progressive queue here because this
      // path is taken when jumping directly to a node via search, where the
      // view should update synchronously.
      queueLayout(x, { immediate: true });
    }
  });

  // After laying out the opened path, allow physics to run briefly to
  // settle the arrangement, then freeze.  This avoids jitter while
  // preserving the new configuration.
  refreshVisibilityCaches();
  kickPhysics();
}
function jumpToMatch(n){
  viewStack.push(snapshotView());
  rememberSearch(qElem.value);
  focusNode(n, { animate: true, ensureVisible: true, exclusive: true, frameChildren: true });
  triggerNodeFlash(n);
}
const backBtn = document.getElementById('backBtn');
if (backBtn){
  backBtn.onclick = () => {
    const v = viewStack.pop();
    if (!v) return;
    restoreView(v);
  };
}
const centerBtn = document.getElementById('centerBtn');
if (centerBtn){
  centerBtn.onclick = () => centerOnRoot(true);
}
const resetViewBtn = document.getElementById('resetViewBtn');
if (resetViewBtn){
  resetViewBtn.addEventListener('click', () => {
    const target = lastFocusedNode || root;
    focusNode(target, { animate: true, ensureVisible: true, targetScale: 1, keepZoom: false });
  });
}
if (fisheyeToggleBtn){
  fisheyeToggleBtn.addEventListener('click', () => {
    fisheyeEnabled = !fisheyeEnabled;
    fisheyeToggleBtn.classList.toggle('active', fisheyeEnabled);
    fisheyeToggleBtn.setAttribute('aria-pressed', fisheyeEnabled ? 'true' : 'false');
    if (!applyingUrlState){
      scheduleUrlUpdate();
    }
  });
  fisheyeToggleBtn.setAttribute('aria-pressed', fisheyeEnabled ? 'true' : 'false');
}
installExtendedTapTargets(Array.from(document.querySelectorAll('.canvas-actions .btn')), 16);
installExtendedTapTargets(Array.from(document.querySelectorAll('.btn-row .btn')), 12);
installExtendedTapTargets([minimapTouchToggle, minimapTouchClose], 16);
const expandBtn = document.getElementById('expandBtn');
if (expandBtn){
  expandBtn.onclick = () => {
    // Expand every node in the tree
    walk(root, n => { markNodeOpen(n); });
    queueLayout(root);
    requestVisibilityRefresh();
    updateOutlineTree(root.id);
    if (!applyingUrlState){ scheduleUrlUpdate(); }
    requestPhysicsKick(1500);
  };
}
// Collapse All handled below with layout and physics adjustments
// Freeze the layout after collapsing to keep macros stable
const collapseBtn = document.getElementById('collapseBtn');
if (collapseBtn){
  collapseBtn.onclick = () => {
    walk(root,n=>{ if(n===root){ markNodeOpen(n); } else { markNodeClosed(n); } });
    queueLayout(root);
    requestVisibilityRefresh();
    updateOutlineTree(root.id);
    requestPhysicsKick();
    if (!applyingUrlState){
      scheduleUrlUpdate();
    }
    updateBreadcrumb(root);
  };
}
const themeBtnElem = document.getElementById('themeBtn');
function syncThemeControl(){
  if (!themeBtnElem) return;
  const label = themeBtnElem.querySelector('span');
  const isLight = document.documentElement.getAttribute('data-theme') === 'light';
  if (label) label.textContent = isLight ? 'Dark' : 'Light';
  themeBtnElem.setAttribute('aria-pressed', isLight ? 'true' : 'false');
  themeBtnElem.setAttribute('aria-label', isLight ? 'Switch to dark theme' : 'Switch to light theme');
}
if (themeBtnElem){
  themeBtnElem.onclick = () => {
    themeLocked = true;
    const html = document.documentElement;
    const isLight = html.getAttribute('data-theme') === 'light';
    const nextTheme = isLight ? 'dark' : 'light';
    html.setAttribute('data-theme', nextTheme);
    try { localStorage.setItem('atlas_theme', nextTheme); } catch(e) {}
    syncThemeControl();
    if (!applyingUrlState){ scheduleUrlUpdate(); }
  };
  syncThemeControl();
}
if (prefersDark){
  prefersDark.addEventListener('change', (event) => {
    if (themeLocked) return;
    const nextTheme = event.matches ? 'dark' : 'light';
    document.documentElement.setAttribute('data-theme', nextTheme);
    syncThemeControl();
    if (!applyingUrlState){ scheduleUrlUpdate(); }
  });
}
const handleMapToolsKeyDismiss = (event) => {
  if (!mapToolsPanelElem) return;
  if (event.key === 'Enter' || event.key === ' '){
    dismissMapToolsCoach({ persist: true });
    mapToolsPanelElem.removeEventListener('keydown', handleMapToolsKeyDismiss);
  }
};
if (mapToolsPanelElem){
  const cancelCoachPointer = () => {
    dismissMapToolsCoach({ persist: true });
    mapToolsPanelElem.removeEventListener('keydown', handleMapToolsKeyDismiss);
  };
  mapToolsPanelElem.addEventListener('pointerdown', cancelCoachPointer, { once: true });
  mapToolsPanelElem.addEventListener('keydown', handleMapToolsKeyDismiss);
}
if (dismissMapToolsCoachBtn){
  dismissMapToolsCoachBtn.addEventListener('click', () => {
    dismissMapToolsCoach({ persist: true });
    if (mapToolsPanelElem){
      mapToolsPanelElem.removeEventListener('keydown', handleMapToolsKeyDismiss);
    }
    const firstToolBtn = mapToolsPanelElem ? mapToolsPanelElem.querySelector('.btn') : null;
    if (firstToolBtn && typeof firstToolBtn.focus === 'function'){
      firstToolBtn.focus();
    }
  });
}
if (mapToolsCoachElem){
  mapToolsCoachElem.addEventListener('keydown', (event) => {
    if (event.key === 'Escape'){
      event.preventDefault();
      dismissMapToolsCoach({ persist: true });
      if (mapToolsPanelElem){
        mapToolsPanelElem.removeEventListener('keydown', handleMapToolsKeyDismiss);
      }
      const firstToolBtn = mapToolsPanelElem ? mapToolsPanelElem.querySelector('.btn') : null;
      if (firstToolBtn && typeof firstToolBtn.focus === 'function'){
        firstToolBtn.focus();
      }
    }
  });
}
scheduleMapToolsCoach();
if (searchSubtreeElem){
  searchSubtreeElem.checked = searchInSubtree;
  searchSubtreeElem.addEventListener('change', () => {
    searchInSubtree = searchSubtreeElem.checked;
    try { localStorage.setItem('atlas_search_subtree', searchInSubtree ? '1' : '0'); } catch(e) {}
    if (qElem.value.trim()){
      renderSearchResults(qElem.value);
    }
    updateSearchScopeUI();
    updateRecentSearchesUI();
    scheduleUrlUpdate();
  });
}
if (searchTagsElem){
  searchTagsElem.checked = searchIncludeTags;
  searchTagsElem.addEventListener('change', () => {
    searchIncludeTags = searchTagsElem.checked;
    try { localStorage.setItem('atlas_search_tags', searchIncludeTags ? '1' : '0'); } catch(e) {}
    if (qElem.value.trim()){
      renderSearchResults(qElem.value);
    }
    scheduleUrlUpdate();
  });
}
if (searchScopeBtn){
  searchScopeBtn.addEventListener('click', () => {
    if (searchInSubtree){
      searchInSubtree = false;
    } else {
      if (!currentFocusNode || currentFocusNode === root){
        showToast('Focus on a branch first to limit search scope.', { title: 'Search scope', duration: 2200 });
        updateSearchScopeUI();
        return;
      }
      searchInSubtree = true;
    }
    if (searchSubtreeElem){
      searchSubtreeElem.checked = searchInSubtree;
    }
    try { localStorage.setItem('atlas_search_subtree', searchInSubtree ? '1' : '0'); } catch(e) {}
    updateSearchScopeUI();
    updateRecentSearchesUI();
    if (qElem.value.trim()){
      renderSearchResults(qElem.value);
    }
    scheduleUrlUpdate();
  });
}
updateSearchScopeUI();
updateRecentSearchesUI();

const collapseOutlineBtn = document.getElementById('collapseOutlineBtn');
if (outlinePaneElem && collapseOutlineBtn){
  if (outlineCollapsed){
    outlinePaneElem.classList.add('collapsed');
    collapseOutlineBtn.textContent = 'Show';
    collapseOutlineBtn.setAttribute('aria-expanded', 'false');
    outlinePaneElem.setAttribute('aria-hidden', 'true');
  }
  collapseOutlineBtn.addEventListener('click', () => {
    const collapsed = outlinePaneElem.classList.toggle('collapsed');
    collapseOutlineBtn.textContent = collapsed ? 'Show' : 'Hide';
    collapseOutlineBtn.setAttribute('aria-expanded', collapsed ? 'false' : 'true');
    outlinePaneElem.setAttribute('aria-hidden', collapsed ? 'true' : 'false');
    try { localStorage.setItem(OUTLINE_VISIBILITY_KEY, collapsed ? '1' : '0'); } catch(e) {}
    if (focusAnnounceElem){
      focusAnnounceElem.textContent = collapsed ? 'Outline collapsed' : 'Outline expanded';
    }
  });
}

const bucketTagsElem = document.getElementById('bucketTags');
if (bucketTagsElem){
  root.children.forEach((n,i)=>{
    const s=document.createElement('span'); s.className='pill'; s.textContent=n.name;
    s.style.borderColor = ringColour(i);
    s.onclick=()=>focusNode(n, { animate: true, ensureVisible: true, targetScale: 1.05 });
    bucketTagsElem.appendChild(s);
  });
}
function exportPNG(mult){
  const pixelRatio = window.devicePixelRatio || 1;
  const baseWidth = canvas.clientWidth || canvas.width;
  const baseHeight = canvas.clientHeight || canvas.height;
  const outputWidth = baseWidth * mult;
  const outputHeight = baseHeight * mult;
  exportCanvas.width = Math.round(outputWidth * pixelRatio);
  exportCanvas.height = Math.round(outputHeight * pixelRatio);
  const cameraState = { scale: scale * mult, offsetX, offsetY };
  const pixelCount = outputWidth * outputHeight;
  const progressMessage = pixelCount > 1600000 ? 'Rendering high-resolution export…' : `Rendering ${Math.round(mult * pixelRatio * 100)}% scale snapshot…`;
  const progressDuration = pixelCount > 1600000 ? 3600 : 2000;
  showToast(progressMessage, { title: 'Export in progress', duration: progressDuration });
  exportCtx.save();
  exportCtx.scale(pixelRatio, pixelRatio);
  renderScene(exportCtx, outputWidth, outputHeight, cameraState, { skipMinimap: true, updateHitboxes: false });
  exportCtx.restore();
  const a=document.createElement('a'); a.href=exportCanvas.toDataURL('image/png'); a.download='infosec_universe_'+mult+'x.png'; a.click();
  showToast('Export ready—check your downloads.', { title: 'Export complete', duration: 2400 });
}

function exportSelectionPNG(){
  if (!canvas) return;
  const focusNodeRef = lastFocusedNode || currentFocusNode || root;
  const nodes = collectVisibleNodesInSubtree(focusNodeRef);
  if (!nodes.length){
    showToast('Selection is empty—expand the branch and try again.', { title: 'Export', duration: 2400 });
    return;
  }
  const bounds = computeScreenBoundsForNodes(nodes);
  if (!bounds){
    showToast('Selection is outside the current view.', { title: 'Export', duration: 2400 });
    return;
  }
  const baseWidth = canvas.clientWidth || canvas.width;
  const baseHeight = canvas.clientHeight || canvas.height;
  const ratio = window.devicePixelRatio || 1;
  const selectionArea = (bounds.maxX - bounds.minX) * (bounds.maxY - bounds.minY) * ratio * ratio;
  if (selectionArea > 1400000){
    showToast('Rendering selection snapshot…', { title: 'Export in progress', duration: 2800 });
  }
  exportCanvas.width = Math.round(baseWidth * ratio);
  exportCanvas.height = Math.round(baseHeight * ratio);
  exportCtx.save();
  exportCtx.scale(ratio, ratio);
  renderScene(exportCtx, baseWidth, baseHeight, { scale, offsetX, offsetY }, { skipMinimap: true, updateHitboxes: false });
  exportCtx.restore();
  const cropWidth = Math.max(1, Math.round((bounds.maxX - bounds.minX) * ratio));
  const cropHeight = Math.max(1, Math.round((bounds.maxY - bounds.minY) * ratio));
  const cropCanvas = document.createElement('canvas');
  cropCanvas.width = cropWidth;
  cropCanvas.height = cropHeight;
  const cropCtx = cropCanvas.getContext('2d');
  cropCtx.drawImage(
    exportCanvas,
    Math.round(bounds.minX * ratio),
    Math.round(bounds.minY * ratio),
    cropWidth,
    cropHeight,
    0,
    0,
    cropWidth,
    cropHeight
  );
  const safeName = (fallbackText(focusNodeRef, 'name') || 'selection').toLowerCase().replace(/[^a-z0-9]+/g, '_').replace(/^_+|_+$/g, '') || 'selection';
  const link = document.createElement('a');
  link.href = cropCanvas.toDataURL('image/png');
  link.download = `${safeName}_selection.png`;
  link.click();
  showToast('Selection export ready—check your downloads.', { title: 'Export complete', duration: 2600 });
}

function exportAtlasAsSVG(){
  const baseWidth = canvas.clientWidth || canvas.width;
  const baseHeight = canvas.clientHeight || canvas.height;
  const visibleNodes = collectVisible();
  if (!visibleNodes.length){
    showToast('Nothing visible to export right now.', { title: 'Export', duration: 2400 });
    return;
  }
  const visibleLinks = collectLinks();
  const themeStyles = getComputedStyle(document.documentElement);
  const accentColour = (themeStyles.getPropertyValue('--accent') || '#ff9b6a').trim() || '#ff9b6a';
  const bgColour = (themeStyles.getPropertyValue('--bg') || '#1b1b2f').trim() || '#1b1b2f';
  const inkColour = (themeStyles.getPropertyValue('--ink') || '#e0e0ff').trim() || '#e0e0ff';
  const panelColour = (themeStyles.getPropertyValue('--panel') || '#34345c').trim() || '#34345c';
  const edgeColour = (themeStyles.getPropertyValue('--edge') || '#4c4c80').trim() || '#4c4c80';
  const svg = [];
  svg.push('<?xml version="1.0" encoding="UTF-8"?>');
  svg.push(`<svg xmlns="http://www.w3.org/2000/svg" width="${baseWidth}" height="${baseHeight}" viewBox="0 0 ${baseWidth} ${baseHeight}" role="img" aria-label="Cybersecurity Atlas snapshot">`);
  svg.push(`<rect width="100%" height="100%" fill="${bgColour}"/>`);
  visibleLinks.forEach(([a, b]) => {
    if (!a || !b) return;
    const x1 = (a.x + offsetX) * scale;
    const y1 = (a.y + offsetY) * scale;
    const x2 = (b.x + offsetX) * scale;
    const y2 = (b.y + offsetY) * scale;
    const mx = (x1 + x2) / 2;
    svg.push(`<path d="M${x1.toFixed(1)} ${y1.toFixed(1)} C ${mx.toFixed(1)} ${y1.toFixed(1)}, ${mx.toFixed(1)} ${y2.toFixed(1)}, ${x2.toFixed(1)} ${y2.toFixed(1)}" fill="none" stroke="${edgeColour}" stroke-opacity="0.65" stroke-width="1.2" stroke-linecap="round" stroke-linejoin="round"/>`);
  });
  visibleNodes.forEach(node => {
    if (node.syntheticOverview && !showSyntheticNodes) return;
    const metrics = measureNode(node);
    const sx = (node.x + offsetX) * scale;
    const sy = (node.y + offsetY) * scale;
    const width = metrics.w * scale;
    const height = metrics.h * scale;
    const rx = (metrics.isChip ? 18 : 12) * scale;
    const x = sx - width / 2;
    const y = sy - height / 2;
    const catColour = ringColour(nodeCategoryIndex(node));
    let fill = node === root ? panelColour : lightenColor(catColour, node.depth === 1 ? 0.26 : 0.12);
    let stroke = node === root ? edgeColour : lightenColor(catColour, 0.35);
    if (node === lastFocusedNode){
      stroke = accentColour;
    }
    svg.push('<g>');
    svg.push(`<rect x="${x.toFixed(1)}" y="${y.toFixed(1)}" width="${width.toFixed(1)}" height="${height.toFixed(1)}" rx="${rx.toFixed(1)}" ry="${rx.toFixed(1)}" fill="${fill}" stroke="${stroke}" stroke-width="${(1.4 * scale).toFixed(2)}"/>`);
    const textLines = Array.isArray(metrics.lines) && metrics.lines.length ? metrics.lines : [fallbackText(node, 'name')];
    const fontSize = Math.max(10, 14 * scale);
    if (metrics.isChip){
      svg.push(`<text x="${sx.toFixed(1)}" y="${sy.toFixed(1)}" fill="${inkColour}" font-family="Segoe UI, Arial, sans-serif" font-size="${fontSize.toFixed(1)}" font-weight="${node === lastFocusedNode ? '600' : '500'}" text-anchor="middle" dominant-baseline="middle">${escapeXml(fallbackText(node, 'name'))}</text>`);
    } else {
      const textX = (x + 12 * scale).toFixed(1);
      svg.push(`<text x="${textX}" y="${(y + 10 * scale + fontSize).toFixed(1)}" fill="${inkColour}" font-family="Segoe UI, Arial, sans-serif" font-size="${fontSize.toFixed(1)}" font-weight="${node === lastFocusedNode ? '600' : '500'}">`);
      textLines.forEach((line, idx) => {
        const dy = idx === 0 ? 0 : fontSize * 1.3;
        svg.push(`<tspan x="${textX}" dy="${dy.toFixed(1)}">${escapeXml(line)}</tspan>`);
      });
      svg.push('</text>');
    }
    svg.push('</g>');
  });
  svg.push('<title>Cybersecurity Atlas snapshot</title>');
  svg.push('</svg>');
  const blob = new Blob([svg.join('\n')], { type: 'image/svg+xml' });
  const url = URL.createObjectURL(blob);
  const link = document.createElement('a');
  link.href = url;
  link.download = 'cybersecurity_atlas.svg';
  link.click();
  URL.revokeObjectURL(url);
  showToast('SVG export ready.', { title: 'Export complete', duration: 2600 });
}
const png1Btn = document.getElementById('png1');
if (png1Btn){ png1Btn.onclick = () => exportPNG(1); }
const png2Btn = document.getElementById('png2');
if (png2Btn){ png2Btn.onclick = () => exportPNG(2); }
const png4Btn = document.getElementById('png4');
if (png4Btn){ png4Btn.onclick = () => exportPNG(4); }
const pngSelectionBtn = document.getElementById('pngSelection');
if (pngSelectionBtn){ pngSelectionBtn.onclick = () => exportSelectionPNG(); }
const exportSvgBtn = document.getElementById('exportSvgBtn');
if (exportSvgBtn){ exportSvgBtn.onclick = () => exportAtlasAsSVG(); }
  window.addEventListener('keydown', e=>{
    const active = document.activeElement;
    const isTyping = active && (active.tagName === 'INPUT' || active.tagName === 'TEXTAREA' || active.isContentEditable);
    const key = e.key;
    if (isTyping && key !== '?' && key !== 'Escape'){ return; }
    if (e.defaultPrevented) return;
    const step = 60/scale;
    const lower = key.toLowerCase();
    if (minimapKeyboardMode && minimapCanvas && document.activeElement === minimapCanvas){
      if (key === 'ArrowUp'){ e.preventDefault(); nudgeMinimapKeyboardSelection(0, -1); return; }
      if (key === 'ArrowDown'){ e.preventDefault(); nudgeMinimapKeyboardSelection(0, 1); return; }
      if (key === 'ArrowLeft'){ e.preventDefault(); nudgeMinimapKeyboardSelection(-1, 0); return; }
      if (key === 'ArrowRight'){ e.preventDefault(); nudgeMinimapKeyboardSelection(1, 0); return; }
      if (key === 'Enter'){ e.preventDefault(); applyMinimapKeyboardSelection(); return; }
      if (key === 'Escape'){ e.preventDefault(); toggleMinimapKeyboardMode(false); return; }
    }
    if (!isTyping && lower === 'm'){
      e.preventDefault();
      toggleMinimapKeyboardMode();
      return;
    }
    const hierarchicalModifier = e.ctrlKey || e.metaKey;
    const shouldPanWithArrows = !hierarchicalModifier && !e.altKey;
    let cameraChanged = false;
    if (lower==='w'){ offsetY += step; cameraChanged = true; e.preventDefault(); }
    else if (lower==='s'){ offsetY -= step; cameraChanged = true; e.preventDefault(); }
    else if (lower==='a'){ offsetX += step; cameraChanged = true; e.preventDefault(); }
    else if (lower==='d'){ offsetX -= step; cameraChanged = true; e.preventDefault(); }
    else if (key==='ArrowUp' && shouldPanWithArrows){ e.preventDefault(); offsetY += step; cameraChanged = true; }
    else if (key==='ArrowDown' && shouldPanWithArrows){ e.preventDefault(); offsetY -= step; cameraChanged = true; }
    else if (key==='ArrowLeft' && shouldPanWithArrows){ e.preventDefault(); offsetX += step; cameraChanged = true; }
    else if (key==='ArrowRight' && shouldPanWithArrows){ e.preventDefault(); offsetX -= step; cameraChanged = true; }
    else if (e.shiftKey && lower==='j'){ e.preventDefault(); for (let i=0;i<5;i++){ focusSiblingNode(1); } }
    else if (e.shiftKey && lower==='k'){ e.preventDefault(); for (let i=0;i<5;i++){ focusSiblingNode(-1); } }
    else if (lower==='h'){ e.preventDefault(); focusParentNode(); }
    else if (lower==='l'){ e.preventDefault(); focusFirstChild(); }
    else if (lower==='j'){ e.preventDefault(); focusSiblingNode(1); }
    else if (lower==='k'){ e.preventDefault(); focusSiblingNode(-1); }
    else if (hierarchicalModifier && key==='ArrowUp'){ e.preventDefault(); focusParentNode(); }
    else if (hierarchicalModifier && key==='ArrowDown'){ e.preventDefault(); focusFirstChild(); }
    else if (hierarchicalModifier && key==='ArrowLeft'){ e.preventDefault(); focusSiblingNode(-1); }
    else if (hierarchicalModifier && key==='ArrowRight'){ e.preventDefault(); focusSiblingNode(1); }
    else if (key==='+' || (key==='=' && e.shiftKey)){ e.preventDefault(); animateZoom(clamp(scale*1.1,MIN_ZOOM,MAX_ZOOM), 0,0, 240); }
    else if (key==='-' || key==='_'){ e.preventDefault(); animateZoom(clamp(scale/1.1,MIN_ZOOM,MAX_ZOOM), 0,0, 240); }
    else if (key==='Enter' && currentFocusNode){ focusNode(currentFocusNode, { animate: true, ensureVisible: true, frameChildren: true }); }
    else if (lower==='f' && currentFocusNode){ focusNode(currentFocusNode, { animate: true, ensureVisible: true }); }
    else if (key === 'Backspace'){ e.preventDefault(); const v = viewStack.pop(); if (v){ restoreView(v); } }
    if (cameraChanged && !applyingUrlState){ scheduleUrlUpdate(); }
  });
function focusTo(n, targetScale=1, animated=true){
  const desiredX = (canvas.width/2)/targetScale - n.x;
  const desiredY = (canvas.height/2)/targetScale - n.y;
  if (!animated){ offsetX=desiredX; offsetY=desiredY; scale=targetScale; requestRender(); return; }
  const sx0=offsetX, sy0=offsetY, sc0=scale;
  const dx=desiredX-sx0, dy=desiredY-sy0, ds=targetScale-sc0;
  const t0=performance.now();
  const ease = t=> t<.5? 2*t*t : -1+(4-2*t)*t;
  (function anim(ts){
    const t = Math.min(1,(ts-t0)/240);
    offsetX = sx0 + dx*ease(t);
    offsetY = sy0 + dy*ease(t);
    scale   = sc0 + ds*ease(t);
    requestRender();
    if (t<1) requestAnimationFrame(anim);
  })(t0);
}
let lastTime = performance.now();
// Physics can be toggled on/off via the Freeze button.  When disabled,
// tick() is skipped so node positions remain fixed.  This is useful for
// reading and presenting static layouts.
let physicsEnabled = true;

// Automatically enable and disable physics for a short period.  When the
// graph needs to rearrange (e.g. after expanding a node or performing a
// search), call kickPhysics(ms).  It enables physics immediately and then
// disables it again after the specified duration (default 1000 ms).  This
// keeps the layout fluid for a moment while settling into place, then
// freezes it so there is no continued drift during reading.
function kickPhysics(ms = 800){
  physicsEnabled = true;
  if (kickPhysics.timer) clearTimeout(kickPhysics.timer);
  kickPhysics.timer = setTimeout(() => {
    physicsEnabled = false;
  }, ms);
}
function runFrameProfiler({ durationMs = 6000, label = datasetLabel } = {}){
  if (typeof requestAnimationFrame !== 'function') return;
  const samples = [];
  let start = null;
  let last = null;
  function step(now){
    if (start === null){
      start = now;
      last = now;
      requestAnimationFrame(step);
      return;
    }
    const delta = now - last;
    last = now;
    if (delta > 0){
      samples.push(1000 / delta);
    }
    if (now - start < durationMs){
      requestAnimationFrame(step);
    } else {
      finalize();
    }
  }
  function finalize(){
    if (!samples.length) return;
    const sum = samples.reduce((acc, val) => acc + val, 0);
    const average = sum / samples.length;
    const min = Math.min(...samples);
    const sorted = [...samples].sort((a, b) => a - b);
    const p5Index = Math.max(0, Math.floor(sorted.length * 0.05));
    const p5 = sorted[p5Index];
    const below30 = samples.filter(v => v < 30).length;
    const metrics = {
      dataset: label,
      totalNodes: totalNodeCount,
      durationMs,
      framesSampled: samples.length,
      averageFps: Number(average.toFixed(2)),
      minFps: Number(min.toFixed(2)),
      p5Fps: Number(p5.toFixed(2)),
      framesBelow30: below30
    };
    if (typeof window !== 'undefined'){
      window.__atlasProfileResults = metrics;
    }
    try {
      localStorage.setItem('atlas_profile_metrics', JSON.stringify(metrics));
    } catch (error) {
      console.warn('Unable to persist frame metrics', error);
    }
    console.groupCollapsed(`[Atlas] Frame profiler (${label})`);
    console.table(metrics);
    console.groupEnd();
  }
  requestAnimationFrame(step);
}
function loop(now){
  const dt = Math.min(0.05, (now-lastTime)/1000); lastTime=now;
  if (physicsEnabled){
    tick(dt);
    requestRender();
  }
  requestAnimationFrame(loop);
}
requestAnimationFrame(loop);
requestRender();
setTimeout(()=>{
  // Assign fresh angular spans and positions for the initial view.  This
  // ensures macro buckets are evenly spaced around the root when only
  // the first level is open.  Without this call, angleHome values
  // inherited from previous layouts may place macros off‑screen.
  root.children.forEach(macro => assignAngles(macro));
  root.children.forEach(macro => layoutChildren(macro));
  centerOnRoot(true);
  // Kick physics on initial load so the partially expanded map settles,
  // then freeze.  Shorter duration improves responsiveness on initial
  // render.
  kickPhysics(1200);
}, 0);

if (profileConfig.enabled){
  setTimeout(() => {
    const label = `${datasetLabel} (${totalNodeCount} nodes)`;
    kickPhysics(Math.max(profileConfig.durationMs + 400, 1200));
    runFrameProfiler({ durationMs: profileConfig.durationMs, label });
  }, profileConfig.delayMs);
}

// ----------------------------------------------------------------------------
// UI helpers: breadcrumb, filters, tooltip, minimap, help modal, sidebar collapse
// ----------------------------------------------------------------------------

// Finds a node by its id. Useful for cross-component lookups.
function findNodeById(id){ return nodeById.get(id) || null; }

function safeParseStateFromHash(){
  const rawHash = typeof window.location.hash === 'string' ? window.location.hash : '';
  const paramString = rawHash.startsWith('#') ? rawHash.slice(1) : rawHash;
  const params = new URLSearchParams(paramString);
  const coerceNumber = (value, fallback) => {
    if (value === null || value === '') return fallback;
    const parsed = Number(value);
    return Number.isFinite(parsed) ? parsed : fallback;
  };
  const clampNumber = (value, min, max, fallback) => {
    const parsed = coerceNumber(value, fallback);
    if (!Number.isFinite(parsed)) return fallback;
    if (typeof min === 'number' && parsed < min) return min;
    if (typeof max === 'number' && parsed > max) return max;
    return parsed;
  };
  const tagsParam = params.get('tags');
  const openChains = [];
  const openParam = params.get('open');
  if (openParam){
    openParam.split(',').slice(0, 80).forEach(chain => {
      const ids = chain.split('.')
        .map(part => Number(part))
        .filter(id => Number.isInteger(id));
      if (ids.length){
        openChains.push(ids);
      }
    });
  }
  const nodeParam = params.get('node');
  const nodeId = nodeParam !== null ? Number(nodeParam) : null;
  return {
    nodeId: Number.isInteger(nodeId) ? nodeId : null,
    openChains,
    x: coerceNumber(params.get('x'), offsetX),
    y: coerceNumber(params.get('y'), offsetY),
    z: clampNumber(params.get('z'), MIN_ZOOM, MAX_ZOOM, scale),
    theme: params.get('theme'),
    lens: params.get('lens') === '1',
    subtree: params.get('subtree') === '1',
    tagsearch: params.get('tagsearch') === '1',
    tags: tagsParam === null ? null : tagsParam.split(',').map(t => t.trim()).filter(Boolean).slice(0, 50)
  };
}

function applyOpenChains(chains){
  walk(root, node => {
    if (node === root){
      markNodeOpen(node);
    } else {
      markNodeClosed(node);
    }
  });
  if (!Array.isArray(chains) || !chains.length) return;
  for (const chain of chains){
    if (!Array.isArray(chain) || !chain.length) continue;
    let current = root;
    let startIndex = chain[0] === root.id ? 1 : 0;
    for (let i = startIndex; i < chain.length; i++){
      const children = current && current.children;
      if (!Array.isArray(children) || !children.length){
        current = null;
        break;
      }
      const nextId = chain[i];
      const next = children.find(ch => ch.id === nextId);
      if (!next){
        current = null;
        break;
      }
      markNodeOpen(current);
      current = next;
    }
    if (current){
      markNodeOpen(current);
    }
  }
  if (changed){
    refreshVisibilityCaches();
  }
}

function updateUrlFromState(){
  if (applyingUrlState) return;
  const params = new URLSearchParams();
  const focus = lastFocusedNode || currentFocusNode || root;
  if (focus && Number.isFinite(focus.id)){
    params.set('node', String(focus.id));
  }
  const openList = [];
  const seenChains = new Set();
  for (const id of openNodeIds){
    if (id === root.id) continue;
    const node = findNodeById(id);
    if (!node || !node.parent) continue;
    const ids = [];
    let current = node;
    while (current && typeof current.id !== 'undefined'){
      ids.push(current.id);
      if (current === root) break;
      current = current.parent || null;
    }
    if (!ids.length || ids[ids.length - 1] !== root.id){
      continue;
    }
    const serialized = ids.reverse().join('.');
    if (!seenChains.has(serialized)){
      seenChains.add(serialized);
      openList.push(serialized);
      if (openList.length >= 50) break;
    }
  }
  if (openList.length){
    params.set('open', openList.join(','));
  }
  if (Number.isFinite(offsetX)){
    params.set('x', offsetX.toFixed(2));
  }
  if (Number.isFinite(offsetY)){
    params.set('y', offsetY.toFixed(2));
  }
  const safeScale = Number.isFinite(scale) ? clamp(scale, MIN_ZOOM, MAX_ZOOM) : clamp(1, MIN_ZOOM, MAX_ZOOM);
  params.set('z', safeScale.toFixed(3));
  const theme = document.documentElement.getAttribute('data-theme') || 'dark';
  params.set('theme', theme);
  if (fisheyeEnabled){
    params.set('lens', '1');
  }
  if (activeTags.size){
    params.set('tags', Array.from(activeTags).slice(0, 50).join(','));
  }
  if (searchInSubtree){
    params.set('subtree', '1');
  }
  if (searchIncludeTags){
    params.set('tagsearch', '1');
  }
  const serialized = params.toString();
  const nextHash = serialized ? `#${serialized}` : '#';
  if (window.location.hash === nextHash) return;
  try {
    history.replaceState(null, '', nextHash);
  } catch(e) {
    window.location.hash = nextHash;
  }
}

const scheduleUrlUpdate = throttle(() => updateUrlFromState(), 250);

function restoreStateFromUrl(){
  if (!window.location.hash){
    updateBreadcrumb(root);
    return;
  }
  applyingUrlState = true;
  let focusTarget = root;
  try {
    const state = safeParseStateFromHash();
    if (state.theme){
      document.documentElement.setAttribute('data-theme', state.theme);
      try { localStorage.setItem('atlas_theme', state.theme); } catch(e) {}
      syncThemeControl();
    }
    fisheyeEnabled = state.lens;
    if (fisheyeToggleBtn){
      fisheyeToggleBtn.classList.toggle('active', fisheyeEnabled);
      fisheyeToggleBtn.setAttribute('aria-pressed', fisheyeEnabled ? 'true' : 'false');
    }
    searchInSubtree = state.subtree;
    searchIncludeTags = state.tagsearch;
    if (searchSubtreeElem){
      searchSubtreeElem.checked = searchInSubtree;
    }
    if (searchTagsElem){
      searchTagsElem.checked = searchIncludeTags;
    }
    if (Number.isFinite(state.x)) offsetX = state.x;
    if (Number.isFinite(state.y)) offsetY = state.y;
    if (Number.isFinite(state.z)) scale = clamp(state.z, MIN_ZOOM, MAX_ZOOM);
    if (state.tags !== null){
      activeTags.clear();
      state.tags.forEach(t => activeTags.add(t));
      updateTagFiltersUI();
      applyTagFilters();
      persistTagFilters();
    }
    applyOpenChains(state.openChains);
    walk(root, node => {
    if (node.open && nodeHasLoadedChildren(node)){
        queueLayout(node, { immediate: true });
      }
    });
    const target = state.nodeId !== null ? findNodeById(state.nodeId) : root;
    focusTarget = target || root;
    updateOutlineTree(focusTarget.id);
  } catch(error) {
    console.error('Failed to restore state from URL', error);
    updateOutlineTree(root.id);
    focusTarget = root;
  } finally {
    applyingUrlState = false;
    focusNode(focusTarget, { animate: false, ensureVisible: true });
  }
}

// Update breadcrumb trail based on a node's path
function updateBreadcrumb(n){
  const bc = document.getElementById('breadcrumb');
  if (!bc) return;
  bc.innerHTML = '';
  if (!n) return;
  currentFocusNode = n;
  lastFocusedNode = n;
  updateSearchScopeUI();
  updateRecentSearchesUI();
  updateActivePath(n);
  currentPath.length = 0;
  pathTo(n).forEach(node => currentPath.push(node));
  renderDetailsPanel(n);
  const focusLabel = fallbackText(n, 'name');
  const segments = [];
  if (currentPath.length <= 5){
    currentPath.forEach(node => segments.push(node));
  } else {
    segments.push(currentPath[0]);
    segments.push(currentPath[1]);
    segments.push('ellipsis');
    segments.push(currentPath[currentPath.length - 2]);
    segments.push(currentPath[currentPath.length - 1]);
  }
  segments.forEach((segment, idx) => {
    if (segment === 'ellipsis'){
      const ellipsis = document.createElement('span');
      ellipsis.className = 'ellipsis';
      ellipsis.textContent = '…';
      bc.appendChild(ellipsis);
      if (idx < segments.length - 1){
        const sep = document.createElement('span');
        sep.textContent = '›';
        sep.className = 'separator';
        bc.appendChild(sep);
      }
      return;
    }
    const span = document.createElement('span');
    span.textContent = fallbackText(segment, 'name');
    span.className = 'crumb';
    if (segment === n){
      span.classList.add('active');
      span.setAttribute('aria-current', 'page');
    }
    span.onclick = () => { focusNode(segment, { animate: true, ensureVisible: true }); };
    bc.appendChild(span);
    if (idx < segments.length -1){
      const sep = document.createElement('span');
      sep.textContent = '›';
      sep.className = 'separator';
      bc.appendChild(sep);
    }
  });
  if (favoritesFeatureEnabled){
    const isFav = favoriteIdSet.has(n.id);
    const toggleBtn = document.createElement('button');
    toggleBtn.type = 'button';
    toggleBtn.className = 'favorite-toggle';
    toggleBtn.setAttribute('aria-pressed', isFav ? 'true' : 'false');
    const actionLabel = isFav ? 'Remove from favorites' : 'Add to favorites';
    toggleBtn.setAttribute('aria-label', `${actionLabel}: ${focusLabel}`);
    toggleBtn.title = actionLabel;
    toggleBtn.textContent = isFav ? '★' : '☆';
    toggleBtn.addEventListener('click', (event) => {
      event.stopPropagation();
      toggleFavorite(n);
    });
    bc.appendChild(toggleBtn);
  }
  updateOutlineSelection();
  announceFocus(n);
  updateFavoriteSelectionHighlight();
  if (!applyingUrlState){
    scheduleUrlUpdate();
  }
}

function ensureDetailsPopover(){
  if (detailsPopoverElem) return detailsPopoverElem;
  const popover = document.createElement('div');
  popover.className = 'details-popover';
  popover.setAttribute('role', 'dialog');
  popover.setAttribute('aria-modal', 'false');
  popover.setAttribute('aria-hidden', 'true');
  popover.setAttribute('aria-live', 'polite');
  popover.hidden = true;

  const header = document.createElement('div');
  header.className = 'details-header';
  detailsCloseBtn = document.createElement('button');
  detailsCloseBtn.type = 'button';
  detailsCloseBtn.className = 'details-close';
  detailsCloseBtn.textContent = 'Close';
  detailsCloseBtn.addEventListener('click', () => hideDetailsPopover());
  header.appendChild(detailsCloseBtn);
  popover.appendChild(header);

  detailsContentElem = document.createElement('div');
  detailsContentElem.id = 'detailsPopoverContent';
  detailsContentElem.className = 'details-content';
  popover.appendChild(detailsContentElem);

  popover.addEventListener('keydown', (event) => {
    if (event.key === 'Escape'){
      event.preventDefault();
      hideDetailsPopover();
    }
  });

  document.body.appendChild(popover);
  detailsPopoverElem = popover;
  return popover;
}

function hideDetailsPopover(){
  if (!detailsPopoverElem || detailsPopoverElem.hidden) return;
  detailsPopoverElem.hidden = true;
  detailsPopoverElem.setAttribute('aria-hidden', 'true');
  detailsPopoverElem.style.left = '';
  detailsPopoverElem.style.top = '';
  detailsPopoverElem.style.right = '';
  detailsLastAnchorRect = null;
  const restoreTarget = detailsReturnFocus;
  detailsReturnFocus = null;
  if (restoreTarget && typeof restoreTarget.focus === 'function'){
    requestAnimationFrame(() => {
      if (document.contains(restoreTarget)){
        restoreTarget.focus();
      } else if (document.body && typeof document.body.focus === 'function'){
        document.body.focus();
      }
    });
  }
  detailsJustOpened = false;
}

function positionDetailsPopover(anchorRect){
  if (!detailsPopoverElem) return;
  const margin = 16;
  if (anchorRect){
    const size = detailsPopoverElem.getBoundingClientRect();
    let left = anchorRect.left + window.scrollX;
    let top = anchorRect.bottom + window.scrollY + 8;
    const maxLeft = window.scrollX + window.innerWidth - size.width - margin;
    const maxTop = window.scrollY + window.innerHeight - size.height - margin;
    left = Math.min(Math.max(window.scrollX + margin, left), maxLeft);
    top = Math.min(Math.max(window.scrollY + margin, top), maxTop);
    detailsPopoverElem.style.left = `${left}px`;
    detailsPopoverElem.style.top = `${top}px`;
    detailsPopoverElem.style.right = 'auto';
  } else {
    detailsPopoverElem.style.right = `${margin}px`;
    detailsPopoverElem.style.top = `${margin}px`;
    detailsPopoverElem.style.left = 'auto';
  }
}

function renderDetailsPanel(node, options = {}){
  const shouldOpen = !!options.open;
  const popoverIsOpen = detailsPopoverElem && !detailsPopoverElem.hidden;
  if (!shouldOpen && !popoverIsOpen){
    return;
  }

  const popover = ensureDetailsPopover();
  if (!detailsContentElem) return;

  detailsContentElem.innerHTML = '';
  if (!node){
    const empty = document.createElement('div');
    empty.className = 'empty';
    empty.textContent = 'Select a node to inspect its context.';
    detailsContentElem.appendChild(empty);
  } else {
    const titleRow = document.createElement('div');
    titleRow.className = 'details-title-row';
    const title = document.createElement('h2');
    title.textContent = fallbackText(node, 'name');
    titleRow.appendChild(title);
    if (favoritesFeatureEnabled){
      const favBtn = document.createElement('button');
      favBtn.type = 'button';
      favBtn.className = 'details-favorite';
      const isFav = favoriteIdSet.has(node.id);
      favBtn.setAttribute('aria-pressed', isFav ? 'true' : 'false');
      favBtn.setAttribute('aria-label', `${isFav ? 'Remove' : 'Add'} ${fallbackText(node, 'name')} ${isFav ? 'from' : 'to'} favorites`);
      favBtn.textContent = isFav ? '★' : '☆';
      favBtn.addEventListener('click', (event) => {
        event.stopPropagation();
        toggleFavorite(node);
        renderDetailsPanel(node, { open: true });
      });
      titleRow.appendChild(favBtn);
    }
    detailsContentElem.appendChild(titleRow);

    const pathNodes = currentPath.map(p => fallbackText(p, 'name')).slice(1, -1).join(' › ');
    if (pathNodes){
      const meta = document.createElement('div');
      meta.className = 'muted';
      meta.textContent = pathNodes;
      detailsContentElem.appendChild(meta);
    }

    if (node.tags && node.tags.size > 0){
      const tagLine = document.createElement('div');
      tagLine.className = 'muted';
      tagLine.textContent = 'Tags: ' + Array.from(node.tags).join(', ');
      detailsContentElem.appendChild(tagLine);
    }

    const neighbors = document.createElement('div');
    neighbors.className = 'neighbor-section';
    neighbors.setAttribute('role', 'navigation');
    neighbors.setAttribute('aria-label', 'Neighbor nodes');

    function appendGroup(label, nodes, { pending = false } = {}){
      const heading = document.createElement('h3');
      heading.textContent = label;
      neighbors.appendChild(heading);
      if (!nodes.length){
        const emptyGroup = document.createElement('div');
        emptyGroup.className = 'neighbor-empty';
        emptyGroup.textContent = pending ? 'Expand to load this branch.' : 'None';
        neighbors.appendChild(emptyGroup);
        return;
      }
      const list = document.createElement('ul');
      list.className = 'nav-group';
      list.setAttribute('role', 'list');
      nodes.forEach(targetNode => {
        const item = document.createElement('li');
        const btn = document.createElement('button');
        btn.className = 'nav-chip';
        btn.textContent = fallbackText(targetNode, 'name');
        btn.onclick = () => focusNode(targetNode, { animate: true, ensureVisible: true });
        item.appendChild(btn);
        list.appendChild(item);
      });
      neighbors.appendChild(list);
    }

    const parentNode = node.parent ? [node.parent] : [];
    appendGroup('Parent', parentNode);
    const siblings = node.parent ? node.parent.children.filter(ch => ch !== node) : [];
    appendGroup('Siblings', siblings);
    const childNodes = nodeHasLoadedChildren(node) ? node.children : [];
    appendGroup('Children', childNodes, { pending: nodeHasPendingChildren(node) });
    detailsContentElem.appendChild(neighbors);

    const stats = document.createElement('div');
    stats.className = 'muted';
    if (nodeHasLoadedChildren(node)){
      const count = node.children.length;
      stats.textContent = `${count} child${count === 1 ? '' : 'ren'} • depth ${node.depth}`;
    } else if (nodeHasPendingChildren(node)){
      stats.textContent = `Branch loads on expand • depth ${node.depth}`;
    } else {
      stats.textContent = `0 children • depth ${node.depth}`;
    }
    detailsContentElem.appendChild(stats);
  }

  const labelText = node ? `Context for ${fallbackText(node, 'name')}` : 'Context unavailable';
  popover.setAttribute('aria-label', labelText);
  if (detailsContentElem.id){
    popover.setAttribute('aria-describedby', detailsContentElem.id);
  }
  popover.setAttribute('aria-hidden', 'false');

  if (shouldOpen){
    const anchorRect = options.anchorRect || (options.anchor instanceof HTMLElement ? options.anchor.getBoundingClientRect() : null);
    detailsLastAnchorRect = anchorRect || null;
    const restore = options.restoreFocus instanceof HTMLElement ? options.restoreFocus : (options.anchor instanceof HTMLElement ? options.anchor : document.activeElement);
    detailsReturnFocus = restore;
    detailsPopoverElem.hidden = false;
    detailsJustOpened = true;
    requestAnimationFrame(() => {
      if (!detailsPopoverElem) return;
      detailsPopoverElem.hidden = false;
      positionDetailsPopover(detailsLastAnchorRect);
      detailsJustOpened = false;
      if (detailsCloseBtn){
        detailsCloseBtn.focus();
      }
    });
  } else if (detailsPopoverElem) {
    detailsPopoverElem.hidden = false;
    requestAnimationFrame(() => positionDetailsPopover(detailsLastAnchorRect));
  }
}

function renderOutlineTree(){
  if (!outlineTreeElem) return;
  const previousFocus = outlineLastFocusedId || (lastFocusedNode ? lastFocusedNode.id : root.id);
  outlineTreeElem.innerHTML = '';
  outlineItems.clear();
  srOutlineItems.clear();
  outlineOrder = [];
  const build = (node, depth) => {
    if (node.syntheticOverview && !showSyntheticNodes) return null;
    const li = document.createElement('li');
    li.setAttribute('role', 'treeitem');
    li.dataset.nodeId = node.id;
    li.setAttribute('aria-level', String(depth + 1));
    const row = document.createElement('div');
    row.className = 'tree-item';
    row.dataset.nodeId = node.id;
    row.tabIndex = -1;
    const hasChildren = nodeHasAnyChildren(node);
    if (hasChildren){
      const toggle = document.createElement('button');
      toggle.type = 'button';
      toggle.className = 'tree-toggle';
      toggle.textContent = node.open ? '−' : '+';
      const toggleLabel = node.open
        ? 'Collapse branch'
        : (nodeHasPendingChildren(node) ? 'Expand branch (loads more topics)' : 'Expand branch');
      toggle.setAttribute('aria-label', toggleLabel);
      toggle.onclick = (ev) => {
        ev.stopPropagation();
        toggleNode(node, true);
      };
      row.appendChild(toggle);
    } else {
      const spacer = document.createElement('span');
      spacer.className = 'tree-toggle';
      spacer.style.visibility = 'hidden';
      spacer.textContent = '·';
      row.appendChild(spacer);
    }
    const label = document.createElement('div');
    label.className = 'tree-label';
    const nameSpan = document.createElement('span');
    nameSpan.textContent = fallbackText(node, 'name');
    if (!visible(node)){
      nameSpan.style.opacity = '0.6';
    }
    label.appendChild(nameSpan);
    if (node.syntheticOverview){
      const badge = document.createElement('span');
      badge.className = 'overview-badge';
      badge.textContent = 'Overview';
      label.appendChild(badge);
    }
    if (hasChildren){
      const count = document.createElement('span');
      count.className = 'count';
      if (nodeHasLoadedChildren(node)){
        count.textContent = String(node.children.length);
        count.title = node.children.length === 1 ? '1 child topic' : `${node.children.length} child topics`;
      } else {
        count.textContent = '…';
        count.title = 'Branch loads on expand';
      }
      label.appendChild(count);
    }
    row.appendChild(label);
    row.addEventListener('click', () => {
      outlineLastFocusedId = node.id;
      focusNode(node, { animate: true, ensureVisible: true });
      row.focus();
    });
    row.addEventListener('focus', () => {
      outlineLastFocusedId = node.id;
    });
    li.appendChild(row);
    outlineItems.set(node.id, row);
    outlineOrder.push(node.id);
    if (hasChildren){
      li.setAttribute('aria-expanded', String(!!node.open));
      if (node.open){
        const group = document.createElement('ul');
        group.className = 'tree-children';
        group.setAttribute('role', 'group');
        if (nodeHasLoadedChildren(node)){
          node.children.forEach(child => {
            const childLi = build(child, depth + 1);
            if (childLi){ group.appendChild(childLi); }
          });
        } else if (nodeHasPendingChildren(node)){
          const pendingItem = document.createElement('li');
          pendingItem.className = 'tree-item tree-item--pending';
          pendingItem.textContent = 'Loading…';
          pendingItem.setAttribute('aria-hidden', 'true');
          group.appendChild(pendingItem);
        }
        li.appendChild(group);
      }
    } else {
      li.setAttribute('aria-expanded', 'false');
    }
    return li;
  };
  outlineTreeElem.appendChild(build(root, 0));
  renderScreenReaderOutline();
  outlineLastFocusedId = outlineItems.has(previousFocus) ? previousFocus : (lastFocusedNode ? lastFocusedNode.id : root.id);
  updateOutlineSelection();
}

function updateOutlineSelection(){
  if (!outlineTreeElem) return;
  const focusId = lastFocusedNode ? lastFocusedNode.id : root.id;
  outlineOrder.forEach(id => {
    const row = outlineItems.get(id);
    if (!row) return;
    const selected = id === focusId;
    row.setAttribute('aria-selected', selected ? 'true' : 'false');
    row.tabIndex = selected ? 0 : -1;
  });
  const status = outlineStatusElem;
  if (status){
    status.textContent = `Focused ${fallbackText(lastFocusedNode || root, 'name')}`;
  }
  if (outlineTreeElem === document.activeElement){
    const row = outlineItems.get(focusId);
    if (row && row !== document.activeElement){
      row.focus();
    }
  }
  updateScreenReaderOutlineSelection();
}

function renderScreenReaderOutline(){
  if (!srOutlineTreeElem) return;
  srOutlineTreeElem.innerHTML = '';
  srOutlineItems.clear();
  const tree = document.createElement('ul');
  tree.setAttribute('role', 'tree');
  tree.className = 'sr-outline-list';
  srOutlineTreeElem.appendChild(tree);
  const build = (node, depth) => {
    if (node.syntheticOverview && !showSyntheticNodes) return null;
    const li = document.createElement('li');
    li.setAttribute('role', 'treeitem');
    li.dataset.nodeId = String(node.id);
    li.setAttribute('aria-level', String(depth + 1));
    const row = document.createElement('div');
    row.className = 'sr-outline-row';
    const hasChildren = nodeHasAnyChildren(node);
    if (hasChildren){
      const groupId = `sr-outline-children-${node.id}`;
      const collapsed = srOutlineCollapsed.has(node.id);
      const toggle = document.createElement('button');
      toggle.type = 'button';
      toggle.className = 'sr-outline-toggle';
      toggle.setAttribute('aria-controls', groupId);
      toggle.setAttribute('aria-expanded', collapsed ? 'false' : 'true');
      toggle.textContent = collapsed ? 'Expand' : 'Collapse';
      if (nodeHasPendingChildren(node) && collapsed){
        toggle.setAttribute('aria-description', 'Loads more topics when expanded');
      } else {
        toggle.removeAttribute('aria-description');
      }
      toggle.addEventListener('click', () => {
        if (srOutlineCollapsed.has(node.id)){
          srOutlineCollapsed.delete(node.id);
        } else {
          srOutlineCollapsed.add(node.id);
        }
        renderScreenReaderOutline();
        updateScreenReaderOutlineSelection();
      });
      row.appendChild(toggle);
      li.setAttribute('aria-expanded', collapsed ? 'false' : 'true');
      const group = document.createElement('ul');
      group.setAttribute('role', 'group');
      group.id = groupId;
      group.hidden = collapsed;
      (node.children || []).forEach(child => {
        const childItem = build(child, depth + 1);
        if (childItem){ group.appendChild(childItem); }
      });
      if (!nodeHasLoadedChildren(node) && nodeHasPendingChildren(node)){
        const pendingItem = document.createElement('li');
        pendingItem.className = 'sr-outline-pending';
        pendingItem.textContent = 'Loading…';
        pendingItem.setAttribute('aria-hidden', 'true');
        group.appendChild(pendingItem);
      }
      li.appendChild(row);
      li.appendChild(group);
    } else {
      const spacer = document.createElement('span');
      spacer.className = 'sr-outline-toggle sr-outline-toggle--spacer';
      spacer.setAttribute('aria-hidden', 'true');
      spacer.textContent = '•';
      row.appendChild(spacer);
      li.setAttribute('aria-expanded', 'false');
      li.appendChild(row);
    }
    const label = document.createElement('span');
    label.className = 'sr-outline-label';
    label.textContent = fallbackText(node, 'name');
    row.appendChild(label);
    const focusBtn = document.createElement('button');
    focusBtn.type = 'button';
    focusBtn.className = 'sr-outline-focus';
    focusBtn.textContent = 'Focus in map';
    focusBtn.addEventListener('click', (event) => {
      event.preventDefault();
      srOutlineCollapsed.delete(node.id);
      let ancestor = node.parent;
      while (ancestor){
        srOutlineCollapsed.delete(ancestor.id);
        ancestor = ancestor.parent;
      }
      outlineLastFocusedId = node.id;
      focusNode(node, { animate: true, ensureVisible: true });
    });
    row.appendChild(focusBtn);
    srOutlineItems.set(node.id, li);
    return li;
  };
  const rootItem = build(root, 0);
  if (rootItem){
    tree.appendChild(rootItem);
  }
}

function updateScreenReaderOutlineSelection(){
  if (!srOutlineItems || srOutlineItems.size === 0) return;
  const focusId = lastFocusedNode ? lastFocusedNode.id : root.id;
  srOutlineItems.forEach((item, id) => {
    item.setAttribute('aria-current', id === focusId ? 'true' : 'false');
  });
}

function announceFocus(node){
  if (focusAnnounceElem){
    focusAnnounceElem.textContent = `${fallbackText(node, 'name')} focused`;
  }
  if (outlineStatusElem){
    outlineStatusElem.textContent = `${fallbackText(node, 'name')} focused`;
  }
}

function updateOutlineTree(focusId){
  renderOutlineTree();
  if (focusId && outlineItems.has(focusId)){
    const targetRow = outlineItems.get(focusId);
    if (targetRow){
      requestAnimationFrame(() => targetRow.focus());
    }
  }
}

function moveOutlineFocus(delta){
  if (!outlineOrder.length) return;
  const currentId = outlineLastFocusedId || (lastFocusedNode ? lastFocusedNode.id : outlineOrder[0]);
  let index = outlineOrder.indexOf(currentId);
  if (index === -1) index = 0;
  let nextIndex = index + delta;
  nextIndex = Math.max(0, Math.min(outlineOrder.length - 1, nextIndex));
  const nextId = outlineOrder[nextIndex];
  const row = outlineItems.get(nextId);
  if (row){
    outlineLastFocusedId = nextId;
    row.focus();
  }
}

function handleOutlineKeyDown(event){
  const row = event.target.closest('.tree-item');
  if (!row) return;
  const nodeId = Number(row.dataset.nodeId);
  const node = findNodeById(nodeId);
  if (!node) return;
  switch(event.key){
    case 'ArrowDown':
      event.preventDefault();
      moveOutlineFocus(1);
      break;
    case 'ArrowUp':
      event.preventDefault();
      moveOutlineFocus(-1);
      break;
    case 'ArrowRight':
      if (nodeHasAnyChildren(node)){
        event.preventDefault();
        if (!node.open || nodeHasPendingChildren(node)){
          outlineLastFocusedId = node.id;
          toggleNode(node, true);
        } else if (nodeHasLoadedChildren(node)){
          const childId = node.children[0].id;
          outlineLastFocusedId = childId;
          const childRow = outlineItems.get(childId);
          if (childRow){
            childRow.focus();
          }
        }
      }
      break;
    case 'ArrowLeft':
      if (nodeHasAnyChildren(node) && node.open){
        event.preventDefault();
        outlineLastFocusedId = node.id;
        toggleNode(node, true);
      } else if (node.parent){
        event.preventDefault();
        outlineLastFocusedId = node.parent.id;
        focusNode(node.parent, { animate: true, ensureVisible: true });
        const parentRow = outlineItems.get(node.parent.id);
        if (parentRow){ parentRow.focus(); }
      }
      break;
    case 'Home':
      event.preventDefault();
      outlineLastFocusedId = outlineOrder[0];
      const first = outlineItems.get(outlineOrder[0]);
      if (first){ first.focus(); }
      break;
    case 'End':
      event.preventDefault();
      outlineLastFocusedId = outlineOrder[outlineOrder.length - 1];
      const last = outlineItems.get(outlineOrder[outlineOrder.length - 1]);
      if (last){ last.focus(); }
      break;
    case 'Enter':
    case ' ':
      event.preventDefault();
      focusNode(node, { animate: true, ensureVisible: true, frameChildren: true });
      break;
    default:
      break;
  }
}

if (outlineTreeElem){
  outlineTreeElem.addEventListener('focus', () => {
    const focusId = outlineLastFocusedId || (lastFocusedNode ? lastFocusedNode.id : root.id);
    const row = outlineItems.get(focusId);
    if (row){ row.focus(); }
  });
  outlineTreeElem.addEventListener('keydown', handleOutlineKeyDown);
}

// Render Filters UI for macro buckets
function persistMacroVisibility(){
  try { localStorage.setItem(MACRO_VISIBILITY_STORAGE_KEY, JSON.stringify(macroVisibility)); } catch(e) {}
}

function persistTagFilters(){
  try { localStorage.setItem(TAG_FILTER_STORAGE_KEY, JSON.stringify(Array.from(activeTags).sort())); } catch(e) {}
}

function updateFiltersUI(){
  const filtersElem = document.getElementById('filters');
  if (!filtersElem) return;
  filtersElem.innerHTML = '';
  root.children.forEach(n => {
    const label = document.createElement('label');
    label.className = 'filter-option';
    const cb = document.createElement('input');
    cb.type = 'checkbox';
    cb.checked = macroVisibility[n.id];
    label.classList.toggle('is-active', cb.checked);
    cb.onchange = () => {
      macroVisibility[n.id] = cb.checked;
      label.classList.toggle('is-active', cb.checked);
      persistMacroVisibility();
      refreshVisibilityCaches();
      updateOutlineTree(lastFocusedNode ? lastFocusedNode.id : root.id);
      draw();
      refreshSectorLegendStates();
      if (!applyingUrlState){ scheduleUrlUpdate(); }
    };
    const span = document.createElement('span');
    span.textContent = fallbackText(n, 'name');
    label.appendChild(cb);
    label.appendChild(span);
    filtersElem.appendChild(label);
  });
}


function applySyntheticVisibilityChanges(){
  refreshVisibilityCaches();
  updateOutlineTree(lastFocusedNode ? lastFocusedNode.id : root.id);
  requestRender();
  updateMinimap();
  if (!applyingUrlState){ scheduleUrlUpdate(); }
}

function updateOverviewControls(){
  if (!overviewToggleRowElem) return;
  overviewToggleRowElem.innerHTML = '';
  const showLabel = document.createElement('label');
  showLabel.className = 'muted';
  const showInput = document.createElement('input');
  showInput.type = 'checkbox';
  showInput.checked = showSyntheticNodes;
  showInput.addEventListener('change', () => {
    showSyntheticNodes = showInput.checked;
    try { localStorage.setItem(OVERVIEW_VISIBILITY_KEY, showSyntheticNodes ? 'shown' : 'hidden'); } catch(e) {}
    if (!showSyntheticNodes){
      dimSyntheticNodes = false;
      try { localStorage.setItem(OVERVIEW_DIM_KEY, '0'); } catch(e) {}
    }
    updateOverviewControls();
    applySyntheticVisibilityChanges();
  });
  showLabel.appendChild(showInput);
  showLabel.appendChild(document.createTextNode(' Display overview summaries'));
  overviewToggleRowElem.appendChild(showLabel);

  const dimLabel = document.createElement('label');
  dimLabel.className = 'muted';
  const dimInput = document.createElement('input');
  dimInput.type = 'checkbox';
  dimInput.checked = dimSyntheticNodes;
  dimInput.disabled = !showSyntheticNodes;
  dimInput.addEventListener('change', () => {
    dimSyntheticNodes = dimInput.checked;
    try { localStorage.setItem(OVERVIEW_DIM_KEY, dimSyntheticNodes ? '1' : '0'); } catch(e) {}
    applySyntheticVisibilityChanges();
  });
  dimLabel.appendChild(dimInput);
  dimLabel.appendChild(document.createTextNode(' Dim overview nodes'));
  overviewToggleRowElem.appendChild(dimLabel);
}


// Render subcategory quick links (depth‑2 categories).  These pills make it
// easy to jump directly to common subdomains without typing in the search
// field.  Clicking a pill expands just that branch and recentres the view.
function updateSubFiltersUI(){
  const subElem = document.getElementById('subFilters');
  if (!subElem) return;
  subElem.innerHTML = '';
  // Iterate over each macro bucket and its immediate children (depth‑2 categories)
  root.children.forEach((macro) => {
    macro.children.forEach((child) => {
      const pill = document.createElement('span');
      pill.className = 'sub-pill';
      // Colour the pill border according to its macro bucket for orientation
      pill.style.borderColor = ringColour(macro.ringIndex);
      pill.textContent = fallbackText(child, 'name');
      pill.onclick = () => {
        focusNode(child, { animate: false, ensureVisible: true, exclusive: true });
        triggerNodeFlash(child, 900);
      };
      subElem.appendChild(pill);
    });
  });
}

function applyTagFilters(){
  const hasActive = activeTags.size > 0;
  function mark(node){
    let direct = false;
    if (node.tags && node.tags.size > 0){
      for (const tag of node.tags){
        if (activeTags.has(tag)){ direct = true; break; }
      }
    }
    let childMatch = false;
    (node.children || []).forEach(child => {
      if (mark(child)) childMatch = true;
    });
    const relevant = direct || childMatch;
    node.dimmed = hasActive && !relevant;
    return relevant;
  }
  mark(root);
}

function updateTagFiltersUI(){
  const tagElem = document.getElementById('tagFilters');
  if (!tagElem) return;
  tagElem.innerHTML = '';
  const sorted = Array.from(allTags).sort();
  if (sorted.length === 0){
    const empty = document.createElement('span');
    empty.className = 'muted';
    empty.textContent = 'Tags appear automatically as topics are annotated.';
    tagElem.appendChild(empty);
    return;
  }
  sorted.forEach(tag => {
    const label = document.createElement('label');
    label.className = 'filter-option';
    const input = document.createElement('input');
    input.type = 'checkbox';
    input.value = tag;
    input.checked = activeTags.has(tag);
    label.classList.toggle('is-active', input.checked);
    input.onchange = () => {
      if (input.checked){ activeTags.add(tag); } else { activeTags.delete(tag); }
      applyTagFilters();
      label.classList.toggle('is-active', input.checked);
      persistTagFilters();
      draw();
      if (!applyingUrlState){ scheduleUrlUpdate(); }
    };
    const span = document.createElement('span');
    span.textContent = tag;
    label.appendChild(input);
    label.appendChild(span);
    tagElem.appendChild(label);
  });
}

if (clearFiltersBtn){
  clearFiltersBtn.addEventListener('click', () => {
    let visibilityChanged = false;
    root.children.forEach(n => {
      if (!macroVisibility[n.id]){
        macroVisibility[n.id] = true;
        visibilityChanged = true;
      }
    });
    const hadActiveTags = activeTags.size > 0;
    if (hadActiveTags){
      activeTags.clear();
    }
    persistMacroVisibility();
    persistTagFilters();
    applyTagFilters();
    refreshVisibilityCaches();
    updateFiltersUI();
    updateTagFiltersUI();
    updateOutlineTree(lastFocusedNode ? lastFocusedNode.id : root.id);
    draw();
    if (!applyingUrlState){ scheduleUrlUpdate(); }
    if (visibilityChanged || hadActiveTags){
      showToast('All filters restored to their defaults.', { title: 'Filters reset', duration: 2600 });
    }
  });
}

// Real‑time alert feed.  Fetches the latest CVEs from a public API via a
// permissive proxy.  If the request fails (likely due to CORS or network
// restrictions), falls back to a static sample list.  Each alert shows the
// CVE identifier and a truncated summary.  Users can click the refresh
// button to reload the feed.
// Removed real‑time alert feed: function stub replaced with no‑op.
function fetchRealTimeFeed(){
  // Intentionally empty. Real‑time alerts have been removed.
}

// Tooltip handling: show/hide
const tooltipElem = document.getElementById('tooltip');
function showTooltip(n, pageX, pageY){
  if (!tooltipElem || !n) return;
  // Clear previous content
  tooltipElem.innerHTML = '';
  tooltipElem.style.display = 'block';
  // Node name (bold)
  const title = document.createElement('div');
  title.textContent = fallbackText(n, 'name');
  title.style.fontWeight = '600';
  title.style.marginBottom = '4px';
  tooltipElem.appendChild(title);
  // Full path (excluding root for brevity)
  const pathNodes = pathTo(n).slice(1); // skip root
  if (pathNodes.length > 1){
    const pathDiv = document.createElement('div');
    pathDiv.style.color = getComputedStyle(document.documentElement).getPropertyValue('--muted');
    pathDiv.style.fontSize = '11px';
    pathDiv.style.marginBottom = '4px';
    pathDiv.textContent = pathNodes.map(node => fallbackText(node, 'name')).join(' › ');
    tooltipElem.appendChild(pathDiv);
  }
  if (n.tags && n.tags.size > 0){
    const tagDiv = document.createElement('div');
    tagDiv.style.fontSize = '11px';
    tagDiv.style.marginBottom = '4px';
    tagDiv.textContent = 'Tags: ' + Array.from(n.tags).join(', ');
    tooltipElem.appendChild(tagDiv);
  }
  const provenance = document.createElement('div');
  provenance.className = 'badge';
  provenance.textContent = n.syntheticOverview ? 'Synthetic overview summary' : 'Curated dataset node';
  tooltipElem.appendChild(provenance);
  // Children count
  if (nodeHasLoadedChildren(n)){
    const countDiv = document.createElement('div');
    countDiv.style.fontSize = '11px';
    countDiv.style.color = getComputedStyle(document.documentElement).getPropertyValue('--muted');
    countDiv.textContent = `${n.children.length} child${n.children.length===1?'':'ren'}`;
    tooltipElem.appendChild(countDiv);
  }
  if (nodeHasPendingChildren(n)){
    const lazyDiv = document.createElement('div');
    lazyDiv.className = 'tooltip-lazy muted';
    lazyDiv.textContent = 'Branch loads on expand.';
    tooltipElem.appendChild(lazyDiv);
  }
  if (favoritesFeatureEnabled){
    const actions = document.createElement('div');
    actions.className = 'tooltip-actions';
    const favBtn = document.createElement('button');
    favBtn.type = 'button';
    const isFav = favoriteIdSet.has(n.id);
    favBtn.className = 'tooltip-favorite';
    favBtn.innerHTML = `${isFav ? '★' : '☆'} <span>${isFav ? 'Remove favorite' : 'Add to favorites'}</span>`;
    favBtn.setAttribute('aria-label', `${isFav ? 'Remove' : 'Add'} ${fallbackText(n, 'name')} ${isFav ? 'from' : 'to'} favorites`);
    favBtn.addEventListener('click', (event) => {
      event.stopPropagation();
      toggleFavorite(n);
      showTooltip(n, pageX, pageY);
    });
    actions.appendChild(favBtn);
    tooltipElem.appendChild(actions);
  }
  // Position tooltip near the cursor, offset to avoid covering the pointer
  tooltipElem.style.left = (pageX + 12) + 'px';
  tooltipElem.style.top = (pageY + 12) + 'px';
}
function hideTooltip(){ if (tooltipElem) tooltipElem.style.display = 'none'; }

function showTouchPreview(node){
  if (!touchPreviewElem || !node) return;
  hideTooltip();
  touchPreviewElem.innerHTML = '';
  const header = document.createElement('header');
  const title = document.createElement('h3');
  title.textContent = fallbackText(node, 'name');
  const closeBtn = document.createElement('button');
  closeBtn.type = 'button';
  closeBtn.setAttribute('aria-label', 'Dismiss node preview');
  closeBtn.textContent = '✕';
  closeBtn.onclick = () => hideTouchPreview();
  header.appendChild(title);
  header.appendChild(closeBtn);
  touchPreviewElem.appendChild(header);
  const pathNodes = pathTo(node).slice(1);
  if (pathNodes.length){
    const pathDiv = document.createElement('div');
    pathDiv.className = 'path';
    pathDiv.textContent = pathNodes.map(p => fallbackText(p, 'name')).join(' › ');
    touchPreviewElem.appendChild(pathDiv);
  }
  if (node.tags && node.tags.size){
    const tagsDiv = document.createElement('div');
    tagsDiv.className = 'tags';
    node.tags.forEach(tag => {
      const tagChip = document.createElement('span');
      tagChip.textContent = tag;
      tagsDiv.appendChild(tagChip);
    });
    touchPreviewElem.appendChild(tagsDiv);
  }
  const meta = document.createElement('div');
  meta.className = 'meta';
  const details = [];
  details.push(node.syntheticOverview ? 'Synthetic overview summary' : 'Curated dataset node');
  if (nodeHasLoadedChildren(node)){
    details.push(`${node.children.length} child${node.children.length === 1 ? '' : 'ren'}`);
  } else if (nodeHasPendingChildren(node)){
    details.push('Branch loads on expand');
  }
  meta.textContent = details.join(' • ');
  touchPreviewElem.appendChild(meta);
  touchPreviewElem.hidden = false;
  touchPreviewElem.classList.add('visible');
  touchPreviewNode = node;
  suppressNextClick = true;
  if (touchPreviewTimer){
    clearTimeout(touchPreviewTimer);
  }
  touchPreviewTimer = setTimeout(() => hideTouchPreview(), 6000);
}

function hideTouchPreview(){
  if (!touchPreviewElem) return;
  if (touchPreviewTimer){
    clearTimeout(touchPreviewTimer);
    touchPreviewTimer = null;
  }
  touchPreviewElem.classList.remove('visible');
  touchPreviewElem.hidden = true;
  touchPreviewElem.innerHTML = '';
  touchPreviewNode = null;
}

// Mini‑map update. Draw small representation of nodes and a viewport rectangle. Save bounds for interaction.
function computeVisibleBounds(nodes){
  let minX = Infinity, minY = Infinity, maxX = -Infinity, maxY = -Infinity;
  nodes.forEach(n => {
    if (n.x < minX) minX = n.x;
    if (n.x > maxX) maxX = n.x;
    if (n.y < minY) minY = n.y;
    if (n.y > maxY) maxY = n.y;
  });
  const margin = 80;
  return {
    minX: minX - margin,
    minY: minY - margin,
    maxX: maxX + margin,
    maxY: maxY + margin
  };
}

function drawMinimapTo(canvasEl, nodes, bounds){
  if (!canvasEl) return null;
  const ctxMini = canvasEl.getContext('2d');
  if (!ctxMini) return null;
  const { minX, minY, maxX, maxY } = bounds;
  const worldW = Math.max(1, maxX - minX);
  const worldH = Math.max(1, maxY - minY);
  const cw = canvasEl.width;
  const ch = canvasEl.height;
  const scaleFactor = Math.min(cw / worldW, ch / worldH);
  const offsetXMini = (cw - worldW * scaleFactor) / 2;
  const offsetYMini = (ch - worldH * scaleFactor) / 2;
  ctxMini.clearRect(0, 0, cw, ch);
  nodes.forEach(n => {
    const cat = nodeCategoryIndex(n);
    ctxMini.fillStyle = ringColour(cat);
    const x = offsetXMini + (n.x - minX) * scaleFactor;
    const y = offsetYMini + (n.y - minY) * scaleFactor;
    ctxMini.beginPath();
    ctxMini.arc(x, y, 3, 0, Math.PI * 2);
    ctxMini.fill();
  });
  if (lastFocusedNode){
    const accent = (getComputedStyle(document.documentElement).getPropertyValue('--accent') || '#ff9b6a').trim() || '#ff9b6a';
    const x = offsetXMini + (lastFocusedNode.x - minX) * scaleFactor;
    const y = offsetYMini + (lastFocusedNode.y - minY) * scaleFactor;
    ctxMini.strokeStyle = accent;
    ctxMini.lineWidth = 2;
    ctxMini.beginPath();
    ctxMini.arc(x, y, 6, 0, Math.PI * 2);
    ctxMini.stroke();
  }
  const tl = screenToWorld(0, 0);
  const br = screenToWorld(canvas.width, canvas.height);
  const vw = br[0] - tl[0];
  const vh = br[1] - tl[1];
  const vx = offsetXMini + (tl[0] - minX) * scaleFactor;
  const vy = offsetYMini + (tl[1] - minY) * scaleFactor;
  const vwMini = vw * scaleFactor;
  const vhMini = vh * scaleFactor;
  ctxMini.strokeStyle = 'rgba(234,179,8,0.8)';
  ctxMini.lineWidth = 2;
  ctxMini.strokeRect(vx, vy, vwMini, vhMini);
  if (minimapKeyboardMode && canvasEl === minimapCanvas && minimapKeyboardRect){
    ctxMini.save();
    ctxMini.setLineDash([4, 3]);
    ctxMini.strokeStyle = 'rgba(255,255,255,0.85)';
    ctxMini.lineWidth = 2;
    ctxMini.strokeRect(minimapKeyboardRect.x, minimapKeyboardRect.y, minimapKeyboardRect.width, minimapKeyboardRect.height);
    ctxMini.restore();
  }
  return { minX, minY, scale: scaleFactor, offsetX: offsetXMini, offsetY: offsetYMini, viewport: { x: vx, y: vy, width: vwMini, height: vhMini }, canvasWidth: cw, canvasHeight: ch };
}

function updateMinimap(){
  const nodes = collectVisible();
  const mini = document.getElementById('minimap');
  if (!nodes.length){
    if (mini){
      const ctxMini = mini.getContext('2d');
      if (ctxMini){ ctxMini.clearRect(0, 0, mini.width, mini.height); }
    }
    if (minimapTouchCanvas){
      const ctxTouch = minimapTouchCanvas.getContext('2d');
      if (ctxTouch){ ctxTouch.clearRect(0, 0, minimapTouchCanvas.width, minimapTouchCanvas.height); }
    }
    miniMapBounds = null;
    miniMapTouchBounds = null;
    if (minimapKeyboardMode){
      minimapKeyboardMode = false;
      minimapKeyboardRect = null;
      if (minimapCanvas){
        minimapCanvas.classList.remove('keyboard-mode');
      }
    } else {
      minimapKeyboardRect = null;
    }
    return;
  }
  const bounds = computeVisibleBounds(nodes);
  miniMapBounds = drawMinimapTo(mini, nodes, bounds);
  syncMinimapKeyboardRect(miniMapBounds);
  miniMapTouchBounds = drawMinimapTo(minimapTouchCanvas, nodes, bounds);
}

// Mini‑map interaction: drag on minimap to recenter main view
let draggingMini = false;
let activeMiniCanvas = null;
const minimapCanvas = document.getElementById('minimap');

function toggleMinimapKeyboardMode(force){
  const desiredState = typeof force === 'boolean' ? force : !minimapKeyboardMode;
  if (desiredState === minimapKeyboardMode){
    if (desiredState && minimapCanvas && document.activeElement !== minimapCanvas){
      minimapCanvas.focus();
    }
    return;
  }
  minimapKeyboardMode = desiredState;
  if (minimapCanvas){
    minimapCanvas.classList.toggle('keyboard-mode', minimapKeyboardMode);
  }
  if (minimapKeyboardMode){
    if (miniMapBounds){
      syncMinimapKeyboardRect(miniMapBounds);
    }
    if (minimapCanvas && typeof minimapCanvas.focus === 'function'){
      minimapCanvas.focus();
    }
    if (focusAnnounceElem){
      focusAnnounceElem.textContent = 'Minimap keyboard mode on. Use arrow keys to move, Enter to confirm, Escape to cancel.';
    }
  } else {
    if (focusAnnounceElem){
      focusAnnounceElem.textContent = 'Minimap keyboard mode off.';
    }
    minimapKeyboardRect = miniMapBounds && miniMapBounds.viewport ? { ...miniMapBounds.viewport } : minimapKeyboardRect;
    if (canvas && typeof canvas.focus === 'function'){
      canvas.focus();
    }
  }
  updateMinimap();
}

function nudgeMinimapKeyboardSelection(dx, dy){
  if (!minimapKeyboardRect || !miniMapBounds || !minimapCanvas) return;
  const stepX = dx * Math.max(4, minimapKeyboardRect.width * 0.15);
  const stepY = dy * Math.max(4, minimapKeyboardRect.height * 0.15);
  const maxX = Math.max(0, (miniMapBounds.canvasWidth || minimapCanvas.width) - minimapKeyboardRect.width);
  const maxY = Math.max(0, (miniMapBounds.canvasHeight || minimapCanvas.height) - minimapKeyboardRect.height);
  minimapKeyboardRect.x = Math.max(0, Math.min(maxX, minimapKeyboardRect.x + stepX));
  minimapKeyboardRect.y = Math.max(0, Math.min(maxY, minimapKeyboardRect.y + stepY));
  updateMinimap();
}

function applyMinimapKeyboardSelection(){
  if (!minimapKeyboardRect || !miniMapBounds) return;
  const centerX = minimapKeyboardRect.x + minimapKeyboardRect.width / 2;
  const centerY = minimapKeyboardRect.y + minimapKeyboardRect.height / 2;
  const worldX = (centerX - miniMapBounds.offsetX) / miniMapBounds.scale + miniMapBounds.minX;
  const worldY = (centerY - miniMapBounds.offsetY) / miniMapBounds.scale + miniMapBounds.minY;
  offsetX = (canvas.width / 2) / scale - worldX;
  offsetY = (canvas.height / 2) / scale - worldY;
  toggleMinimapKeyboardMode(false);
  requestRender();
  if (!applyingUrlState){ scheduleUrlUpdate(); }
}

function pointerPositionFromEvent(event){
  if (event.touches && event.touches.length){
    return { clientX: event.touches[0].clientX, clientY: event.touches[0].clientY };
  }
  if (event.changedTouches && event.changedTouches.length){
    return { clientX: event.changedTouches[0].clientX, clientY: event.changedTouches[0].clientY };
  }
  return { clientX: event.clientX, clientY: event.clientY };
}

function beginMinimapDrag(event, canvasEl){
  const bounds = canvasEl === minimapTouchCanvas ? miniMapTouchBounds : miniMapBounds;
  if (!bounds) return;
  if (minimapKeyboardMode){
    toggleMinimapKeyboardMode(false);
  }
  draggingMini = true;
  activeMiniCanvas = canvasEl;
  handleMiniDrag(event, bounds, canvasEl);
}

function continueMinimapDrag(event){
  if (!draggingMini || !activeMiniCanvas) return;
  const bounds = activeMiniCanvas === minimapTouchCanvas ? miniMapTouchBounds : miniMapBounds;
  handleMiniDrag(event, bounds, activeMiniCanvas);
}

function endMinimapDrag(){
  draggingMini = false;
  activeMiniCanvas = null;
}

if (minimapCanvas){
  minimapCanvas.addEventListener('mousedown', (e) => beginMinimapDrag(e, minimapCanvas));
  minimapCanvas.addEventListener('mousemove', (e) => continueMinimapDrag(e));
  minimapCanvas.addEventListener('touchstart', (e) => beginMinimapDrag(e, minimapCanvas), { passive: true });
  minimapCanvas.addEventListener('touchmove', (e) => {
    if (!draggingMini || activeMiniCanvas !== minimapCanvas) return;
    continueMinimapDrag(e);
    e.preventDefault();
  }, { passive: false });
  const minimapHotMargin = 18;
  const minimapWrap = minimapCanvas.parentElement;
  if (minimapWrap){
    minimapWrap.addEventListener('touchstart', (event) => {
      if (event.target === minimapCanvas) return;
      if (!event.touches || event.touches.length !== 1) return;
      const touch = event.touches[0];
      const rect = minimapCanvas.getBoundingClientRect();
      if (touch.clientX >= rect.left - minimapHotMargin && touch.clientX <= rect.right + minimapHotMargin &&
          touch.clientY >= rect.top - minimapHotMargin && touch.clientY <= rect.bottom + minimapHotMargin){
        event.preventDefault();
        beginMinimapDrag(event, minimapCanvas);
      }
    }, { passive: false });
  }
}
if (minimapTouchCanvas){
  minimapTouchCanvas.addEventListener('mousedown', (e) => beginMinimapDrag(e, minimapTouchCanvas));
  minimapTouchCanvas.addEventListener('mousemove', (e) => continueMinimapDrag(e));
  minimapTouchCanvas.addEventListener('touchstart', (e) => beginMinimapDrag(e, minimapTouchCanvas), { passive: true });
  minimapTouchCanvas.addEventListener('touchmove', (e) => {
    if (!draggingMini || activeMiniCanvas !== minimapTouchCanvas) return;
    continueMinimapDrag(e);
    e.preventDefault();
  }, { passive: false });
}
window.addEventListener('mouseup', endMinimapDrag);
window.addEventListener('touchend', endMinimapDrag);
window.addEventListener('touchcancel', endMinimapDrag);

function handleMiniDrag(event, bounds, canvasEl){
  if (!bounds || !canvasEl) return;
  const point = pointerPositionFromEvent(event);
  if (!point) return;
  const rect = canvasEl.getBoundingClientRect();
  const x = point.clientX - rect.left;
  const y = point.clientY - rect.top;
  const wx = (x - bounds.offsetX) / bounds.scale + bounds.minX;
  const wy = (y - bounds.offsetY) / bounds.scale + bounds.minY;
  offsetX = (canvas.width / 2) / scale - wx;
  offsetY = (canvas.height / 2) / scale - wy;
  if (!applyingUrlState){
    scheduleUrlUpdate();
  }
}

function closeMinimapTouchPanel(){
  if (!minimapTouchPanel) return;
  minimapTouchPanel.hidden = true;
  minimapTouchPanel.setAttribute('aria-hidden', 'true');
  if (minimapTouchToggle){
    minimapTouchToggle.setAttribute('aria-expanded', 'false');
  }
  const restore = minimapTouchReturnFocus || minimapTouchToggle;
  minimapTouchReturnFocus = null;
  if (restore && typeof restore.focus === 'function'){
    restore.focus();
  }
}

if (minimapTouchToggle && minimapTouchPanel){
  minimapTouchToggle.addEventListener('click', () => {
    if (!minimapTouchPanel.hidden){
      closeMinimapTouchPanel();
    } else {
      minimapTouchReturnFocus = document.activeElement;
      minimapTouchPanel.hidden = false;
      minimapTouchPanel.setAttribute('aria-hidden', 'false');
      minimapTouchToggle.setAttribute('aria-expanded', 'true');
      updateMinimap();
      if (minimapTouchClose){
        requestAnimationFrame(() => minimapTouchClose.focus());
      }
    }
  });
}
if (minimapTouchClose){
  minimapTouchClose.addEventListener('click', () => closeMinimapTouchPanel());
}
if (minimapTouchPanel){
  minimapTouchPanel.addEventListener('click', (event) => {
    if (event.target === minimapTouchPanel){
      closeMinimapTouchPanel();
    }
  });
  minimapTouchPanel.addEventListener('keydown', (event) => {
    if (event.key === 'Escape'){
      event.preventDefault();
      closeMinimapTouchPanel();
    }
  });
}

// Sidebar collapse toggle
const toggleSidebarBtn = document.getElementById('toggleSidebarBtn');
if (toggleSidebarBtn){
  toggleSidebarBtn.onclick = () => {
    const appElem = document.querySelector('.app');
    if (!appElem) return;
    const collapsed = appElem.classList.toggle('collapsed');
    appElem.classList.remove('show-sidebar');
    const reopenBtn = document.getElementById('sidebarReopenBtn');
    if (reopenBtn) {
      reopenBtn.style.display = collapsed ? 'block' : 'none';
    }
    toggleSidebarBtn.setAttribute('title', collapsed ? 'Expand sidebar' : 'Collapse sidebar');
    if (mobileSidebarOpen){
      closeMobileSidebar({ restoreFocus: false });
    }
  };
}

const sidebarFocusableSelector = 'a[href],button:not([disabled]),input:not([disabled]),select:not([disabled]),textarea:not([disabled]),[tabindex]:not([tabindex="-1"])';

function getSidebarFocusableElements(){
  if (!primarySidebarElem) return [];
  return Array.from(primarySidebarElem.querySelectorAll(sidebarFocusableSelector))
    .filter(el => el.offsetParent !== null && el.getAttribute('aria-hidden') !== 'true');
}

function activateSidebarFocusTrap(){
  if (sidebarFocusTrapHandler || !primarySidebarElem) return;
  sidebarFocusTrapHandler = (event) => {
    if (!mobileSidebarOpen) return;
    if (event.key === 'Tab'){
      const focusable = getSidebarFocusableElements();
      if (!focusable.length){
        event.preventDefault();
        primarySidebarElem.focus();
        return;
      }
      const first = focusable[0];
      const last = focusable[focusable.length - 1];
      const active = document.activeElement;
      if (event.shiftKey){
        if (active === first){
          event.preventDefault();
          last.focus();
        }
      } else if (active === last){
        event.preventDefault();
        first.focus();
      }
    } else if (event.key === 'Escape'){
      event.preventDefault();
      closeMobileSidebar();
    }
  };
  sidebarFocusInHandler = (event) => {
    if (!mobileSidebarOpen || !primarySidebarElem) return;
    if (!primarySidebarElem.contains(event.target)){
      event.stopPropagation();
      const focusable = getSidebarFocusableElements();
      const target = focusable[0] || primarySidebarElem;
      if (target && typeof target.focus === 'function'){
        target.focus();
      }
    }
  };
  document.addEventListener('keydown', sidebarFocusTrapHandler, true);
  document.addEventListener('focusin', sidebarFocusInHandler, true);
}

function deactivateSidebarFocusTrap(){
  if (sidebarFocusTrapHandler){
    document.removeEventListener('keydown', sidebarFocusTrapHandler, true);
    sidebarFocusTrapHandler = null;
  }
  if (sidebarFocusInHandler){
    document.removeEventListener('focusin', sidebarFocusInHandler, true);
    sidebarFocusInHandler = null;
  }
}

function openMobileSidebar(trigger){
  if (!appRootElem || !primarySidebarElem) return;
  appRootElem.classList.add('show-sidebar');
  appRootElem.classList.remove('collapsed');
  const reopenBtn = document.getElementById('sidebarReopenBtn');
  if (reopenBtn) reopenBtn.style.display = 'none';
  mobileSidebarOpen = true;
  mobileSidebarReturnFocus = trigger || document.activeElement;
  if (!primarySidebarElem.hasAttribute('tabindex')){
    primarySidebarElem.setAttribute('tabindex', '-1');
  }
  if (hamburgerBtn){
    hamburgerBtn.setAttribute('aria-expanded', 'true');
  }
  activateSidebarFocusTrap();
  const focusable = getSidebarFocusableElements();
  const target = focusable[0] || primarySidebarElem;
  if (target && typeof target.focus === 'function'){
    target.focus();
  }
}

function closeMobileSidebar(options = {}){
  if (!appRootElem) return;
  const wasOpen = mobileSidebarOpen || appRootElem.classList.contains('show-sidebar');
  appRootElem.classList.remove('show-sidebar');
  if (hamburgerBtn){
    hamburgerBtn.setAttribute('aria-expanded', 'false');
  }
  if (!wasOpen) return;
  mobileSidebarOpen = false;
  deactivateSidebarFocusTrap();
  const shouldRestore = options.restoreFocus !== false;
  const restoreTarget = shouldRestore ? (mobileSidebarReturnFocus || hamburgerBtn) : null;
  mobileSidebarReturnFocus = null;
  if (restoreTarget && typeof restoreTarget.focus === 'function'){
    restoreTarget.focus();
  }
}

const hamburgerBtn = document.getElementById('hamburgerBtn');
if (hamburgerBtn){
  hamburgerBtn.addEventListener('click', () => {
    if (mobileSidebarOpen){
      closeMobileSidebar();
    } else {
      openMobileSidebar(hamburgerBtn);
    }
  });
}

document.addEventListener('click', (event) => {
  if (!mobileSidebarOpen) return;
  if (primarySidebarElem && !primarySidebarElem.contains(event.target) && event.target !== hamburgerBtn){
    closeMobileSidebar();
  }
});

window.addEventListener('resize', () => {
  if (window.innerWidth > 1100){
    closeMobileSidebar({ restoreFocus: false });
  }
});

// Help modal toggling
const helpBtn = document.getElementById('helpBtn');
const helpCloseBtn = document.getElementById('helpCloseBtn');
const helpModal = document.getElementById('helpModal');
const onboardingModal = document.getElementById('onboardingModal');
const onboardingSkipBtn = document.getElementById('onboardingSkipBtn');
const onboardingShortcutsBtn = document.getElementById('onboardingShortcutsBtn');
const focusableSelector = 'a[href],button:not([disabled]),input:not([disabled]),select:not([disabled]),textarea:not([disabled]),[tabindex]:not([tabindex="-1"])';
let helpModalReturnFocus = null;
let onboardingReturnFocus = null;

function syncBodyModalState(){
  const helpOpen = !!(helpModal && helpModal.classList.contains('open'));
  const onboardingOpen = !!(onboardingModal && onboardingModal.classList.contains('open'));
  if (document.body){
    if (helpOpen || onboardingOpen){
      document.body.classList.add('modal-open');
    } else {
      document.body.classList.remove('modal-open');
    }
  }
}

function getFocusableElements(container){
  if (!container) return [];
  return Array.from(container.querySelectorAll(focusableSelector));
}

function openHelpModal(trigger){
  if (!helpModal) return;
  helpModal.hidden = false;
  helpModal.classList.add('open');
  helpModal.setAttribute('aria-hidden', 'false');
  helpModalReturnFocus = trigger || document.activeElement;
  if (appRootElem){ appRootElem.setAttribute('aria-hidden', 'true'); }
  syncBodyModalState();
  const focusable = getFocusableElements(helpModal);
  const target = focusable[0] || helpModal;
  if (target){ target.focus(); }
}

function closeHelpModal(){
  if (!helpModal || helpModal.hidden) return;
  helpModal.classList.remove('open');
  helpModal.setAttribute('aria-hidden', 'true');
  helpModal.hidden = true;
  const onboardingOpen = onboardingModal && onboardingModal.classList.contains('open');
  if (appRootElem && !onboardingOpen){ appRootElem.removeAttribute('aria-hidden'); }
  syncBodyModalState();
  const focusTarget = helpModalReturnFocus;
  helpModalReturnFocus = null;
  if (focusTarget && typeof focusTarget.focus === 'function'){
    focusTarget.focus();
  }
}

function markOnboardingSeen(){
  try { localStorage.setItem(ONBOARDING_SEEN_KEY, '1'); } catch(e) {}
}

function openOnboardingModal(trigger){
  if (!onboardingModal) return;
  onboardingModal.hidden = false;
  onboardingModal.classList.add('open');
  onboardingModal.setAttribute('aria-hidden', 'false');
  onboardingReturnFocus = trigger || document.activeElement;
  if (appRootElem){ appRootElem.setAttribute('aria-hidden', 'true'); }
  syncBodyModalState();
  const focusable = getFocusableElements(onboardingModal);
  const target = focusable[0] || onboardingModal;
  if (target){ target.focus(); }
}

function closeOnboardingModal(options = {}){
  if (!onboardingModal || onboardingModal.hidden) return;
  const { persistSeen = false, restoreFocus = true } = options;
  onboardingModal.classList.remove('open');
  onboardingModal.setAttribute('aria-hidden', 'true');
  onboardingModal.hidden = true;
  if (persistSeen){ markOnboardingSeen(); }
  const helpOpen = helpModal && helpModal.classList.contains('open');
  if (appRootElem && !helpOpen){ appRootElem.removeAttribute('aria-hidden'); }
  syncBodyModalState();
  const focusTarget = onboardingReturnFocus;
  onboardingReturnFocus = null;
  if (restoreFocus && focusTarget && typeof focusTarget.focus === 'function'){
    focusTarget.focus();
  }
}

function shouldShowOnboarding(){
  try {
    return localStorage.getItem(ONBOARDING_SEEN_KEY) !== '1';
  } catch(e) {
    return true;
  }
}

function maybeShowOnboardingCoachmark(){
  if (!onboardingModal) return;
  if (!shouldShowOnboarding()) return;
  setTimeout(() => {
    if (onboardingModal.classList.contains('open')) return;
    if (helpModal && helpModal.classList.contains('open')) return;
    openOnboardingModal(helpBtn);
  }, 600);
}

if (helpModal){
  helpModal.addEventListener('keydown', (event) => {
    if (event.key === 'Escape'){
      event.preventDefault();
      closeHelpModal();
      return;
    }
    if (event.key === 'Tab'){
      const focusable = getFocusableElements(helpModal).filter(el => el.offsetParent !== null);
      if (!focusable.length) return;
      const first = focusable[0];
      const last = focusable[focusable.length - 1];
      if (event.shiftKey){
        if (document.activeElement === first){
          event.preventDefault();
          last.focus();
        }
      } else {
        if (document.activeElement === last){
          event.preventDefault();
          first.focus();
        }
      }
    }
  });
}

if (helpBtn){
  helpBtn.addEventListener('click', () => openHelpModal(helpBtn));
}
if (helpCloseBtn){
  helpCloseBtn.addEventListener('click', () => closeHelpModal());
}
if (onboardingSkipBtn){
  onboardingSkipBtn.addEventListener('click', () => closeOnboardingModal({ persistSeen: true }));
}
if (onboardingShortcutsBtn){
  onboardingShortcutsBtn.addEventListener('click', () => {
    closeOnboardingModal({ persistSeen: true, restoreFocus: false });
    openHelpModal(onboardingShortcutsBtn);
  });
}
if (onboardingModal){
  onboardingModal.addEventListener('keydown', (event) => {
    if (event.key === 'Escape'){
      event.preventDefault();
      closeOnboardingModal({ persistSeen: true });
      return;
    }
    if (event.key === 'Tab'){
      const focusable = getFocusableElements(onboardingModal).filter(el => el.offsetParent !== null);
      if (!focusable.length) return;
      const first = focusable[0];
      const last = focusable[focusable.length - 1];
      if (event.shiftKey){
        if (document.activeElement === first){
          event.preventDefault();
          last.focus();
        }
      } else if (document.activeElement === last){
        event.preventDefault();
        first.focus();
      }
    }
  });
}
window.addEventListener('keydown', (e) => {
  if (e.key === 'Escape'){
    closeContextMenu();
    hideDetailsPopover();
    closeHelpModal();
    closeOnboardingModal({ persistSeen: true });
  }
});
window.addEventListener('keydown', (e) => {
  if (e.key === '?'){
    e.preventDefault();
    closeOnboardingModal({ persistSeen: true, restoreFocus: false });
    if (helpModal && helpModal.classList.contains('open')){
      closeHelpModal();
    } else {
      openHelpModal(helpBtn);
    }
  }
});
window.addEventListener('keydown', (event) => {
  if ((event.key === 'ContextMenu' || (event.shiftKey && event.key === 'F10'))){
    const node = lastFocusedNode || currentFocusNode;
    if (!node) return;
    event.preventDefault();
    const [sx, sy] = worldToScreen(node.x, node.y);
    const rect = canvas.getBoundingClientRect();
    const pageX = rect.left + sx;
    const pageY = rect.top + sy;
    openContextMenu(node, pageX, pageY);
  }
});

// Initialise filters UI
updateFiltersUI();
renderSectorLegend();
refreshSectorLegendStates();
updateOverviewControls();
updateSubFiltersUI();
updateTagFiltersUI();
renderOutlineTree();
if (favoritesFeatureEnabled){
  updateFavoritesUI();
}
updateRecentSearchesUI();
updatePopularSearchesUI();
setupControlHelp();
if (zoomInBtn){
  zoomInBtn.addEventListener('click', () => {
    zoomByFactor(1.18);
  });
}
if (zoomOutBtn){
  zoomOutBtn.addEventListener('click', () => {
    zoomByFactor(0.85);
  });
}
if (selectionLockBtn){
  selectionLockBtn.addEventListener('click', () => {
    selectionLockActive = !selectionLockActive;
    updateSelectionLockButton();
    hideTooltip();
  });
  updateSelectionLockButton();
}
if (downloadViewBtn){
  downloadViewBtn.addEventListener('click', (event) => {
    event.preventDefault();
    const menu = ensureDownloadMenu();
    if (!menu) return;
    if (menu.hidden){
      openDownloadMenu();
    } else {
      hideDownloadMenu();
    }
  });
}
document.addEventListener('pointerdown', (event) => {
  if (!downloadMenuElem || downloadMenuElem.hidden) return;
  if (downloadMenuElem.contains(event.target) || (downloadViewBtn && downloadViewBtn.contains(event.target))){
    return;
  }
  hideDownloadMenu();
});
document.addEventListener('keydown', (event) => {
  if (event.key === 'Escape'){
    hideDownloadMenu();
    if (helpPopoverLocked){
      releaseControlHelpLock();
    }
  }
});
maybeShowOnboardingCoachmark();

// Sidebar reopen button: when clicked, restore the sidebar and hide the
// overlay.  Also update the main toggle arrow to reflect the state.
const reopenButton = document.getElementById('sidebarReopenBtn');
if (reopenButton){
  reopenButton.onclick = () => {
    const appElem = document.querySelector('.app');
    if (appElem){
      appElem.classList.remove('collapsed');
      appElem.classList.remove('show-sidebar');
    }
    const toggleBtn = document.getElementById('toggleSidebarBtn');
    if (toggleBtn){ toggleBtn.setAttribute('title', 'Collapse sidebar'); }
    reopenButton.style.display = 'none';
  };
}

// Update breadcrumb and restore state from the URL on first load
restoreStateFromUrl();
window.addEventListener('hashchange', () => {
  restoreStateFromUrl();
});

// Real‑time alerts removed: no initialization required
// const realtimeBtn = document.getElementById('realtimeRefreshBtn');
// if (realtimeBtn){ realtimeBtn.onclick = () => fetchRealTimeFeed(); }
// fetchRealTimeFeed();

// -----------------------------------------------------------------------------
// Motion control UI removed
//
// The force-directed graph now runs with fixed physics constants (SPRING_K,
// REPULSION_K, DAMPING, etc.).  If you wish to customise motion behaviour,
// adjust these constants near the top of this script.  Removing the slider
// simplifies the interface while retaining the breathing animation on expand.

// -----------------------------------------------------------------------------
// Initial layout: fully expanded tree repositioning
//
// Because we set every node to open by default (via walk(root, n => { n.open = true; })),
// the children retain whatever positions they had when initially created.  Without
// recalculating angles and re‑laying out each subtree, the expanded map looks
// cluttered and asymmetric.  Here we schedule a one‑time recalculation of
// angular spans for all macros and radial positions for all open nodes.  This
// produces the same mycelium‑style symmetry as when clicking “Expand All”.
setTimeout(() => {
  try {
    // Reassign angles for all top‑level macro buckets.  Each macro gets an
    // equal portion of the full circle.  assignAngles will recurse down and
    // subdivide its sector among its children, so deeper levels inherit
    // appropriate angleHome values.
    root.children.forEach((macro) => {
      assignAngles(macro);
    });
    // Radially lay out every open node’s children according to their
    // angleHome.  This ensures the fully expanded tree starts in a neat,
    // non‑overlapping configuration.  Without this call, many nodes remain
    // clumped together near their parent from the initial random placement.
    walk(root, n => {
      if (n.open && n.children && n.children.length > 0) {
        layoutChildren(n);
      }
    });
  } catch(e) {
    console.error('Initial layout error', e);
  }
}, 0);

// Track hovered node and show tooltip (desktop only)
if (supportsHover){
  canvas.addEventListener('mousemove', (ev) => {
    if (draggingCanvas || dragNode) {
      hideTooltip();
      hoveredSectorId = null;
      return;
    }
    if (tooltipElem && tooltipElem.style.display !== 'none'){
      const tr = tooltipElem.getBoundingClientRect();
      if (ev.clientX >= tr.left && ev.clientX <= tr.right && ev.clientY >= tr.top && ev.clientY <= tr.bottom) {
        return;
      }
    }
    const rect = canvas.getBoundingClientRect();
    const x = ev.clientX - rect.left;
    const y = ev.clientY - rect.top;
    let sectorHit = null;
    for (let i = sectorHoverAreas.length - 1; i >= 0; i--){
      const area = sectorHoverAreas[i];
      if (x >= area.x && x <= area.x + area.width && y >= area.y && y <= area.y + area.height){
        sectorHit = area;
        break;
      }
    }
    if (sectorHit){
      hoveredSectorId = sectorHit.id;
      hoverNode = sectorHit.node;
      showTooltip(sectorHit.node, ev.pageX, ev.pageY);
      return;
    }
    hoveredSectorId = null;
    const vis = collectVisible();
    let found = null;
    for (let i = vis.length - 1; i >= 0; i--) {
      const n = vis[i]; const h = n._hit;
      if (!h) continue;
      if (x >= h.x && x <= h.x + h.w && y >= h.y && y <= h.y + h.h){ found = n; break; }
    }
    if (found){
      hoverNode = found;
      showTooltip(found, ev.pageX, ev.pageY);
    } else {
      hoverNode = null;
      hideTooltip();
    }
  });
  canvas.addEventListener('mouseleave', () => { hideTooltip(); hoveredSectorId = null; hoverNode = null; });
}

  requestAnimationFrame(() => {
    setLoadingState(false, 'Ready', { busy: false });
  });
}

document.addEventListener('DOMContentLoaded', () => {
  boot().catch(showFatalError);
});
<|MERGE_RESOLUTION|>--- conflicted
+++ resolved
@@ -82,47 +82,6 @@
 const favoritesListElem = document.getElementById('favoritesList');
 const favoritesEmptyElem = document.getElementById('favoritesEmpty');
 const favoritesCountElem = document.getElementById('favoritesCount');
-<<<<<<< HEAD
-// Older builds referenced a global `favoritesShortcutSel` selector for the
-// saved shortcuts list.  Keep exposing that selector so existing cached HTML
-// or scripts do not crash while the new favorites pane boots.
-const favoritesShortcutSelector = '#favoritesList .favorite-entry';
-if (typeof window !== 'undefined' && !window.favoritesShortcutSel){
-  window.favoritesShortcutSel = favoritesShortcutSelector;
-}
-const loadingStatusElem = document.getElementById('loadingStatus');
-if (typeof window !== 'undefined'){
-  // Older cached bundles referenced various global spellings for the loading
-  // status live region.  Expose the current element under the legacy names so
-  // they continue to work even if the new script loads before the cache clears.
-  if (!('loadingStatusElem' in window)){
-    window.loadingStatusElem = loadingStatusElem;
-  }
-  if (!('loadingStatusEl' in window)){
-    window.loadingStatusEl = loadingStatusElem;
-  }
-  if (!('loadingstatusEl' in window)){
-    window.loadingstatusEl = loadingStatusElem;
-  }
-}
-let mainCanvasRef = null;
-let loadingStatusClearTimer = null;
-let mapToolsCoachTimer = null;
-const mapToolsPanelElem = document.getElementById('mapToolsPanel');
-const mapToolsCoachElem = document.getElementById('mapToolsCoach');
-const dismissMapToolsCoachBtn = document.getElementById('dismissMapToolsCoach');
-const mapToolsCoachMessageElem = document.getElementById('mapToolsCoachMessage');
-if (mapToolsCoachElem){
-  mapToolsCoachElem.setAttribute('aria-hidden', 'true');
-  if (!mapToolsCoachElem.hasAttribute('tabindex')){
-    mapToolsCoachElem.setAttribute('tabindex', '-1');
-  }
-}
-let datasetMeta = null;
-let favoriteEntries = [];
-const favoriteIdSet = new Set();
-const favoriteEntryMap = new Map();
-=======
 const POPULAR_SEARCH_LIMIT = 6;
 let datasetMeta = null;
 let favoriteEntries = [];
@@ -137,7 +96,6 @@
 let lazyBranchLoadingEnabled = false;
 const branchFetchCache = new Map();
 const pendingBranchLoads = new Map();
->>>>>>> 26d1de46
 
 function showFatalError(error){
   console.error(error);
@@ -264,37 +222,6 @@
   setTimeout(() => { toast.remove(); }, lifetime);
 }
 
-<<<<<<< HEAD
-function sanitizeFavoriteView(view){
-  if (!view || typeof view !== 'object') return null;
-  const { offsetX, offsetY, scale: viewScale, openIds, openMap, focusId } = view;
-  if (!Number.isFinite(offsetX) || !Number.isFinite(offsetY) || !Number.isFinite(viewScale)){
-    return null;
-  }
-  const snapshot = {
-    offsetX: Number(offsetX),
-    offsetY: Number(offsetY),
-    scale: Number(viewScale),
-    focusId: Number.isFinite(focusId) ? focusId : null
-  };
-  if (Array.isArray(openIds)){
-    snapshot.openIds = openIds.slice(0, 800);
-  } else if (openMap && typeof openMap === 'object'){
-    snapshot.openMap = { ...openMap };
-  }
-  return snapshot;
-}
-
-function ensureFavoriteMaps(){
-  favoriteEntryMap.clear();
-  favoriteIdSet.clear();
-  favoriteEntries.forEach(entry => {
-    if (!favoriteEntryMap.has(entry.id)){
-      favoriteEntryMap.set(entry.id, entry);
-      favoriteIdSet.add(entry.id);
-    }
-  });
-=======
 function ensureControlHelpPopover(){
   if (controlHelpPopover) return controlHelpPopover;
   const popover = document.createElement('div');
@@ -581,7 +508,6 @@
 
 function nodeHasAnyChildren(node){
   return nodeHasLoadedChildren(node) || nodeHasPendingChildren(node);
->>>>>>> 26d1de46
 }
 
 function loadFavoritesFromStorage(){
@@ -663,8 +589,6 @@
   }
 }
 
-<<<<<<< HEAD
-=======
 function updateFavoriteShortcuts(nodes = []){
   if (!favoriteShortcutsElem) return;
   favoriteShortcutsElem.innerHTML = '';
@@ -691,29 +615,12 @@
   updateFavoriteSelectionHighlight();
 }
 
->>>>>>> 26d1de46
 let favoriteDragIndex = null;
 
 function updateFavoritesUI(){
   if (!favoritesFeatureEnabled || !favoritesListElem) return;
   favoritesListElem.innerHTML = '';
   let mutated = false;
-<<<<<<< HEAD
-  const validEntries = [];
-  favoriteEntries.forEach(entry => {
-    const node = findNodeById(entry.id);
-    if (!node){
-      favoriteEntryMap.delete(entry.id);
-      favoriteIdSet.delete(entry.id);
-      mutated = true;
-      return;
-    }
-    validEntries.push(entry);
-  });
-  if (mutated){
-    favoriteEntries = validEntries;
-    ensureFavoriteMaps();
-=======
   const validNodes = [];
   const nextIds = [];
   let missingCount = 0;
@@ -737,7 +644,6 @@
     persistFavorites();
   } else if (mutated){
     favoriteIds = nextIds;
->>>>>>> 26d1de46
     persistFavorites();
   }
   if (!favoriteEntries.length){
@@ -792,7 +698,6 @@
         const rect = openContextBtn.getBoundingClientRect();
         openFavoritesContextMenu(entry, rect.left + rect.width / 2, rect.top + rect.height / 2);
       }
-<<<<<<< HEAD
     });
     main.appendChild(openContextBtn);
 
@@ -807,22 +712,6 @@
       event.stopPropagation();
       openFavorite(entry, { mode: 'root', node });
     });
-=======
-    });
-    main.appendChild(openContextBtn);
-
-    const actions = document.createElement('div');
-    actions.className = 'favorite-actions';
-
-    const rootBtn = document.createElement('button');
-    rootBtn.type = 'button';
-    rootBtn.className = 'favorite-action';
-    rootBtn.textContent = 'As root';
-    rootBtn.addEventListener('click', (event) => {
-      event.stopPropagation();
-      openFavorite(entry, { mode: 'root', node });
-    });
->>>>>>> 26d1de46
     actions.appendChild(rootBtn);
 
     const removeBtn = document.createElement('button');
@@ -847,7 +736,6 @@
     meta.textContent = entry.alias ? `${parentLabel} • ${fallbackText(node, 'name')}` : parentLabel;
     meta.title = meta.textContent;
     entryElem.appendChild(meta);
-<<<<<<< HEAD
 
     entryElem.addEventListener('contextmenu', (event) => {
       event.preventDefault();
@@ -890,50 +778,6 @@
       activeTargets.forEach(el => el.classList.remove('drag-target'));
     });
 
-=======
-
-    entryElem.addEventListener('contextmenu', (event) => {
-      event.preventDefault();
-      openFavoritesContextMenu(entry, event.pageX, event.pageY);
-    });
-
-    entryElem.addEventListener('dragstart', (event) => {
-      if (!event.target.classList.contains('favorite-drag-handle') && !event.target.closest('.favorite-drag-handle')){
-        event.preventDefault();
-        return;
-      }
-      favoriteDragIndex = idx;
-      event.dataTransfer.effectAllowed = 'move';
-      entryElem.classList.add('dragging');
-    });
-    entryElem.addEventListener('dragover', (event) => {
-      if (favoriteDragIndex === null || favoriteDragIndex === idx) return;
-      event.preventDefault();
-      entryElem.classList.add('drag-target');
-    });
-    entryElem.addEventListener('dragleave', () => {
-      entryElem.classList.remove('drag-target');
-    });
-    entryElem.addEventListener('drop', (event) => {
-      if (favoriteDragIndex === null) return;
-      event.preventDefault();
-      entryElem.classList.remove('drag-target');
-      if (favoriteDragIndex === idx) return;
-      const moved = favoriteEntries.splice(favoriteDragIndex, 1)[0];
-      favoriteEntries.splice(idx, 0, moved);
-      favoriteDragIndex = null;
-      ensureFavoriteMaps();
-      persistFavorites();
-      updateFavoritesUI();
-    });
-    entryElem.addEventListener('dragend', () => {
-      favoriteDragIndex = null;
-      entryElem.classList.remove('dragging');
-      const activeTargets = favoritesListElem.querySelectorAll('.drag-target');
-      activeTargets.forEach(el => el.classList.remove('drag-target'));
-    });
-
->>>>>>> 26d1de46
     favoritesListElem.appendChild(entryElem);
   });
   if (lazyBranchLoadingEnabled && missingCount > 0){
@@ -1714,13 +1558,8 @@
 const clearSearchBtn = document.getElementById('clearSearchBtn');
 const clearFiltersBtn = document.getElementById('clearFiltersBtn');
 const recentSearchesElem = document.getElementById('recentSearches');
-<<<<<<< HEAD
-const searchScopeBtn = document.getElementById('searchScopeBtn');
-const searchResultCountElem = document.getElementById('searchResultCount');
-=======
 const popularSearchesElem = document.getElementById('popularSearches');
 const favoriteShortcutsElem = document.getElementById('favoriteShortcuts');
->>>>>>> 26d1de46
 const overviewToggleRowElem = document.getElementById('overviewToggleRow');
 const appRootElem = document.querySelector('.app');
 const primarySidebarElem = document.querySelector('aside.primary');

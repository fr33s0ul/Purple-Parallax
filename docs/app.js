/*
TUNABLES (easy to tweak)
----------------------------------------
PHYSICS
  SPRING_K            = 0.07      // link spring stiffness
  // Increase the repulsion strength and damping so that clusters separate
  // more decisively while still settling quickly.  Larger repulsion
  // encourages children to push away from each other and the higher
  // damping ensures movement decays promptly.  These values were tuned
  // specifically to reduce overlap in deep branches with long labels.
  REPULSION_K         = 700       // stronger repulsion to push nodes apart quickly
  DAMPING             = 0.92      // slightly higher damping so movement stops quickly
  COLLISION_PADDING   = 14        // extra padding added to collision radius
  POLAR_K             = 0.015     // radial "soft pin" for depth‑1 nodes
  GRAVITY_TO_PARENT_K = 0.005     // mild pull toward parent (helps settling)

LINK DISTANCES (pixels)
  L0_L1 = 160                     // root ↔ depth‑1
  // Increase link distances for successive depths to give more room
  // to deeper levels.  This, combined with larger dynamic radii in
  // layoutChildren(), reduces the chance that long labels overlap.
  L1_L2 = 220                     // depth‑1 ↔ depth‑2
  DEPTH_STEP = 60                 // +60 per depth after 2

RING & RADIAL
  R1_RADIUS = 160                 // nominal radius for depth‑1 ring (further reduced to tighten initial layout)
  R1_SPREAD = 0                   // additional spread per bucket (kept 0; we use equal radius)

CAMERA
  MIN_ZOOM = 0.40
  MAX_ZOOM = 2.50
  // Decrease pan and zoom easing durations.  Shorter easing times make
  // navigation feel more responsive, which is especially important on
  // mobile devices where long animations can feel sluggish.
  // Shorter durations for panning and wheel zooming improve the
  // responsiveness of navigation.  A 100 ms easing feels snappy on
  // desktop and mobile, making it easier to reposition and zoom
  // quickly without feeling sluggish.
  PAN_EASE_MS = 60               // shorter pan/zoom duration for faster navigation
  WHEEL_EASE_MS = 60             // shorter zoom easing for snappier scrolls

VISUAL
  BOX_PAD   = 12                 // inner padding for normal nodes
  CHIP_PADX = 14                 // horizontal padding for first‑ring "chips"
  CHIP_RAD  = 18                 // corner radius for chips
*/

// ----------------------------------------------------------------------------
// DATA (kept intact). Same as your v11 dataset; we only wrap under 7 buckets.
// ----------------------------------------------------------------------------
function showFatalError(error){
  console.error(error);
  let target = document.getElementById('fatal');
  if (!target){
    target = document.createElement('div');
    target.id = 'fatal';
    const host = document.body || document.documentElement;
    if (host){
      host.appendChild(target);
    }
  }
  if (target){
    target.hidden = false;
    target.removeAttribute('hidden');
    target.textContent = `⚠️ Atlas failed to load: ${error?.message || error}`;
    target.style.cssText = 'position:fixed;inset:16px;z-index:9999;background:#2b2b2b;color:#fff;padding:12px;border-radius:8px;font:14px/1.4 ui-monospace,monospace;';
  }
}

async function boot(){
// ----------------------------------------------------------------------------
// DATA LOADING
// ----------------------------------------------------------------------------
let data;
try {
  const dataUrl = new URL('./data/atlas.json', document.baseURI);
  const response = await fetch(dataUrl.href);
  if (!response.ok) {
    throw new Error(`Failed to fetch data/atlas.json: ${response.status}`);
  }
  const master = await response.json();
  data = JSON.parse(JSON.stringify(master));
} catch (error) {
  console.error('Unable to load atlas dataset', error);
  showFatalError(error);
  return;
}

function fallbackText(data, field, fallback = 'No data available') {
  if (!data || typeof data !== 'object') return fallback;
  const value = data[field];
  if (value === undefined || value === null) return fallback;
  const trimmed = String(value).trim();
  return trimmed === '' || trimmed === '—' || trimmed.toLowerCase() === 'loading...' ? fallback : trimmed;
}

const supportsHover = typeof window.matchMedia === 'function' ? window.matchMedia('(hover: hover)').matches : true;
const flashStates = new Map();
let lastFocusedNode = null;
const activeTags = new Set();
const openNodeIds = new Set();
const activePathNodes = new Set();
const activePathLinks = new Set();
const currentPath = [];
const outlineItems = new Map();
let outlineOrder = [];
let outlineLastFocusedId = null;
const RECENT_SEARCH_LIMIT = 8;
let recentSearches = [];
let searchInSubtree = false;
let searchIncludeTags = false;
let fisheyeEnabled = false;
let applyingUrlState = false;
let contextMenuNode = null;
<<<<<<< HEAD
let clipboardWriteTimer = null;
let clipboardPendingText = null;
const CLIPBOARD_WRITE_DELAY_MS = 120;
=======
let detailsPopoverElem = null;
let detailsContentElem = null;
let detailsCloseBtn = null;
let detailsReturnFocus = null;
let detailsJustOpened = false;
let detailsLastAnchorRect = null;
>>>>>>> 66d09b7d
const TAG_RULES = [
  { label: 'Network', patterns: [/network/i, /tcp|udp/i, /osi/i, /dns/i] },
  { label: 'Web', patterns: [/web/i, /http/i, /browser/i, /api/i] },
  { label: 'OSINT', patterns: [/osint/i, /intelligence/i, /recon/i, /open-source/i] },
  { label: 'Malware', patterns: [/malware/i, /ransom/i, /botnet/i, /payload/i] },
  { label: 'Cloud', patterns: [/cloud/i, /aws/i, /azure/i, /gcp/i, /kubernetes/i] },
  { label: 'Identity', patterns: [/identity/i, /auth/i, /iam/i, /federation/i] },
  { label: 'Threat', patterns: [/threat/i, /hunting/i, /intel/i, /attack/i] },
  { label: 'Compliance', patterns: [/compliance/i, /policy/i, /grc/i, /standard/i] },
  { label: 'Forensics', patterns: [/forensic/i, /analysis/i, /incident/i] },
  { label: 'Automation', patterns: [/automation/i, /workflow/i, /scripting/i, /devsecops/i] }
];
const allTags = new Set();

function triggerNodeFlash(node, duration = 1200){
  if (!node) return;
  flashStates.set(node.id, performance.now() + duration);
}


// -----------------------------------------------------------------------------
// Enrich second‑level categories with a synthetic overview leaf.  In the
// original v11 canvas, some categories displayed additional details.  To
// preserve that behaviour in the radial map, we append a new child to each
// second‑level category summarising its immediate children.  For example,
// the category "Detection Engineering" gains an "Overview: SIEM…, Alerting…,"
// leaf.  This ensures that high‑level context lives within the hierarchy
// itself and can be viewed like any other leaf.
function addDetailNodesForDataset(node, depth=0) {
  if (node.children) {
    node.children.forEach(ch => addDetailNodesForDataset(ch, depth+1));
    // Depth 2 corresponds to second‑level categories (root → macro → category)
    if (depth === 2 && node.children.length > 0) {
      const summary = node.children.map(c => c.name).join(', ');
      node.children.push({ name: 'Overview: ' + summary });
    }
  }
}
addDetailNodesForDataset(data);

// ----------------------------------------------------------------------------
// L1 “macro bucket” wrapper nodes (same names as your edited draft).
// We *wrap* existing root categories; originals keep their names (unchanged).
// ----------------------------------------------------------------------------
const macroGroups = {
  "Foundations & Standards": ["Core Foundations","GRC & Standards"],
  "Identity, Crypto & Blockchain": ["Identity & Access","Crypto & Protocols","Blockchain / Web3 Security"],
  "Network, Cloud & OT/IoT": ["Network Security","Cloud Security","OT/ICS & Mobile/IoT","RF/SDR & Satellite"],
  "Endpoints & Data": ["Endpoint & Email Security","Data Protection"],
  "App & Emerging Security": ["AppSec & DevSecOps","AI / Quantum / Emerging Security Domains","AI in Security"],
  "Operations, Threat & OffSec": ["Detection Engineering & SOC","Threat Intel & Hunting","Offensive Security"],
  "Guidance & Resources": ["Metrics, Reporting & Blueprints","Careers & Learning","Toolbox (Examples)"]
};

// category colours (pastel on dark)
// Updated category palette to complement the blog’s dark theme.  Each colour
// provides a distinct pastel accent while maintaining harmony with the
// crimson accent used on fr33s0ul.tech.
const catColours = [
  "#c75c5c", // red accent (primary)
  "#4caf50", // green
  "#00bcd4", // cyan
  "#ffc107", // amber
  "#9c27b0", // purple
  "#03a9f4", // blue
  "#ff9800"  // orange
];

// ----------------------------------------------------------------------------
// Build tree nodes
// ----------------------------------------------------------------------------
let nextId = 0;
function mkNode(d, depth=0){
  const n = {
    id: ++nextId,
    name: d.name,
    depth,
    x: 0, y: 0, vx:0, vy:0,
    open: true,
    parent: null,
    children: [],
    isMacro:false,
    angleHome:0, // for depth‑1
    ringIndex:0,
    match:false,
    dimmed:false,
    tags:new Set(),
    appear:1 // 0..1 for fade/scale on spawn
  };
  if (d.children) n.children = d.children.map(ch => (mkNode(ch, depth+1)));
  n.children.forEach(c=>c.parent=n);
  return n;
}
const rawRoot = mkNode(data,0);

// Wrap under 7 macro buckets
function wrapIntoMacros(root){
  const byName = new Map(root.children.map(c=>[c.name,c]));
  const newChildren = [];
  Object.entries(macroGroups).forEach(([group, list], i)=>{
    // Macro buckets are initially collapsed (open:false) so that second-level categories are hidden by default.
    const g = {id:++nextId, name:group, depth:1, x:0,y:0,vx:0,vy:0,open:false,parent:root,children:[],isMacro:true, angleHome:0, ringIndex:i, match:false,appear:1};
    list.forEach(nm=>{
      const kid = byName.get(nm);
      if (kid){ kid.parent=g; reDepth(kid,2); g.children.push(kid); byName.delete(nm); }
    });
    if (g.children.length>0) newChildren.push(g);
  });
  // any leftover root children stay as additional macro groups of one
  for (const [nm, child] of byName){
    const g = {id:++nextId,name:nm,depth:1,x:0,y:0,vx:0,vy:0,open:false,parent:root,children:[child],isMacro:true,angleHome:0,ringIndex:newChildren.length,match:false,appear:1};
    child.parent=g; reDepth(child,2);
    newChildren.push(g);
  }
  root.children = newChildren;
  // After wrapping, assign angular spans to the macros and recursively assign
  // angles to all nodes.  This ensures each subtree is allocated a distinct
  // sector based on its position in the macro list.  The root receives the
  // full 360° span; each macro receives an equal fraction of that span.  The
  // assignAngles function defined below will further subdivide each macro's
  // span among its children.  Without this call, angleHome values remain
  // undefined and layoutChildren would fall back to default angles.
  root.angularSpan = Math.PI * 2;
  // Set a dummy angleHome for the root (not used for placement but needed for recursion)
  root.angleHome = 0;
  const N = root.children.length;
  root.children.forEach((macro,i) => {
    macro.angularSpan = (2 * Math.PI) / N;
    // Place macros evenly around the circle, starting from the top (-π/2).  Each
    // macro's angleHome is the centre of its assigned sector.  We subtract π/2
    // so that the first macro starts at the top of the circle.
    macro.angleHome = (i * (2 * Math.PI) / N) - Math.PI / 2;
  });
  // Recursively assign angles to all descendants.  We call this outside the
  // macro loop to ensure the root is visited.
  root.children.forEach((macro) => {
    assignAngles(macro);
  });
}

// Recursively assign angleHome and angularSpan to a node's descendants.  Each
// child receives a sub‑sector of its parent's angularSpan, divided equally
// among siblings.  The child's angleHome is set to the centre of its
// allocated sector.  This function should be called after macros are created
// to compute all angleHome/angularSpan properties used by layoutChildren.
function assignAngles(node){
  if (!node.children || node.children.length === 0) return;
  const m = node.children.length;
  const totalSpan = node.angularSpan || (2 * Math.PI);
  node.children.forEach((child, idx) => {
    // Each child receives an equal share of the parent's span
    const span = totalSpan / m;
    child.angularSpan = span;
    // Centre of child's sector: start at parent's start angle minus half the
    // parent's span, then add half the child's span and index*span
    const startAngle = (node.angleHome || 0) - (totalSpan / 2);
    child.angleHome = startAngle + (idx + 0.5) * span;
    // Recurse further down the tree
    assignAngles(child);
  });
}
function reDepth(n,d){ n.depth=d; n.children.forEach(c=>reDepth(c,d+1)); }
wrapIntoMacros(rawRoot);
const root = rawRoot;

const nodeById = new Map();

function deriveTags(name){
  const lower = (name || '').toLowerCase();
  const tags = new Set();
  TAG_RULES.forEach(rule => {
    if (rule.patterns.some(re => re.test(lower))) {
      tags.add(rule.label);
    }
  });
  return tags;
}

function annotateTags(node){
  node.tags = deriveTags(node.name || '');
  node.tags.forEach(tag => allTags.add(tag));
  node.children.forEach(annotateTags);
}

annotateTags(root);
applyTagFilters();

// Set a custom root title for the map.  This updates both the data model
// and the UI breadcrumbs.  Without this override, the root would retain its
// original "InfoSec Universe — Ultimate Map" label from the dataset.  The
// chosen name "Cybersecurity Atlas" better reflects the content and ties
// into the blog theme.
root.name = "Cybersecurity Atlas";

// Only open the root and first‑level macro buckets on initial load.  Keeping
// deeper levels collapsed reduces empty space and prevents very long
// connectors from dominating the initial view.  Users can expand
// deeper branches interactively.
walk(root, n=>{ setNodeOpenState(n, n.depth < 2); });

// ----------------------------------------------------------------------------
// Additional state for filters, breadcrumb and mini‑map
// Each top-level macro bucket visibility can be toggled on/off via the Filters UI.
const macroVisibility = {};
root.children.forEach(n => { macroVisibility[n.id] = true; });

try { recentSearches = JSON.parse(localStorage.getItem('atlas_recent_searches')) || []; } catch(e) { recentSearches = []; }
try { searchInSubtree = localStorage.getItem('atlas_search_subtree') === '1'; } catch(e) { searchInSubtree = false; }
try { searchIncludeTags = localStorage.getItem('atlas_search_tags') === '1'; } catch(e) { searchIncludeTags = false; }

// Currently hovered node for tooltip
let hoverNode = null;
// Store mini‑map scaling information for hit detection
let miniMapBounds = null;

// ----------------------------------------------------------------------------
// Canvas & UI
// ----------------------------------------------------------------------------
const canvas = document.getElementById('c');
if (!canvas){
  showFatalError(new Error('Canvas element not found'));
  return;
}
const ctx = canvas.getContext('2d');
const exportCanvas = document.createElement('canvas');
const exportCtx = exportCanvas.getContext('2d');
const storedTheme = (typeof localStorage !== 'undefined') ? localStorage.getItem('atlas_theme') : null;
if (storedTheme){
  document.documentElement.setAttribute('data-theme', storedTheme);
}
const outlinePaneElem = document.getElementById('outlinePane');
const outlineTreeElem = document.getElementById('outlineTree');
const outlineStatusElem = document.getElementById('outlineStatus');
const contextMenuElem = document.getElementById('contextMenu');
const focusAnnounceElem = document.getElementById('focusAnnounce');
const fisheyeToggleBtn = document.getElementById('fisheyeToggleBtn');
const searchSubtreeElem = document.getElementById('searchSubtree');
const searchTagsElem = document.getElementById('searchTags');
const recentSearchesElem = document.getElementById('recentSearches');
function resize(){ canvas.width = canvas.clientWidth; canvas.height = canvas.clientHeight; }
window.addEventListener('resize', resize); resize();

// Camera
let offsetX=0, offsetY=0, scale=1;
const MIN_ZOOM=0.40, MAX_ZOOM=2.50;

function worldToScreen(wx,wy){ return [(wx+offsetX)*scale,(wy+offsetY)*scale]; }
function screenToWorld(sx,sy){ return [sx/scale - offsetX, sy/scale - offsetY]; }

// ----------------------------------------------------------------------------
// Helpers
// ----------------------------------------------------------------------------
function walk(n,fn){ fn(n); n.children.forEach(c=>walk(c,fn)); }
function walkFrom(n, fn){ fn(n); (n.children || []).forEach(child => walkFrom(child, fn)); }

function markNodeOpen(node){
  if (!node || typeof node.id === 'undefined') return;
  node.open = true;
  openNodeIds.add(node.id);
}

function markNodeClosed(node){
  if (!node || typeof node.id === 'undefined') return;
  node.open = false;
  openNodeIds.delete(node.id);
}

function setNodeOpenState(node, isOpen){
  if (isOpen){
    markNodeOpen(node);
  } else {
    markNodeClosed(node);
  }
}

function syncOpenSetFromTree(){
  openNodeIds.clear();
  walk(root, node => {
    if (node && typeof node.id !== 'undefined' && node.open){
      openNodeIds.add(node.id);
    }
  });
}

walk(root, node => {
  if (node && typeof node.id !== 'undefined'){
    nodeById.set(node.id, node);
  }
});
function visible(n){
  // A node is visible if all its ancestors are expanded, and its top-level macro bucket is not filtered out.
  if (!n.parent) return true;
  // Check macro visibility: find first-level macro ancestor (child of root)
  let top = n;
  while (top.parent && top.parent !== root){ top = top.parent; }
  if (top.parent === root && !macroVisibility[top.id]) return false;
  if (!n.parent.open) return false;
  return visible(n.parent);
}
function pathTo(n){ const p=[]; let cur=n; while(cur){ p.push(cur); cur=cur.parent; } return p.reverse(); }
function collectVisible(){ const arr=[]; walk(root,n=>{ if(visible(n)) arr.push(n); }); return arr; }
function collectLinks(){ const L=[]; walk(root,n=>{ if(!visible(n)) return; n.children.forEach(c=>{ if(visible(c)) L.push([n,c]); }); }); return L; }

function revealPath(node){
  let cur = node;
  while (cur){
    markNodeOpen(cur);
    cur = cur.parent;
  }
}

function relayoutAncestors(node){
  let cur = node;
  while (cur){
    if (cur.parent){
      assignAngles(cur.parent);
      layoutChildren(cur.parent);
    }
    cur = cur.parent;
  }
}

function updateActivePath(node){
  activePathNodes.clear();
  activePathLinks.clear();
  if (!node) return;
  const path = pathTo(node);
  for (let i = 0; i < path.length; i++){
    const segment = path[i];
    activePathNodes.add(segment.id);
    if (i > 0){
      const prev = path[i-1];
      activePathLinks.add(`${prev.id}-${segment.id}`);
    }
  }
}

function computeFocusScale(node){
  if (!node) return scale;
  if (!node.parent) return clamp(1, MIN_ZOOM, MAX_ZOOM);
  const metrics = measureNode(node);
  const desiredWidth = 220;
  const target = desiredWidth / (metrics.w + 80);
  return clamp(Math.max(scale, target), MIN_ZOOM, MAX_ZOOM);
}

function computeFrameZoom(node){
  const items = [node];
  if (node.children && node.children.length){
    node.children.forEach(child => items.push(child));
  }
  let minX = Infinity, minY = Infinity, maxX = -Infinity, maxY = -Infinity;
  items.forEach(item => {
    const metrics = measureNode(item);
    const halfW = metrics.w / 2 + 40;
    const halfH = metrics.h / 2 + 40;
    minX = Math.min(minX, item.x - halfW);
    maxX = Math.max(maxX, item.x + halfW);
    minY = Math.min(minY, item.y - halfH);
    maxY = Math.max(maxY, item.y + halfH);
  });
  const width = maxX - minX;
  const height = maxY - minY;
  if (!isFinite(width) || !isFinite(height) || width === 0 || height === 0){
    return clamp(scale, MIN_ZOOM, MAX_ZOOM);
  }
  const padding = 160;
  const targetScale = Math.min(canvas.width / (width + padding), canvas.height / (height + padding));
  return clamp(targetScale, MIN_ZOOM, MAX_ZOOM);
}

function focusNode(node, options = {}){
  if (!node) return;
  const { animate = true, ensureVisible = true, exclusive = false, targetScale, keepZoom = false, frameChildren = false } = options;
  if (ensureVisible){
    if (exclusive){
      openPathOnly(node);
    } else {
      revealPath(node);
      relayoutAncestors(node);
      kickPhysics();
    }
  }
  if (frameChildren && node.children && node.children.length){
    if (!node.open){
      markNodeOpen(node);
      assignAngles(node);
    }
    layoutChildren(node);
    updateOutlineTree(node.id);
    kickPhysics();
  } else {
    updateOutlineTree(node.id);
  }
  const computedScale = typeof targetScale === 'number' ? clamp(targetScale, MIN_ZOOM, MAX_ZOOM) : (frameChildren ? computeFrameZoom(node) : (keepZoom ? scale : computeFocusScale(node)));
  focusTo(node, computedScale, animate);
  updateBreadcrumb(node);
}

function focusParentNode(){
  if (!currentFocusNode || !currentFocusNode.parent) return;
  focusNode(currentFocusNode.parent, { animate: true, ensureVisible: true });
}

function focusSiblingNode(direction){
  if (!currentFocusNode || !currentFocusNode.parent) return;
  const siblings = currentFocusNode.parent.children || [];
  if (!siblings.length) return;
  const index = siblings.indexOf(currentFocusNode);
  if (index === -1) return;
  const nextIndex = (index + direction + siblings.length) % siblings.length;
  const target = siblings[nextIndex];
  focusNode(target, { animate: true, ensureVisible: true });
}

function focusFirstChild(){
  if (!currentFocusNode || !currentFocusNode.children || currentFocusNode.children.length === 0) return;
  if (!currentFocusNode.open){
    toggleNode(currentFocusNode, true);
  }
  const target = currentFocusNode.children.find(ch => visible(ch)) || currentFocusNode.children[0];
  if (target){
    focusNode(target, { animate: true, ensureVisible: true });
  }
}

function textLinesFor(n, maxWidth, isChip, measureCtx = ctx){
  // wrap by measuring.  We support two modes: simple space‑based wrapping
  // for normal labels, and bullet‑based splitting for labels containing
  // the "\u2022" (•) character.  Bullet splitting helps break up long
  // lists of items into separate lines, improving readability of
  // overview nodes and other leaves with many comma/semicolon separated
  // entries.
  measureCtx.save();
  measureCtx.font = (isChip? 14: 14) + "px Segoe UI, Arial, sans-serif";
  const lines = [];
  // Helper to push a word array into lines, wrapping at maxWidth
  function wrapWords(wordsArray){
    let cur="";
    for (const w of wordsArray){
      const t = cur ? cur + " " + w : w;
      if (measureCtx.measureText(t).width <= maxWidth || cur === ""){
        cur = t;
      } else {
        lines.push(cur);
        cur = w;
      }
    }
    if (cur) lines.push(cur);
  }
  const name = n.name || "";
  /*
    For non‑chip nodes, attempt to break very long labels into logical
    segments.  If the label contains a colon, split after the first
    colon to separate an "Overview" prefix.  Then split the remainder
    on common delimiters such as bullets (•) and slashes (/).  Each
    resulting segment is treated as its own line and prefixed with a
    bullet where appropriate.  This reduces the width of overview
    labels and makes long lists easier to scan.  If none of these
    delimiters are present or the name is short, fall back to simple
    whitespace wrapping.
  */
  if (!isChip && name.length > 35){
    let segments = [];
    let text = name;
    // Split off a prefix ending with the first colon, if present
    const colonIdx = text.indexOf(":");
    if (colonIdx !== -1){
      segments.push(text.slice(0, colonIdx+1).trim());
      text = text.slice(colonIdx+1).trim();
    }
    // Split on bullet or slash delimiters
    if (/\u2022|\//.test(text)){
      const parts = text.split(/\s*[\u2022\/]+\s*/);
      parts.forEach((part, idx) =>{
        // Prefix bullets for all but the first segment if a prefix exists
        const prefixNeeded = (idx > 0 || segments.length>0);
        const prefix = prefixNeeded ? "\u2022 " : "";
        segments.push(prefix + part.trim());
      });
    } else {
      segments.push(text);
    }
    segments.forEach(seg =>{
      const words = seg.split(/\s+/);
      wrapWords(words);
    });
  } else if (!isChip && name.includes("\u2022")){
    // If there are bullets but the label isn’t long, split on bullets only
    const parts = name.split(/\s*\u2022\s*/);
    parts.forEach((seg, idx) => {
      const prefix = idx === 0 ? "" : "\u2022 ";
      wrapWords((prefix + seg).trim().split(/\s+/));
    });
  } else {
    // Simple wrap on whitespace
    wrapWords(name.split(/\s+/));
  }
  measureCtx.restore();
  return lines.slice(0, Math.max(1, lines.length));
}
function measureNode(n, measureCtx = ctx){
  const isChip = n.depth===1;
  // Reduce the maximum line width for normal nodes to encourage
  // additional wrapping.  Narrower boxes make dense leaf lists easier
  // to read on both desktop and mobile screens.
  const maxW = isChip? Infinity : 280;
  const padX = isChip? 14 : 12;
  const padY = isChip? 8 : 10;
  const togglePadding = (!isChip && n.children && n.children.length) ? 28 : 0;
  const lines = textLinesFor(n, isChip ? maxW : Math.max(120, maxW - togglePadding), isChip, measureCtx);
  const w = (function(){
    measureCtx.save();
    measureCtx.font = (isChip? 14: 14) + "px Segoe UI, Arial, sans-serif";
    const lw = Math.max(...lines.map(l=>measureCtx.measureText(l).width));
    measureCtx.restore();
    // For normal nodes, restrict the width to a range to avoid overly
    // long boxes.  The minimum width is 140 and maximum is 320.  This
    // interacts with maxW above to produce comfortably sized labels.
    return isChip? (lw + padX*2) : Math.max(140, Math.min(340, lw + padX*2 + togglePadding));
  })();
  const h = (isChip? 34 : (lines.length*18 + padY*2));
  return {w,h,lines,isChip};
}

// colours
const ringColour = i => catColours[i % catColours.length];

// -----------------------------------------------------------------------------
// Animation helpers
// -----------------------------------------------------------------------------
// Pulsing counter for hover animation.  It increments continuously in the
// rendering loop and is used to create a subtle breathing effect on the
// hovered node.
let hoverPulse = 0;

// Lighten a colour by a given percentage (0–1).  Accepts hex codes, rgb(),
// or rgba() strings.  It returns an rgba string.  When passed an rgba
// string, the alpha channel is preserved.  For hex and rgb strings, alpha
// defaults to 1.  Lightening moves each channel towards 255 by the
// specified amount.  When percent is 0, the original colour is returned.
function lightenColor(col, percent){
  if (!col) return col;
  let r=0,g=0,b=0,a=1;
  // Normalize colour to rgba components
  if (col.startsWith('#')){
    const hex = col.replace('#','');
    const n = parseInt(hex,16);
    if (hex.length===6){
      r = (n>>16)&255; g = (n>>8)&255; b = n&255;
    } else if (hex.length===3){
      r = ((n>>8)&15)*17; g = ((n>>4)&15)*17; b = (n&15)*17;
    }
  } else if (col.startsWith('rgba')){
    const parts = col.replace(/rgba\(|\)/g,'').split(',');
    r = parseFloat(parts[0]); g = parseFloat(parts[1]); b = parseFloat(parts[2]); a = parseFloat(parts[3]);
  } else if (col.startsWith('rgb')){
    const parts = col.replace(/rgb\(|\)/g,'').split(',');
    r = parseFloat(parts[0]); g = parseFloat(parts[1]); b = parseFloat(parts[2]); a = 1;
  } else {
    // If unknown format, return original colour
    return col;
  }
  const pr = Math.min(255, Math.round(r + (255 - r) * percent));
  const pg = Math.min(255, Math.round(g + (255 - g) * percent));
  const pb = Math.min(255, Math.round(b + (255 - b) * percent));
  return `rgba(${pr},${pg},${pb},${a})`;
}

// ----------------------------------------------------------------------------
// Layout init: place macro buckets evenly around the root (radial)
// ----------------------------------------------------------------------------
const TWO_PI = Math.PI*2;
function placeInitial(){
  root.x = 0; root.y = 0;
  const N = root.children.length;
  // Use a smaller initial radius for macro buckets to reduce empty space
  // around the root.  This value is kept in sync with the dynamic
  // macro orbit radius used in tick().
  const R = 160;
  root.children.forEach((n,i)=>{
    const ang = (i * TWO_PI / N) - Math.PI/2;
    n.angleHome = ang; n.ringIndex=i;
    n.x = R * Math.cos(ang);
    n.y = R * Math.sin(ang);
  });
  walk(root, n=>{
    if (n.depth>=2){
      const p = n.parent;
      const d = linkDistance(p,n);
      const jitter = (Math.random()-0.5)*40;
      const ang = Math.atan2(p.y, p.x) + (Math.random()-0.5)*0.8;
      n.x = p.x + (d + jitter)*Math.cos(ang);
      n.y = p.y + (d + jitter)*Math.sin(ang);
    }
  });
}
placeInitial();

// center camera on root
function centerOnRoot(animated=true){ focusNode(root, { animate: animated, targetScale: 1, ensureVisible: true, keepZoom: false }); }

// ----------------------------------------------------------------------------
// Physics
// ----------------------------------------------------------------------------
// Base values for the physics constants.  These are used as starting points
// and scaled by the motion slider to adjust the feel of the layout on demand.
const BASE_SPRING_K = 0.07;
const BASE_REPULSION_K = 500;
const BASE_DAMPING = 0.90;

// Use let for physics constants so they can be updated via the motion slider.
// They start with the base values but can be changed at runtime.
let SPRING_K = BASE_SPRING_K;
let REPULSION_K = BASE_REPULSION_K;
let DAMPING = BASE_DAMPING;
// Collision padding remains constant; reduce to allow nodes to nestle closer
const COLLISION_PADDING = 12;
const POLAR_K = 0.015;
const GRAVITY_TO_PARENT_K = 0.005;

function linkDistance(a,b){
  const d = b.depth;
  // Use shorter base distances to keep branches tight and minimise
  // excessive empty space.  The first two levels stay roomy while deeper
  // branches step out in smaller increments.  See TUNABLES comment above.
  // Tune link distances to keep branches tight without creating long dangling lines.
  // Shallower levels remain roomy while deeper levels step out more gently.
  // Shorter link distances to keep branches compact.  The shallow
  // levels remain roomy while deeper levels step out in small increments.
  if (d === 1) return 120;            // root to macro
  if (d === 2) return 150;            // macro to category
  // Deeper levels: add 30px per depth to avoid long dangling edges
  return 120 + (d - 2) * 30;
}

function tick(dt){
  const nodes = collectVisible();
  const links = collectLinks();
  nodes.forEach(n=>{ n.fx=0; n.fy=0; });
  for (const [a,b] of links){
    const dx = b.x - a.x, dy = b.y - a.y;
    let dist = Math.hypot(dx,dy) || 0.0001;
    const L = linkDistance(a,b);
    const f = SPRING_K * (dist - L);
    const nx = dx/dist, ny=dy/dist;
    const fx = f*nx, fy=f*ny;
    b.fx -= fx; b.fy -= fy;
    a.fx += fx; a.fy += fy;
    b.fx += GRAVITY_TO_PARENT_K * (a.x - b.x);
    b.fy += GRAVITY_TO_PARENT_K * (a.y - b.y);
  }
  const N = root.children.length;
  root.children.forEach((n,i)=>{
    if (!visible(n)) return;
    // Reduce macro orbit radius further to tighten the initial layout.
    // A smaller radius brings first‑level categories closer to the root
    // and eliminates large empty areas at the centre, while still
    // preventing overlaps between macro chips.
    const R = 200;
    const tx = root.x + R*Math.cos(n.angleHome);
    const ty = root.y + R*Math.sin(n.angleHome);
    n.fx += POLAR_K * (tx - n.x);
    n.fy += POLAR_K * (ty - n.y);
  });
  for (let i=0;i<nodes.length;i++){
    for (let j=i+1;j<nodes.length;j++){
      const a = nodes[i], b = nodes[j];
      const dx = b.x - a.x, dy = b.y - a.y;
      let dist2 = dx*dx + dy*dy;
      if (dist2===0){ dist2 = 0.01; }
      const dist = Math.sqrt(dist2);
      const ma = measureNode(a), mb = measureNode(b);
      // Use a larger portion of the label width to compute collision radius to increase spacing.
      const ra = (ma.w * 0.8 + COLLISION_PADDING);
      const rb = (mb.w * 0.8 + COLLISION_PADDING);
      const rep = REPULSION_K * ((ra+rb)/2) / dist2;
      const nx = dx/dist, ny = dy/dist;
      a.fx -= rep*nx; a.fy -= rep*ny;
      b.fx += rep*nx; b.fy += rep*ny;
      const overlap = (ra+rb) - dist;
      if (overlap>0){
        const push = overlap*0.20;
        a.fx -= push*nx; a.fy -= push*ny;
        b.fx += push*nx; b.fy += push*ny;
      }
    }
  }
  nodes.forEach(n=>{
    n.vx = (n.vx + n.fx*dt) * DAMPING;
    n.vy = (n.vy + n.fy*dt) * DAMPING;
    if (!n.isDragging){
      n.x += n.vx*dt;
      n.y += n.vy*dt;
    } else {
      n.vx*=0.4; n.vy*=0.4;
    }
  });
}

// ----------------------------------------------------------------------------
// Drawing
// ----------------------------------------------------------------------------
function nodeCategoryIndex(n){
  let cur=n; while(cur.parent && cur.parent!==root) cur=cur.parent; return cur.parent? cur.ringIndex : 0;
}
function renderScene(targetCtx, width, height, cameraState, options = {}){
  const { scale: renderScale, offsetX: renderOffsetX, offsetY: renderOffsetY } = cameraState;
  const worldToScreenLocal = (wx, wy) => [(wx + renderOffsetX) * renderScale, (wy + renderOffsetY) * renderScale];
  const shouldUpdateHitboxes = options.updateHitboxes !== false;
  targetCtx.save();
  targetCtx.clearRect(0,0,width,height);
  targetCtx.lineCap="round"; targetCtx.lineJoin="round";
  const vis = collectVisible();
  const links = collectLinks();
  const themeStyles = getComputedStyle(document.documentElement);
  const accentColourRaw = themeStyles.getPropertyValue('--accent') || '#ff9b6a';
  const accentColour = accentColourRaw.trim() || '#ff9b6a';
  const edgeColourRaw = themeStyles.getPropertyValue('--edge-soft') || '#4c4c80';
  const edgeColour = edgeColourRaw.trim() || '#4c4c80';
  const inkColourRaw = themeStyles.getPropertyValue('--ink') || '#e0e0ff';
  const inkColour = inkColourRaw.trim() || '#e0e0ff';
  const panelColourRaw = themeStyles.getPropertyValue('--panel') || '#34345c';
  const panelColour = panelColourRaw.trim() || '#34345c';
  const focusRef = lastFocusedNode;
  const lensRadius = 480;
  const lensStrength = 0.35;
  const now = performance.now();
  for (const [a,b] of links){
    const [x1,y1] = worldToScreenLocal(a.x,a.y);
    const [x2,y2] = worldToScreenLocal(b.x,b.y);
    targetCtx.save();
    const bothDimmed = activeTags.size>0 && a.dimmed && b.dimmed;
    const linkKey = `${a.id}-${b.id}`;
    const isActiveLink = activePathLinks.has(linkKey);
    targetCtx.setLineDash([]);
    if (isActiveLink){
      targetCtx.strokeStyle = accentColour;
      targetCtx.globalAlpha = 0.9;
      targetCtx.lineWidth = 2.4;
      targetCtx.setLineDash([6,4]);
    } else {
      targetCtx.strokeStyle = bothDimmed ? 'rgba(224,224,255,0.08)' : edgeColour;
      targetCtx.globalAlpha = bothDimmed ? 0.25 : 0.65;
      targetCtx.lineWidth = 1.2;
    }
    if (flashStates.has(a.id) || flashStates.has(b.id)){
      targetCtx.strokeStyle = accentColour;
      targetCtx.globalAlpha = 0.7;
    }
    const linkLength = Math.hypot(x2 - x1, y2 - y1);
    if (linkLength > 420){
      targetCtx.globalAlpha *= renderScale < 0.8 ? 0.55 : 0.75;
      if (!isActiveLink && renderScale < 0.6){
        targetCtx.strokeStyle = 'rgba(224,224,255,0.08)';
      }
    }
    if (fisheyeEnabled && focusRef){
      const distA = Math.hypot(a.x - focusRef.x, a.y - focusRef.y);
      const distB = Math.hypot(b.x - focusRef.x, b.y - focusRef.y);
      const nearDist = Math.min(distA, distB);
      if (nearDist > lensRadius){
        targetCtx.globalAlpha *= 0.7;
      }
    }
    targetCtx.beginPath();
    targetCtx.moveTo(x1,y1);
    const mx = (x1+x2)/2;
    targetCtx.bezierCurveTo(mx,y1,mx,y2,x2,y2);
    targetCtx.stroke();
    targetCtx.restore();
  }
  // Increment pulsing counter for hover animation.  This creates a subtle
  // breathing effect on the hovered node when drawing frames.
  hoverPulse += 0.1;
  if (hoverPulse > Math.PI * 2) hoverPulse -= Math.PI * 2;
  for (const n of vis){
    const flashExpiry = flashStates.get(n.id);
    if (flashExpiry && flashExpiry <= now){
      flashStates.delete(n.id);
    }
    const flashActive = flashExpiry && flashExpiry > now;
    const {w,h,lines,isChip} = measureNode(n, targetCtx);
    const [sx,sy] = worldToScreenLocal(n.x,n.y);
    const cat = nodeCategoryIndex(n);
    let fill, stroke, text;
    const themeDark = document.documentElement.getAttribute('data-theme')!=='light';
    const isActivePath = activePathNodes.has(n.id);
    const isFocused = lastFocusedNode && lastFocusedNode.id === n.id;
    if (n===root){
      fill = themeDark? "#111827" : "#ffffff";
      stroke = themeDark? "#334155" : "#cbd5e1";
      text = inkColour;
    } else if (n.depth===1){
      const base = ringColour(cat);
      const rgb = hexToRgb(base);
      const tint = themeDark? `rgba(${rgb.r},${rgb.g},${rgb.b},0.22)` : `rgba(${rgb.r},${rgb.g},${rgb.b},0.18)`;
      fill = tint;
      stroke = themeDark? "rgba(255,255,255,0.12)" : "#c9d4ea";
      text = inkColour;
    } else {
      const base = ringColour(cat);
      const rgb = hexToRgb(base);
      if (themeDark){
        fill = `rgba(${rgb.r},${rgb.g},${rgb.b},0.08)`;
        stroke = `rgba(${rgb.r},${rgb.g},${rgb.b},0.35)`;
      } else {
        fill = `rgba(${rgb.r},${rgb.g},${rgb.b},0.12)`;
        stroke = `rgba(${rgb.r},${rgb.g},${rgb.b},0.35)`;
      }
      text = inkColour;
    }
    if (isActivePath){
      stroke = accentColour;
      if (isFocused){
        fill = lightenColor(fill, themeDark ? 0.28 : 0.18);
      }
    }
    // If this node is hovered, apply a subtle pulse animation: scale up and
    // lighten the fill and stroke slightly.  The star of the show is the
    // accent colour as stroke to draw the eye.  The pulsation uses the
    // hoverPulse counter to compute a small scaling factor between 1.0 and 1.05.
    let pulseScale = 1;
    let lensBoost = 1;
    if (fisheyeEnabled && focusRef){
      const dist = Math.hypot(n.x - focusRef.x, n.y - focusRef.y);
      if (dist < lensRadius){
        lensBoost += lensStrength * (1 - dist / lensRadius);
      }
    }
    if (n === hoverNode){
      fill = lightenColor(fill, 0.15);
      stroke = accentColour || stroke;
      pulseScale = 1.04;
    } else if (isFocused){
      pulseScale = Math.max(pulseScale, 1.03 + lensStrength * 0.3);
    }
    pulseScale *= lensBoost;
    targetCtx.save();
    const shouldDim = activeTags.size>0 && n.dimmed && !isActivePath;
    targetCtx.globalAlpha = shouldDim ? 0.35 : 1;
    if (!isActivePath && !n.match){
      targetCtx.globalAlpha *= 0.85;
    }
    if (fisheyeEnabled && focusRef){
      const dist = Math.hypot(n.x - focusRef.x, n.y - focusRef.y);
      if (dist > lensRadius && !isActivePath){
        targetCtx.globalAlpha *= 0.6;
      }
    }
    if (flashActive){
      targetCtx.shadowColor = accentColour;
      targetCtx.shadowBlur = 36*renderScale;
      stroke = accentColour || stroke;
      pulseScale = Math.max(pulseScale, 1.05);
    } else if (n.match){
      targetCtx.shadowColor = "rgba(234,179,8,0.6)";
      targetCtx.shadowBlur = 24*renderScale;
    } else if (isActivePath){
      targetCtx.shadowColor = 'rgba(255,155,106,0.35)';
      targetCtx.shadowBlur = 28*renderScale;
    } else {
      targetCtx.shadowColor = "transparent";
      targetCtx.shadowBlur = 0;
    }
    // Compute scaled width and height for pulsing effect
    const ww = w * renderScale * pulseScale;
    const hh = h * renderScale * pulseScale;
    const rx = (isChip? 18*renderScale : 12*renderScale) * pulseScale;
    const x = sx - ww/2;
    const y = sy - hh/2;
    targetCtx.fillStyle = fill;
    targetCtx.strokeStyle = stroke;
    const baseLine = (n===root? 2.2: 1.4) * renderScale;
    const lineMultiplier = isFocused ? 1.7 : (isActivePath ? 1.3 : 1);
    targetCtx.lineWidth = baseLine * lineMultiplier;
    roundRect(targetCtx,x,y,ww,hh,rx);
    targetCtx.fill(); targetCtx.stroke();
    targetCtx.shadowBlur=0;
    targetCtx.fillStyle = text;
    const fontWeight = isFocused ? '600 ' : (isActivePath ? '500 ' : '400 ');
    const baseFontSize = (isChip ? 14 : 14) * renderScale * pulseScale;
    targetCtx.font = fontWeight + baseFontSize + "px Segoe UI, Arial, sans-serif";
    targetCtx.textBaseline = 'middle';
    let renderText = true;
    if (!isChip && renderScale < 0.6 && lines.some(line => line.length > 20) && n !== hoverNode && !isFocused){
      renderText = false;
    }
    if (isChip){
      targetCtx.textAlign = 'center';
      targetCtx.fillText(n.name, sx, sy);
    } else if (renderText){
      targetCtx.textAlign = 'left';
      let ty = y + 10*renderScale*pulseScale + 9;
      for (const L of lines){
        targetCtx.fillText(L, x + 12*renderScale*pulseScale, ty);
        ty += 18*renderScale*pulseScale;
      }
    } else {
      targetCtx.textAlign = 'center';
      const label = fallbackText(n, 'name');
      const shortLabel = label.length > 18 ? label.slice(0, 17) + '…' : label;
      targetCtx.fillText(shortLabel, sx, sy);
    }
    if (n.children && n.children.length > 0 && renderScale > 0.75){
      targetCtx.save();
      const badgeRadius = Math.max(10, 8 * renderScale * pulseScale);
      const badgeX = x + ww - badgeRadius - 6 * renderScale;
      const badgeY = y + hh - badgeRadius - 6 * renderScale;
      targetCtx.fillStyle = accentColour;
      targetCtx.globalAlpha = 0.85;
      targetCtx.beginPath();
      targetCtx.arc(badgeX, badgeY, badgeRadius, 0, Math.PI * 2);
      targetCtx.fill();
      targetCtx.fillStyle = themeDark ? '#111827' : '#ffffff';
      targetCtx.font = '600 ' + Math.max(10, 9 * renderScale) + 'px Segoe UI, Arial, sans-serif';
      targetCtx.textAlign = 'center';
      targetCtx.textBaseline = 'middle';
      targetCtx.fillText(String(n.children.length), badgeX, badgeY + 0.5);
      targetCtx.restore();
    }
    // Update hit boxes to reflect the scaled rectangle for accurate interaction
    if (shouldUpdateHitboxes){
      n._hit = {x,y,w:ww,h:hh, sx,sy};
    }
    if (n.children && n.children.length>0){
      const toggleRadius = Math.max(9, 7 * renderScale * pulseScale);
      const toggleCx = isChip ? sx + (ww/2) - toggleRadius - 6*renderScale : x + ww - toggleRadius - 8*renderScale;
      const toggleCy = isChip ? sy : y + toggleRadius + 8*renderScale;
      targetCtx.save();
      targetCtx.fillStyle = panelColour;
      targetCtx.strokeStyle = isActivePath ? accentColour : (themeDark ? 'rgba(224,224,255,0.25)' : '#c5c9ff');
      targetCtx.lineWidth = 1.2;
      targetCtx.beginPath();
      targetCtx.arc(toggleCx, toggleCy, toggleRadius, 0, Math.PI*2);
      targetCtx.fill();
      targetCtx.stroke();
      targetCtx.strokeStyle = accentColour;
      targetCtx.lineWidth = 1.8;
      targetCtx.beginPath();
      targetCtx.moveTo(toggleCx - toggleRadius/2, toggleCy);
      targetCtx.lineTo(toggleCx + toggleRadius/2, toggleCy);
      if (!n.open){
        targetCtx.moveTo(toggleCx, toggleCy - toggleRadius/2);
        targetCtx.lineTo(toggleCx, toggleCy + toggleRadius/2);
      }
      targetCtx.stroke();
      targetCtx.restore();
      if (shouldUpdateHitboxes){
        n._toggle = {cx: toggleCx, cy: toggleCy, r: toggleRadius + 4};
      }
    } else if (shouldUpdateHitboxes){
      n._toggle = null;
    }
    targetCtx.restore();
  }
  targetCtx.restore();

  if (!options.skipMinimap && typeof updateMinimap === 'function') {
    updateMinimap();
  }
}

function draw(){
  renderScene(ctx, canvas.width, canvas.height, { scale, offsetX, offsetY });
}
function roundRect(ctx,x,y,w,h,r){
  const rr = Math.min(r, w/2, h/2);
  ctx.beginPath();
  ctx.moveTo(x+rr,y);
  ctx.lineTo(x+w-rr,y);
  ctx.quadraticCurveTo(x+w,y,x+w,y+rr);
  ctx.lineTo(x+w,y+h-rr);
  ctx.quadraticCurveTo(x+w,y+h,x+w-rr,y+h);
  ctx.lineTo(x+rr,y+h);
  ctx.quadraticCurveTo(x,y+h,x,y+h-rr);
  ctx.lineTo(x,y+rr);
  ctx.quadraticCurveTo(x,y,x+rr,y);
  ctx.closePath();
}
function hexToRgb(hex){ const h=hex.replace('#',''); const n=parseInt(h,16); return {r:(n>>16)&255,g:(n>>8)&255,b:n&255}; }

// -----------------------------------------------------------------------------
// -----------------------------------------------------------------------------
// Layout helper: position the children of a node using the precomputed
// angleHome values.  Each node stores an angleHome (its polar orientation
// relative to its parent) and an angularSpan (the size of the sector
// allocated to its subtree).  This helper computes a suitable radial
// distance based on the combined widths of the children and the link
// distance, then positions each child along its angleHome.  Because the
// angles are assigned hierarchically during initialisation, subtrees will
// expand in non‑overlapping sectors reminiscent of a mycelium or root
// structure.
function layoutChildren(n){
  if (!n.children || n.children.length === 0) return;
  const m = n.children.length;
  // Base link distance between parent and a child. Use the first child as a
  // representative sample. This sets the minimum radius for the ring.
  // Base link distance between parent and a child. Use the first child as a
  // representative sample. This sets the minimum radius for the ring.
  const base = linkDistance(n, n.children[0]);
  // Compute total width of children to approximate the necessary arc length. A
  // larger total width results in a slightly increased radius to reduce
  // immediate overlaps.  We divide by 2π to approximate circumference and
  // add a small padding.
  // Compute widths of children to derive a dynamic radius.  We sum all
  // widths and track the maximum width.  The average width will later
  // determine how much arc length each child needs.
  let sumWidths = 0, maxWidth = 0;
  n.children.forEach(ch => {
    const metrics = measureNode(ch);
    sumWidths += metrics.w;
    if (metrics.w > maxWidth) maxWidth = metrics.w;
  });
  // Use the maximum width among children rather than the average to
  // derive a more generous ring radius.  Wider labels require more arc
  // length to remain readable.  We also take into account the number
  // of children relative to the allocated angular span to ensure that
  // crowded sectors get pushed outward.  The constants here have been
  // increased to further separate final leaves and avoid overlap.
  const avgWidth = sumWidths / m;
  const span = n.angularSpan || (2 * Math.PI);
  // Dynamic radius: based on the maximum width and number of children.
  // Increase the ring radius further for nodes with many children.  The
  // maximum width multiplied by the number of children, divided by the
  // angular span, provides a baseline for the arc length.  We add a
  // generous constant to push crowded clusters outward.  These values can
  // be tuned based on the dataset; larger constants yield more spacing
  // and reduce label overlap at the cost of a larger overall map.
  // Compute ring radius based on the total label width of all children.
  // The arc length of the sector (r * span) must be at least the sum of
  // child widths to avoid overlap.  We therefore divide the total
  // widths by the angular span to approximate a suitable radius, then
  // add a constant to provide padding.  This scales dynamically with
  // both the number of children and their label lengths.
  // Compute a generous ring radius.  We divide the total width by the
  // available angular span to approximate the required circumference
  // for placing all children without overlap, then multiply by a
  // factor to further separate large clusters.  An extra constant
  // padding ensures breathing space even for small groups.  These
  // values have been increased to spread out the final leaves and
  // accommodate very long labels.
  // Increase the dynamic radius multiplier and padding to further
  // separate children with long labels.  A higher multiplier on the
  // total widths and a larger constant push crowded clusters farther
  // outwards.  This change improves readability for deep branches.
  // Adjust the additional radius so that long labels still get breathing
  // space but the connecting lines are not excessively long.  A lower
  // multiplier and smaller padding shorten edges, especially for
  // overview leaves.  The constant is tuned based on typical label
  // widths in the data set.
  // Dynamically scale the additional radius based on the total widths
  // relative to the available angular span.  A smaller multiplier on
  // sumWidths produces a tighter ring, while a moderate constant
  // provides baseline spacing.  This reduces excessively long
  // connectors when navigating deep branches.
  // Compute a tighter additional radius for this level.  A smaller
  // multiplier on sumWidths and a lower constant shorten edges and
  // keep deep leaves closer to their ancestors.  These values were
  // tuned to balance readability and compactness on both desktop and
  // mobile devices.
  // Compute a compact additional radius.  A smaller multiplier on the
  // total width and a lower constant shorten edges and keep deep leaves
  // closer to their ancestors.  These values were tuned to minimise
  // long connectors when navigating deep branches.
  // Compute a compact additional radius.  We bound the dynamic radius to
  // prevent very long connectors when child labels are exceptionally wide.
  // A smaller multiplier on the total width and a lower constant shorten
  // edges; the radius is capped at three times the base link distance.
  const calcAdd = (sumWidths / span) * 0.05 + 20;
  // Cap the additional radius at 2.5× the base link distance to avoid
  // extremely long connectors for wide clusters.
  const additionalRadius = Math.min(calcAdd, base * 2.5);
  // Reduce the depth factor even further so successive levels stay close
  // to their parent.  A smaller value keeps the tree tight while still
  // giving each generation its own ring.
  const depthFactor = 20;
  // Compute the base radial distance for the first ring.  This is the
  // distance used when all children can fit comfortably on a single
  // circle.  We omit the additional radius here and instead
  // distribute it across rings below.  The depth factor pushes each
  // level outward, while the link distance sets a minimum separation
  // from the parent.
  const distanceBase = base + (n.depth * depthFactor);

  /*
    If a node has many children, placing them all on a single ring can
    produce overlapping labels.  To mitigate this, we spread siblings
    across multiple concentric rings.  Each ring hosts up to a fixed
    number of children (maxPerRing).  Outer rings get progressively
    larger radii so their arc length increases and labels have more
    room to breathe.

    We choose a modest default of six children per ring; if there are
    fewer children, they all occupy the first ring.  The number of
    rings is computed from the total number of children.  A ring
    spacing equal to the depth factor pushes each additional ring
    outward by a fixed distance, keeping siblings on separate
    orbits.  These constants can be tuned to taste: larger
    maxPerRing values reduce the number of rings but increase
    crowding; larger ringSpacing values create more separation
    between rings.
  */
  const maxPerRing = 8;
  const rings = Math.ceil(m / maxPerRing);

  // Position each child according to its assigned angleHome and ring.
  n.children.forEach((ch, idx) => {
    const ringIndex = Math.floor(idx / maxPerRing);
    // Distribute the additional radius evenly across the number of rings.
    // The first ring uses 1/rings of the additional radius, the second
    // ring uses 2/rings, etc.  This yields shorter connectors and
    // avoids unnecessary extra spacing between rings.
    const radius = distanceBase + additionalRadius * ((ringIndex + 1) / rings);
    const angle = (typeof ch.angleHome === 'number') ? ch.angleHome : Math.atan2(ch.y - n.y, ch.x - n.x);
    ch.x = n.x + radius * Math.cos(angle);
    ch.y = n.y + radius * Math.sin(angle);
    // Reset velocity so children don't drift during physics relaxation
    ch.vx = 0;
    ch.vy = 0;
  });
  // Recursively lay out open children to propagate the radial spacing deeper
  // into the tree.  Without this recursion, grandchildren retain positions
  // from previous layouts, which can cause asymmetric expansion.  By
  // repositioning open subtrees here, each level fans out within its
  // allocated sector, yielding a symmetrical, mycelium-like pattern.
  n.children.forEach(ch => {
    if (ch.open && ch.children && ch.children.length > 0) {
      layoutChildren(ch);
    }
  });
}

// ----------------------------------------------------------------------------
// Interaction (pan/zoom/drag, click toggle, wheel smooth zoom)
// ----------------------------------------------------------------------------
// Track dragging state. When dragging a node or panning the canvas, we set these flags.
let draggingCanvas=false, dragNode=null, dragStart=[0,0], grabStart=[0,0], lastMouse=[0,0];
// To prevent inadvertent expansion on drag, record whether the pointer moved beyond a small
// threshold while a button is held. If true, the click handler will skip toggling.
let movedDuringDrag = false;
// Track if a node drag just occurred so that the subsequent click event can be suppressed.
let justDraggedNode = false;
// Record the mouse position at the beginning of a potential drag (mousedown)
let mouseDownScreen = [0,0];
// Track which node (if any) was pressed on mousedown. This allows us to
// distinguish between clicking a node (to expand/collapse) and dragging it.  The
// click handler will only toggle the node if the mouse went down and up on
// the same node without significant movement.
let downNode = null;
canvas.addEventListener('mousedown',e=>{
  const r = canvas.getBoundingClientRect(); const x = e.clientX - r.left, y = e.clientY - r.top;
  lastMouse=[x,y];
  // Reset movement detection at the start of each mouse press
  movedDuringDrag = false;
  mouseDownScreen=[x,y];
  const vis = collectVisible();
  let target=null;
  // find the node under the pointer
  for (let i=vis.length-1;i>=0;i--){ const n=vis[i]; const h=n._hit; if (!h) continue; if (x>=h.x && x<=h.x+h.w && y>=h.y && y<=h.y+h.h){ target=n; break; } }
  if (target){
    dragNode=target; target.isDragging=true;
    const [wx,wy] = screenToWorld(x,y);
    target._grabDx = target.x - wx; target._grabDy = target.y - wy;
    // remember which node was initially pressed; used to distinguish click vs drag
    downNode = target;
  } else {
    draggingCanvas=true; dragStart=[x,y]; grabStart=[offsetX,offsetY]; canvas.classList.add('grabbing');
    downNode = null;
  }
});
window.addEventListener('mouseup',()=>{
  // On mouseup, end any drag operations. If a node was being dragged and
  // the pointer moved significantly (movedDuringDrag), set justDraggedNode
  // so that the subsequent click does not toggle the node. Otherwise,
  // leave justDraggedNode=false so a simple click toggles as expected.
  if (dragNode){
    dragNode.isDragging = false;
    dragNode = null;
    if (movedDuringDrag){
      justDraggedNode = true;
    }
  }
  draggingCanvas = false;
  canvas.classList.remove('grabbing');
  // Do not reset movedDuringDrag here; the click handler will do that on a true click.
});
canvas.addEventListener('mousemove',e=>{
  const r = canvas.getBoundingClientRect(); const x = e.clientX - r.left, y = e.clientY - r.top;
  if (draggingCanvas){
    const dx=(x - dragStart[0]) / scale, dy=(y - dragStart[1]) / scale;
    offsetX = grabStart[0] + dx; offsetY = grabStart[1] + dy;
    // flag as moved when panning beyond a small threshold
    if (!movedDuringDrag){
      const mdx = x - mouseDownScreen[0];
      const mdy = y - mouseDownScreen[1];
      // Use a larger threshold to reduce accidental toggles on minor movement when panning
      // Increase threshold to reduce accidental toggles on small pointer movements
      if (Math.abs(mdx) > 6 || Math.abs(mdy) > 6) movedDuringDrag = true;
    }
  } else if (dragNode){
    const [wx,wy] = screenToWorld(x,y);
    dragNode.x = wx + dragNode._grabDx;
    dragNode.y = wy + dragNode._grabDy;
    // flag as moved when dragging node beyond a small threshold
    if (!movedDuringDrag){
      const mdx = x - mouseDownScreen[0];
      const mdy = y - mouseDownScreen[1];
      // Use a larger threshold to reduce accidental toggles on minor movement
      // Increase threshold to reduce accidental toggles on small pointer movements
      if (Math.abs(mdx) > 6 || Math.abs(mdy) > 6) movedDuringDrag = true;
    }
  }
});
canvas.addEventListener('click',e=>{
  closeContextMenu();
  // Determine which node (if any) the mouse is over on click
  const r = canvas.getBoundingClientRect(); const x = e.clientX - r.left, y = e.clientY - r.top;
  let target=null;
  const vis = collectVisible();
  for (let i=vis.length-1;i>=0;i--){
    const n=vis[i]; const h=n._hit; if (!h) continue;
    if (x>=h.x && x<=h.x+h.w && y>=h.y && y<=h.y+h.h){ target=n; break; }
  }
  // Determine if the pointer moved significantly since the press. Use the stored mouseDownScreen to avoid relying on mousemove events (which may not fire in all drag simulations).
  const dxMove = x - mouseDownScreen[0];
  const dyMove = y - mouseDownScreen[1];
  // Increase the movement threshold to better distinguish between a
  // deliberate click and a slight pointer wobble.  A higher threshold
  // makes it easier to expand/collapse nodes on touchpads where the
  // cursor may move a few pixels during a click.
  // Increase the movement threshold further to ensure clicks on
  // first‑level categories are interpreted as clicks even on
  // touchpads with jitter.  A threshold of 12px allows for minor
  // pointer drift.
  const moved = Math.abs(dxMove) > 12 || Math.abs(dyMove) > 12;
  // If a node drag just occurred, skip toggling entirely to prevent accidental expansion
  if (justDraggedNode){
    justDraggedNode = false;
  } else if (!moved && downNode && target && target === downNode){
    const toggle = target._toggle;
    const clickedToggle = toggle && Math.hypot(x - toggle.cx, y - toggle.cy) <= toggle.r;
    if (clickedToggle){
      toggleNode(target, true);
      focusNode(target, { animate: true, ensureVisible: false, targetScale: scale, keepZoom: true });
    } else {
      focusNode(target, { animate: true, ensureVisible: true });
    }
  }
  // Always reset state
  downNode = null;
  movedDuringDrag = false;
});
canvas.addEventListener('dblclick', e => {
  closeContextMenu();
  const rect = canvas.getBoundingClientRect();
  const x = e.clientX - rect.left;
  const y = e.clientY - rect.top;
  const vis = collectVisible();
  for (let i = vis.length - 1; i >= 0; i--){
    const n = vis[i];
    const h = n._hit;
    if (!h) continue;
    if (x >= h.x && x <= h.x + h.w && y >= h.y && y <= h.y + h.h){
      focusNode(n, { animate: true, ensureVisible: true, frameChildren: true });
      break;
    }
  }
});
canvas.addEventListener('contextmenu', e => {
  e.preventDefault();
  if (!contextMenuElem) return;
  const rect = canvas.getBoundingClientRect();
  const x = e.clientX - rect.left;
  const y = e.clientY - rect.top;
  const vis = collectVisible();
  let target = null;
  for (let i = vis.length - 1; i >= 0; i--){
    const n = vis[i];
    const h = n._hit;
    if (!h) continue;
    if (x >= h.x && x <= h.x + h.w && y >= h.y && y <= h.y + h.h){
      target = n;
      break;
    }
  }
  if (target){
    openContextMenu(target, e.pageX, e.pageY);
  } else {
    closeContextMenu();
  }
});
canvas.addEventListener('wheel', (e)=>{
  closeContextMenu();
  e.preventDefault();
  const r = canvas.getBoundingClientRect(); const cx=e.clientX-r.left, cy=e.clientY-r.top;
  const [wx,wy] = screenToWorld(cx,cy);
  // Apply a responsive zoom factor so wheels and trackpads reach the desired scale quickly without jumpy steps.
  const factor = e.deltaY > 0 ? 0.85 : 1.15;
  const targetScale = clamp(scale * factor, MIN_ZOOM, MAX_ZOOM);
  animateZoom(targetScale, wx, wy, WHEEL_EASE_MS);
}, { passive: false });
function clamp(v,a,b){ return Math.max(a, Math.min(b,v)); }
function animateZoom(targetScale, anchorWx, anchorWy, ms){
  const startScale = scale;
  const startOffX = offsetX, startOffY = offsetY;
  const startTime = performance.now();
  const ease = t=> t<.5 ? 2*t*t : -1+(4-2*t)*t;
  function step(now){
    const t = Math.min(1,(now-startTime)/ms);
    const s = startScale + (targetScale-startScale)*ease(t);
    const [cx,cy] = worldToScreen(anchorWx,anchorWy);
    offsetX = (cx/s) - anchorWx; offsetY = (cy/s) - anchorWy; scale=s;
    if (t<1) {
      requestAnimationFrame(step);
    } else if (!applyingUrlState) {
      updateUrlFromState();
    }
  }
  requestAnimationFrame(step);
}
function toggleNode(n, animated){
  if (n.children.length===0) return;
  const opening = !n.open;
  setNodeOpenState(n, opening);
  if (opening){
    // Automatically open the immediate children when a node is expanded.
    // Without this, children remain collapsed and the user must click
    // each child individually, which makes exploration cumbersome.  We
    // leave deeper descendants closed so users can drill down as desired.
    n.children.forEach(ch => { markNodeOpen(ch); });
    /*
      When opening a node, we need to reallocate angular sectors for the
      newly visible subtree.  Without doing so, children and deeper
      descendants retain their previous angleHome values and can overlap
      each other or extend into neighbouring sectors.  By calling
      assignAngles(n), each child receives an equal share of its
      parent's angularSpan and gets a fresh angleHome value.  After
      assigning angles, layoutChildren(n) positions all open
      descendants using those angles.  This ensures a tidy, symmetric
      expansion every time and prevents entangled leaves.
    */
    assignAngles(n);
    layoutChildren(n);
    // Initialise appearance state for the children so they fade in
    n.children.forEach(ch => {
      ch.appear = 0;
    });
    // Animate the appearance quickly for a snappy feel (180 ms)
    const t0 = performance.now();
    (function anim(time){
      const t = Math.min(1,(time - t0) / 180);
      n.children.forEach(ch => ch.appear = t);
      if (t < 1 && n.open) requestAnimationFrame(anim);
    })(t0);
  }
  // Let physics run briefly to settle the new layout, then freeze
  kickPhysics();
  updateOutlineTree(node.id);
  if (!applyingUrlState){
    updateUrlFromState();
  }
}
const qElem = document.getElementById('q'), resultsElem = document.getElementById('results');
let currentFocusNode=null;
let viewStack=[];
let searchMatches = [];
let highlightedResultIndex = -1;
function snapshotView(){
  return {
    offsetX,
    offsetY,
    scale,
    openIds: Array.from(openNodeIds),
    focusId: lastFocusedNode ? lastFocusedNode.id : null
  };
}
function restoreView(v){
  offsetX=v.offsetX; offsetY=v.offsetY; scale=v.scale;
  if (Array.isArray(v.openIds)){
    const stored = new Set(v.openIds);
    stored.add(root.id);
    walk(root,n=>{ setNodeOpenState(n, stored.has(n.id)); });
  } else if (v.openMap && typeof v.openMap === 'object'){
    walk(root,n=>{ setNodeOpenState(n, !!v.openMap[n.id]); });
  } else {
    syncOpenSetFromTree();
  }
  updateOutlineTree(v.focusId || root.id);
  if (typeof v.focusId === 'number'){
    const node = findNodeById(v.focusId);
    if (node){
      updateBreadcrumb(node);
    }
  } else {
    updateBreadcrumb(root);
  }
}
let lastSearchTokens = [];
function buildSearchMatches(rawTerm){
  const term = (rawTerm || '').trim().toLowerCase();
  lastSearchTokens = term ? term.split(/\s+/).filter(Boolean) : [];
  walk(root, n => { n.match = false; });
  if (!lastSearchTokens.length){
    return [];
  }
  const scopeRoot = (searchInSubtree && currentFocusNode) ? currentFocusNode : root;
  const matches = [];
  const seen = new Set();
  function scoreNode(node){
    const lowerName = (node.name || '').toLowerCase();
    let score = 0;
    for (const token of lastSearchTokens){
      let tokenScore = 0;
      if (lowerName.includes(token)){
        const index = lowerName.indexOf(token);
        tokenScore += 6;
        if (index === 0) tokenScore += 4;
        tokenScore += Math.max(0, 3 - index / 12);
      }
      let matched = tokenScore > 0;
      if (!matched && searchIncludeTags && node.tags){
        for (const tag of node.tags){
          const lowerTag = tag.toLowerCase();
          if (lowerTag.includes(token)){
            tokenScore += 3;
            matched = true;
            break;
          }
        }
      }
      if (!matched){
        const pathText = pathTo(node).map(p => (p.name || '').toLowerCase()).join(' ');
        if (pathText.includes(token)){
          tokenScore += 1.5;
          matched = true;
        }
      }
      if (!matched){
        return null;
      }
      score += tokenScore;
    }
    score += (node.children ? node.children.length : 0) * 0.1;
    return score;
  }
  walkFrom(scopeRoot, n => {
    if (seen.has(n.id)) return;
    const nodeScore = scoreNode(n);
    if (nodeScore !== null){
      matches.push({ node: n, score: nodeScore });
      n.match = true;
      seen.add(n.id);
    }
  });
  matches.sort((a,b) => b.score - a.score || fallbackText(a.node, 'name').localeCompare(fallbackText(b.node, 'name')));
  return matches;
}

function escapeRegExp(str){
  return str.replace(/[\\^$.*+?()[\]{}|]/g, '\$&');
}

function highlightText(text, tokens){
  if (!tokens.length) return text;
  let result = text;
  tokens.forEach(token => {
    const pattern = new RegExp(`(${escapeRegExp(token)})`, 'ig');
    result = result.replace(pattern, '<mark>$1</mark>');
  });
  return result;
}

function renderSearchResults(rawTerm){
  const term = (rawTerm || '').trim();
  searchMatches = [];
  highlightedResultIndex = -1;
  resultsElem.innerHTML = '';
  if (!term){
    resultsElem.classList.remove('visible');
    resultsElem.setAttribute('aria-expanded', 'false');
    walk(root, n => { n.match = false; });
    updateRecentSearchesUI();
    return;
  }
  searchMatches = buildSearchMatches(term).slice(0, 7);
  if (searchMatches.length === 0){
    const empty = document.createElement('div');
    empty.className = 'hit';
    empty.textContent = 'No matches available';
    empty.setAttribute('role', 'status');
    resultsElem.appendChild(empty);
    resultsElem.classList.add('visible');
    resultsElem.setAttribute('aria-expanded', 'true');
    currentFocusNode = null;
    return;
  }
  searchMatches.forEach((entry, idx) => {
    const node = entry.node;
    const item = document.createElement('div');
    item.className = 'hit';
    item.setAttribute('role', 'option');
    item.setAttribute('aria-selected', idx === 0 ? 'true' : 'false');
    const title = document.createElement('span');
    title.innerHTML = highlightText(fallbackText(node, 'name'), lastSearchTokens);
    const pathSpan = document.createElement('small');
    const pathLabel = pathTo(node).slice(1, -1).map(p => fallbackText(p, 'name')).join(' › ');
    pathSpan.innerHTML = pathLabel ? highlightText(pathLabel, lastSearchTokens) : 'Top-level';
    item.appendChild(title);
    item.appendChild(pathSpan);
    item.onmouseenter = () => setActiveSearchResult(idx);
    item.onclick = () => {
      setActiveSearchResult(idx);
      jumpToMatch(node);
      hideSearchResults();
    };
    resultsElem.appendChild(item);
  });
  setActiveSearchResult(0);
  resultsElem.classList.add('visible');
  resultsElem.setAttribute('aria-expanded', 'true');
}

function rememberSearch(term){
  const clean = (term || '').trim();
  if (!clean) return;
  recentSearches = recentSearches.filter(item => item.toLowerCase() !== clean.toLowerCase());
  recentSearches.unshift(clean);
  if (recentSearches.length > RECENT_SEARCH_LIMIT){
    recentSearches = recentSearches.slice(0, RECENT_SEARCH_LIMIT);
  }
  try { localStorage.setItem('atlas_recent_searches', JSON.stringify(recentSearches)); } catch(e) {}
  updateRecentSearchesUI();
}

function updateRecentSearchesUI(){
  if (!recentSearchesElem) return;
  recentSearchesElem.innerHTML = '';
  if (!recentSearches.length){
    const empty = document.createElement('span');
    empty.className = 'muted';
    empty.textContent = 'Recent searches appear here.';
    recentSearchesElem.appendChild(empty);
    return;
  }
  recentSearches.forEach(query => {
    const pill = document.createElement('button');
    pill.type = 'button';
    pill.className = 'recent-pill';
    pill.textContent = query;
    pill.onclick = () => {
      qElem.value = query;
      renderSearchResults(query);
      qElem.focus();
    };
    recentSearchesElem.appendChild(pill);
  });
}

function queueClipboardWrite(text){
  if (!navigator.clipboard || typeof navigator.clipboard.writeText !== 'function') return;
  if (clipboardWriteTimer === null){
    clipboardPendingText = null;
    navigator.clipboard.writeText(text).catch(() => {});
    clipboardWriteTimer = setTimeout(() => {
      clipboardWriteTimer = null;
      if (clipboardPendingText !== null){
        const next = clipboardPendingText;
        clipboardPendingText = null;
        queueClipboardWrite(next);
      }
    }, CLIPBOARD_WRITE_DELAY_MS);
  } else {
    clipboardPendingText = text;
  }
}

function closeContextMenu(){
  if (!contextMenuElem) return;
  contextMenuElem.style.display = 'none';
  contextMenuElem.setAttribute('aria-hidden', 'true');
  contextMenuNode = null;
}

function expandSubtree(node){
  if (!node) return;
  walkFrom(node, child => {
    markNodeOpen(child);
    if (child.children && child.children.length > 0){
      assignAngles(child);
      layoutChildren(child);
    }
  });
  updateOutlineTree(node.id);
  kickPhysics();
  if (!applyingUrlState){ updateUrlFromState(); }
}

function collapseSubtree(node){
  if (!node) return;
  walkFrom(node, child => {
    if (child !== node){ markNodeClosed(child); }
  });
  if (node.children && node.children.length > 0){
    assignAngles(node);
    layoutChildren(node);
  }
  updateOutlineTree(node.id);
  kickPhysics();
  if (!applyingUrlState){ updateUrlFromState(); }
}

function openContextMenu(node, pageX, pageY){
  if (!contextMenuElem || !node) return;
  contextMenuElem.innerHTML = '';
  contextMenuNode = node;
  const actions = [
    { label: 'Focus & frame', handler: () => focusNode(node, { animate: true, ensureVisible: true, frameChildren: true }) },
    { label: 'Expand branch', handler: () => expandSubtree(node) },
    { label: 'Collapse branch', handler: () => collapseSubtree(node) },
    { label: 'Show details', handler: (btn) => {
        const rect = btn?.getBoundingClientRect();
        renderDetailsPanel(node, { anchorRect: rect || null, anchor: btn || null, open: true, restoreFocus: btn || null });
      } },
    { label: 'Copy link', handler: () => {
        const link = buildShareableLink(node);
        queueClipboardWrite(link);
      } }
  ];
  actions.forEach(action => {
    const btn = document.createElement('button');
    btn.type = 'button';
    btn.textContent = action.label;
    btn.onclick = () => {
      action.handler(btn);
      closeContextMenu();
    };
    if ((action.label === 'Expand branch' || action.label === 'Collapse branch') && (!node.children || !node.children.length)){
      btn.disabled = true;
    }
    if (action.label === 'Copy link' && !navigator.clipboard){
      btn.disabled = true;
    }
    contextMenuElem.appendChild(btn);
  });
  contextMenuElem.style.left = `${pageX}px`;
  contextMenuElem.style.top = `${pageY}px`;
  contextMenuElem.style.display = 'flex';
  contextMenuElem.setAttribute('aria-hidden', 'false');
  const bounds = contextMenuElem.getBoundingClientRect();
  const adjustedX = Math.min(pageX, window.innerWidth - bounds.width - 16);
  const adjustedY = Math.min(pageY, window.innerHeight - bounds.height - 16);
  contextMenuElem.style.left = `${Math.max(0, adjustedX)}px`;
  contextMenuElem.style.top = `${Math.max(0, adjustedY)}px`;
}

function buildShareableLink(node){
  const params = new URLSearchParams();
  params.set('node', String(node.id));
  const openList = [];
  const seenChains = new Set();
  for (const id of openNodeIds){
    if (id === root.id) continue;
    const current = findNodeById(id);
    if (!current || !current.parent) continue;
    const chain = [];
    let cursor = current;
    while (cursor && typeof cursor.id !== 'undefined'){
      chain.push(cursor.id);
      if (cursor === root) break;
      cursor = cursor.parent || null;
    }
    if (!chain.length || chain[chain.length - 1] !== root.id){
      continue;
    }
    const serialized = chain.reverse().join('.');
    if (!seenChains.has(serialized)){
      seenChains.add(serialized);
      openList.push(serialized);
      if (openList.length >= 50) break;
    }
  }
  const focusChain = pathTo(node).map(p => p.id).join('.');
  if (focusChain && !seenChains.has(focusChain)){
    seenChains.add(focusChain);
    openList.push(focusChain);
  }
  if (openList.length){ params.set('open', openList.join(',')); }
  params.set('x', offsetX.toFixed(2));
  params.set('y', offsetY.toFixed(2));
  params.set('z', scale.toFixed(3));
  params.set('theme', document.documentElement.getAttribute('data-theme') || 'dark');
  if (fisheyeEnabled){ params.set('lens', '1'); }
  if (activeTags.size){ params.set('tags', Array.from(activeTags).join(',')); }
  if (searchInSubtree){ params.set('subtree', '1'); }
  if (searchIncludeTags){ params.set('tagsearch', '1'); }
  const hash = '#' + params.toString();
  return window.location.origin + window.location.pathname + hash;
}

function setActiveSearchResult(index){
  const items = Array.from(resultsElem.children);
  if (!items.length){
    highlightedResultIndex = -1;
    currentFocusNode = null;
    return;
  }
  highlightedResultIndex = Math.max(0, Math.min(index, items.length - 1));
  items.forEach((el, i) => {
    const active = i === highlightedResultIndex;
    el.classList.toggle('active', active);
    if (el.getAttribute('role') === 'option'){
      el.setAttribute('aria-selected', active ? 'true' : 'false');
    }
  });
  const entry = searchMatches[highlightedResultIndex];
  currentFocusNode = entry ? entry.node : null;
}

function hideSearchResults(){
  resultsElem.classList.remove('visible');
  resultsElem.innerHTML = '';
  highlightedResultIndex = -1;
  if (!qElem.value.trim()){
    walk(root, n => { n.match = false; });
    currentFocusNode = lastFocusedNode || null;
  }
  resultsElem.setAttribute('aria-expanded', 'false');
  updateRecentSearchesUI();
}

qElem.addEventListener('input', () => {
  renderSearchResults(qElem.value);
});

qElem.addEventListener('focus', () => {
  const term = qElem.value.trim();
  if (term){ renderSearchResults(term); }
});

resultsElem.addEventListener('mousedown', (e) => {
  e.preventDefault();
});

qElem.addEventListener('keydown', (e) => {
  if (!resultsElem.classList.contains('visible')) return;
  if (e.key === 'ArrowDown'){
    e.preventDefault();
    if (searchMatches.length){
      const next = (highlightedResultIndex + 1) % searchMatches.length;
      setActiveSearchResult(next);
    }
  } else if (e.key === 'ArrowUp'){
    e.preventDefault();
    if (searchMatches.length){
      const prev = (highlightedResultIndex - 1 + searchMatches.length) % searchMatches.length;
      setActiveSearchResult(prev);
    }
  } else if (e.key === 'Enter'){
    const entry = searchMatches[highlightedResultIndex] || searchMatches[0];
    if (entry){
      e.preventDefault();
      jumpToMatch(entry.node);
      hideSearchResults();
      qElem.blur();
    }
  } else if (e.key === 'Escape'){
    hideSearchResults();
    highlightedResultIndex = -1;
    qElem.blur();
  }
});

document.addEventListener('click', (e) => {
  if (!resultsElem.contains(e.target) && e.target !== qElem){
    hideSearchResults();
  }
  if (contextMenuElem && contextMenuElem.style.display === 'flex' && !contextMenuElem.contains(e.target)){
    closeContextMenu();
  }
  if (detailsPopoverElem && !detailsPopoverElem.hidden && !detailsJustOpened && !detailsPopoverElem.contains(e.target)){
    hideDetailsPopover();
  }
});
function openPathOnly(n){
  walk(root,x=>{ markNodeClosed(x); });
  const pathNodes = pathTo(n);
  // Mark nodes along the path as open
  pathNodes.forEach(x=> markNodeOpen(x));
  // Radially lay out children of each node along the opened path.  This
  // minimises overlap when jumping directly to a deep node via search.
  pathNodes.forEach(x => {
    if (x.children && x.children.length>0) {
      // Reassign angular spans for this node and all descendants.  This
      // ensures that any previously hidden children get fresh angles
      // allocated in the parent's sector before positioning.  Without
      // updating angles, newly opened branches may overlap old layouts.
      assignAngles(x);
      layoutChildren(x);
    }
  });

  // After laying out the opened path, allow physics to run briefly to
  // settle the arrangement, then freeze.  This avoids jitter while
  // preserving the new configuration.
  kickPhysics();
}
function jumpToMatch(n){
  viewStack.push(snapshotView());
  rememberSearch(qElem.value);
  focusNode(n, { animate: true, ensureVisible: true, exclusive: true, frameChildren: true });
  triggerNodeFlash(n);
}
const backBtn = document.getElementById('backBtn');
if (backBtn){
  backBtn.onclick = () => {
    const v = viewStack.pop();
    if (!v) return;
    restoreView(v);
  };
}
const centerBtn = document.getElementById('centerBtn');
if (centerBtn){
  centerBtn.onclick = () => centerOnRoot(true);
}
const resetViewBtn = document.getElementById('resetViewBtn');
if (resetViewBtn){
  resetViewBtn.addEventListener('click', () => {
    const target = lastFocusedNode || root;
    focusNode(target, { animate: true, ensureVisible: true, targetScale: 1, keepZoom: false });
  });
}
if (fisheyeToggleBtn){
  fisheyeToggleBtn.addEventListener('click', () => {
    fisheyeEnabled = !fisheyeEnabled;
    fisheyeToggleBtn.classList.toggle('active', fisheyeEnabled);
    if (!applyingUrlState){
      updateUrlFromState();
    }
  });
}
const expandBtn = document.getElementById('expandBtn');
if (expandBtn){
  expandBtn.onclick = () => {
    // Expand every node in the tree
    walk(root, n => { markNodeOpen(n); });
    root.children.forEach(macro => assignAngles(macro));
    walk(root,n=>{
      if (n.open && n.children && n.children.length>0) layoutChildren(n);
    });
    updateOutlineTree(root.id);
    if (!applyingUrlState){ updateUrlFromState(); }
    kickPhysics(1500);
  };
}
// Collapse All handled below with layout and physics adjustments
// Freeze the layout after collapsing to keep macros stable
const collapseBtn = document.getElementById('collapseBtn');
if (collapseBtn){
  collapseBtn.onclick = () => {
    walk(root,n=>{ if(n===root){ markNodeOpen(n); } else { markNodeClosed(n); } });
    root.children.forEach(macro => assignAngles(macro));
    root.children.forEach(macro => layoutChildren(macro));
    updateOutlineTree(root.id);
    kickPhysics();
    if (!applyingUrlState){
      updateUrlFromState();
    }
    updateBreadcrumb(root);
  };
}
const themeBtnElem = document.getElementById('themeBtn');
function syncThemeControl(){
  if (!themeBtnElem) return;
  const label = themeBtnElem.querySelector('span');
  const isLight = document.documentElement.getAttribute('data-theme') === 'light';
  if (label) label.textContent = isLight ? 'Dark' : 'Light';
}
if (themeBtnElem){
  themeBtnElem.onclick = () => {
    const html = document.documentElement;
    const isLight = html.getAttribute('data-theme') === 'light';
    const nextTheme = isLight ? 'dark' : 'light';
    html.setAttribute('data-theme', nextTheme);
    try { localStorage.setItem('atlas_theme', nextTheme); } catch(e) {}
    syncThemeControl();
    if (!applyingUrlState){ updateUrlFromState(); }
  };
  syncThemeControl();
}
if (searchSubtreeElem){
  searchSubtreeElem.checked = searchInSubtree;
  searchSubtreeElem.addEventListener('change', () => {
    searchInSubtree = searchSubtreeElem.checked;
    try { localStorage.setItem('atlas_search_subtree', searchInSubtree ? '1' : '0'); } catch(e) {}
    if (qElem.value.trim()){
      renderSearchResults(qElem.value);
    }
    updateUrlFromState();
  });
}
if (searchTagsElem){
  searchTagsElem.checked = searchIncludeTags;
  searchTagsElem.addEventListener('change', () => {
    searchIncludeTags = searchTagsElem.checked;
    try { localStorage.setItem('atlas_search_tags', searchIncludeTags ? '1' : '0'); } catch(e) {}
    if (qElem.value.trim()){
      renderSearchResults(qElem.value);
    }
    updateUrlFromState();
  });
}

const collapseOutlineBtn = document.getElementById('collapseOutlineBtn');
if (collapseOutlineBtn && outlinePaneElem){
  collapseOutlineBtn.addEventListener('click', () => {
    const collapsed = outlinePaneElem.classList.toggle('collapsed');
    collapseOutlineBtn.textContent = collapsed ? 'Show' : 'Hide';
    collapseOutlineBtn.setAttribute('aria-expanded', collapsed ? 'false' : 'true');
  });
}

const bucketTagsElem = document.getElementById('bucketTags');
if (bucketTagsElem){
  root.children.forEach((n,i)=>{
    const s=document.createElement('span'); s.className='pill'; s.textContent=n.name;
    s.style.borderColor = ringColour(i);
    s.onclick=()=>focusNode(n, { animate: true, ensureVisible: true, targetScale: 1.05 });
    bucketTagsElem.appendChild(s);
  });
}
function exportPNG(mult){
  const width = canvas.width * mult;
  const height = canvas.height * mult;
  exportCanvas.width = width;
  exportCanvas.height = height;
  const cameraState = { scale: scale * mult, offsetX, offsetY };
  renderScene(exportCtx, width, height, cameraState, { skipMinimap: true, updateHitboxes: false });
  const a=document.createElement('a'); a.href=exportCanvas.toDataURL('image/png'); a.download='infosec_universe_'+mult+'x.png'; a.click();
}
const png1Btn = document.getElementById('png1');
if (png1Btn){ png1Btn.onclick = () => exportPNG(1); }
const png2Btn = document.getElementById('png2');
if (png2Btn){ png2Btn.onclick = () => exportPNG(2); }
const png4Btn = document.getElementById('png4');
if (png4Btn){ png4Btn.onclick = () => exportPNG(4); }
window.addEventListener('keydown', e=>{
  const active = document.activeElement;
  const isTyping = active && (active.tagName === 'INPUT' || active.tagName === 'TEXTAREA' || active.isContentEditable);
  const key = e.key;
  if (isTyping && key !== '?' && key !== 'Escape'){ return; }
  const step = 60/scale;
  const lower = key.toLowerCase();
  let cameraChanged = false;
  if (lower==='w'){ offsetY += step; cameraChanged = true; e.preventDefault(); }
  else if (lower==='s'){ offsetY -= step; cameraChanged = true; e.preventDefault(); }
  else if (lower==='a'){ offsetX += step; cameraChanged = true; e.preventDefault(); }
  else if (lower==='d'){ offsetX -= step; cameraChanged = true; e.preventDefault(); }
  else if (e.shiftKey && lower==='j'){ e.preventDefault(); for (let i=0;i<5;i++){ focusSiblingNode(1); } }
  else if (e.shiftKey && lower==='k'){ e.preventDefault(); for (let i=0;i<5;i++){ focusSiblingNode(-1); } }
  else if (lower==='h'){ e.preventDefault(); focusParentNode(); }
  else if (lower==='l'){ e.preventDefault(); focusFirstChild(); }
  else if (lower==='j'){ e.preventDefault(); focusSiblingNode(1); }
  else if (lower==='k'){ e.preventDefault(); focusSiblingNode(-1); }
  else if (key==='ArrowUp'){ e.preventDefault(); focusParentNode(); }
  else if (key==='ArrowDown'){ e.preventDefault(); focusFirstChild(); }
  else if (key==='ArrowLeft'){ e.preventDefault(); focusSiblingNode(-1); }
  else if (key==='ArrowRight'){ e.preventDefault(); focusSiblingNode(1); }
  else if (key==='+'){ animateZoom(clamp(scale*1.1,MIN_ZOOM,MAX_ZOOM), 0,0, 240); }
  else if (key==='-'){ animateZoom(clamp(scale/1.1,MIN_ZOOM,MAX_ZOOM), 0,0, 240); }
  else if (key==='Enter' && currentFocusNode){ focusNode(currentFocusNode, { animate: true, ensureVisible: true, frameChildren: true }); }
  else if (lower==='f' && currentFocusNode){ focusNode(currentFocusNode, { animate: true, ensureVisible: true }); }
  else if (key === 'Backspace'){ e.preventDefault(); const v = viewStack.pop(); if (v){ restoreView(v); } }
  if (cameraChanged && !applyingUrlState){ updateUrlFromState(); }
});
function focusTo(n, targetScale=1, animated=true){
  const desiredX = (canvas.width/2)/targetScale - n.x;
  const desiredY = (canvas.height/2)/targetScale - n.y;
  if (!animated){ offsetX=desiredX; offsetY=desiredY; scale=targetScale; return; }
  const sx0=offsetX, sy0=offsetY, sc0=scale;
  const dx=desiredX-sx0, dy=desiredY-sy0, ds=targetScale-sc0;
  const t0=performance.now();
  const ease = t=> t<.5? 2*t*t : -1+(4-2*t)*t;
  (function anim(ts){
    const t = Math.min(1,(ts-t0)/240);
    offsetX = sx0 + dx*ease(t);
    offsetY = sy0 + dy*ease(t);
    scale   = sc0 + ds*ease(t);
    if (t<1) requestAnimationFrame(anim);
  })(t0);
}
let lastTime = performance.now();
// Physics can be toggled on/off via the Freeze button.  When disabled,
// tick() is skipped so node positions remain fixed.  This is useful for
// reading and presenting static layouts.
let physicsEnabled = true;

// Automatically enable and disable physics for a short period.  When the
// graph needs to rearrange (e.g. after expanding a node or performing a
// search), call kickPhysics(ms).  It enables physics immediately and then
// disables it again after the specified duration (default 1000 ms).  This
// keeps the layout fluid for a moment while settling into place, then
// freezes it so there is no continued drift during reading.
function kickPhysics(ms = 800){
  physicsEnabled = true;
  if (kickPhysics.timer) clearTimeout(kickPhysics.timer);
  kickPhysics.timer = setTimeout(() => {
    physicsEnabled = false;
  }, ms);
}
function loop(now){
  const dt = Math.min(0.05, (now-lastTime)/1000); lastTime=now;
  if (physicsEnabled){
    tick(dt);
  }
  draw();
  requestAnimationFrame(loop);
}
requestAnimationFrame(loop);
setTimeout(()=>{
  // Assign fresh angular spans and positions for the initial view.  This
  // ensures macro buckets are evenly spaced around the root when only
  // the first level is open.  Without this call, angleHome values
  // inherited from previous layouts may place macros off‑screen.
  root.children.forEach(macro => assignAngles(macro));
  root.children.forEach(macro => layoutChildren(macro));
  centerOnRoot(true);
  // Kick physics on initial load so the partially expanded map settles,
  // then freeze.  Shorter duration improves responsiveness on initial
  // render.
  kickPhysics(1200);
}, 0);

// ----------------------------------------------------------------------------
// UI helpers: breadcrumb, filters, tooltip, minimap, help modal, sidebar collapse
// ----------------------------------------------------------------------------

// Finds a node by its id. Useful for cross-component lookups.
function findNodeById(id){ return nodeById.get(id) || null; }

function safeParseStateFromHash(){
  const rawHash = typeof window.location.hash === 'string' ? window.location.hash : '';
  const paramString = rawHash.startsWith('#') ? rawHash.slice(1) : rawHash;
  const params = new URLSearchParams(paramString);
  const coerceNumber = (value, fallback) => {
    if (value === null || value === '') return fallback;
    const parsed = Number(value);
    return Number.isFinite(parsed) ? parsed : fallback;
  };
  const clampNumber = (value, min, max, fallback) => {
    const parsed = coerceNumber(value, fallback);
    if (!Number.isFinite(parsed)) return fallback;
    if (typeof min === 'number' && parsed < min) return min;
    if (typeof max === 'number' && parsed > max) return max;
    return parsed;
  };
  const tagsParam = params.get('tags');
  const openChains = [];
  const openParam = params.get('open');
  if (openParam){
    openParam.split(',').slice(0, 80).forEach(chain => {
      const ids = chain.split('.')
        .map(part => Number(part))
        .filter(id => Number.isInteger(id));
      if (ids.length){
        openChains.push(ids);
      }
    });
  }
  const nodeParam = params.get('node');
  const nodeId = nodeParam !== null ? Number(nodeParam) : null;
  return {
    nodeId: Number.isInteger(nodeId) ? nodeId : null,
    openChains,
    x: coerceNumber(params.get('x'), offsetX),
    y: coerceNumber(params.get('y'), offsetY),
    z: clampNumber(params.get('z'), MIN_ZOOM, MAX_ZOOM, scale),
    theme: params.get('theme'),
    lens: params.get('lens') === '1',
    subtree: params.get('subtree') === '1',
    tagsearch: params.get('tagsearch') === '1',
    tags: tagsParam === null ? null : tagsParam.split(',').map(t => t.trim()).filter(Boolean).slice(0, 50)
  };
}

function applyOpenChains(chains){
  walk(root, node => {
    if (node === root){
      markNodeOpen(node);
    } else {
      markNodeClosed(node);
    }
  });
  if (!Array.isArray(chains) || !chains.length) return;
  for (const chain of chains){
    if (!Array.isArray(chain) || !chain.length) continue;
    let current = root;
    let startIndex = chain[0] === root.id ? 1 : 0;
    for (let i = startIndex; i < chain.length; i++){
      const children = current && current.children;
      if (!Array.isArray(children) || !children.length){
        current = null;
        break;
      }
      const nextId = chain[i];
      const next = children.find(ch => ch.id === nextId);
      if (!next){
        current = null;
        break;
      }
      markNodeOpen(current);
      current = next;
    }
    if (current){
      markNodeOpen(current);
    }
  }
}

function updateUrlFromState(){
  if (applyingUrlState) return;
  const params = new URLSearchParams();
  const focus = lastFocusedNode || currentFocusNode || root;
  if (focus && Number.isFinite(focus.id)){
    params.set('node', String(focus.id));
  }
  const openList = [];
  const seenChains = new Set();
  for (const id of openNodeIds){
    if (id === root.id) continue;
    const node = findNodeById(id);
    if (!node || !node.parent) continue;
    const ids = [];
    let current = node;
    while (current && typeof current.id !== 'undefined'){
      ids.push(current.id);
      if (current === root) break;
      current = current.parent || null;
    }
    if (!ids.length || ids[ids.length - 1] !== root.id){
      continue;
    }
    const serialized = ids.reverse().join('.');
    if (!seenChains.has(serialized)){
      seenChains.add(serialized);
      openList.push(serialized);
      if (openList.length >= 50) break;
    }
  }
  if (openList.length){
    params.set('open', openList.join(','));
  }
  if (Number.isFinite(offsetX)){
    params.set('x', offsetX.toFixed(2));
  }
  if (Number.isFinite(offsetY)){
    params.set('y', offsetY.toFixed(2));
  }
  const safeScale = Number.isFinite(scale) ? clamp(scale, MIN_ZOOM, MAX_ZOOM) : clamp(1, MIN_ZOOM, MAX_ZOOM);
  params.set('z', safeScale.toFixed(3));
  const theme = document.documentElement.getAttribute('data-theme') || 'dark';
  params.set('theme', theme);
  if (fisheyeEnabled){
    params.set('lens', '1');
  }
  if (activeTags.size){
    params.set('tags', Array.from(activeTags).slice(0, 50).join(','));
  }
  if (searchInSubtree){
    params.set('subtree', '1');
  }
  if (searchIncludeTags){
    params.set('tagsearch', '1');
  }
  const serialized = params.toString();
  const nextHash = serialized ? `#${serialized}` : '#';
  if (window.location.hash === nextHash) return;
  try {
    history.replaceState(null, '', nextHash);
  } catch(e) {
    window.location.hash = nextHash;
  }
}

function restoreStateFromUrl(){
  if (!window.location.hash){
    updateBreadcrumb(root);
    return;
  }
  applyingUrlState = true;
  let focusTarget = root;
  try {
    const state = safeParseStateFromHash();
    if (state.theme){
      document.documentElement.setAttribute('data-theme', state.theme);
      try { localStorage.setItem('atlas_theme', state.theme); } catch(e) {}
      syncThemeControl();
    }
    fisheyeEnabled = state.lens;
    if (fisheyeToggleBtn){
      fisheyeToggleBtn.classList.toggle('active', fisheyeEnabled);
    }
    searchInSubtree = state.subtree;
    searchIncludeTags = state.tagsearch;
    if (searchSubtreeElem){
      searchSubtreeElem.checked = searchInSubtree;
    }
    if (searchTagsElem){
      searchTagsElem.checked = searchIncludeTags;
    }
    if (Number.isFinite(state.x)) offsetX = state.x;
    if (Number.isFinite(state.y)) offsetY = state.y;
    if (Number.isFinite(state.z)) scale = clamp(state.z, MIN_ZOOM, MAX_ZOOM);
    if (state.tags !== null){
      activeTags.clear();
      state.tags.forEach(t => activeTags.add(t));
      updateTagFiltersUI();
      applyTagFilters();
    }
    applyOpenChains(state.openChains);
    walk(root, node => {
      if (node.open && node.children && node.children.length > 0){
        assignAngles(node);
        layoutChildren(node);
      }
    });
    const target = state.nodeId !== null ? findNodeById(state.nodeId) : root;
    focusTarget = target || root;
    updateOutlineTree(focusTarget.id);
  } catch(error) {
    console.error('Failed to restore state from URL', error);
    updateOutlineTree(root.id);
    focusTarget = root;
  } finally {
    applyingUrlState = false;
    focusNode(focusTarget, { animate: false, ensureVisible: true });
  }
}

// Update breadcrumb trail based on a node's path
function updateBreadcrumb(n){
  const bc = document.getElementById('breadcrumb');
  if (!bc) return;
  bc.innerHTML = '';
  if (!n) return;
  currentFocusNode = n;
  lastFocusedNode = n;
  updateActivePath(n);
  currentPath.length = 0;
  pathTo(n).forEach(node => currentPath.push(node));
  renderDetailsPanel(n);
  const segments = [];
  if (currentPath.length <= 5){
    currentPath.forEach(node => segments.push(node));
  } else {
    segments.push(currentPath[0]);
    segments.push(currentPath[1]);
    segments.push('ellipsis');
    segments.push(currentPath[currentPath.length - 2]);
    segments.push(currentPath[currentPath.length - 1]);
  }
  segments.forEach((segment, idx) => {
    if (segment === 'ellipsis'){
      const ellipsis = document.createElement('span');
      ellipsis.className = 'ellipsis';
      ellipsis.textContent = '…';
      bc.appendChild(ellipsis);
      if (idx < segments.length - 1){
        const sep = document.createElement('span');
        sep.textContent = '›';
        sep.className = 'separator';
        bc.appendChild(sep);
      }
      return;
    }
    const span = document.createElement('span');
    span.textContent = fallbackText(segment, 'name');
    span.className = 'crumb';
    if (segment === n){
      span.classList.add('active');
      span.setAttribute('aria-current', 'page');
    }
    span.onclick = () => { focusNode(segment, { animate: true, ensureVisible: true }); };
    bc.appendChild(span);
    if (idx < segments.length -1){
      const sep = document.createElement('span');
      sep.textContent = '›';
      sep.className = 'separator';
      bc.appendChild(sep);
    }
  });
  updateOutlineSelection();
  announceFocus(n);
  if (!applyingUrlState){
    updateUrlFromState();
  }
}

function ensureDetailsPopover(){
  if (detailsPopoverElem) return detailsPopoverElem;
  const popover = document.createElement('div');
  popover.className = 'details-popover';
  popover.setAttribute('role', 'dialog');
  popover.setAttribute('aria-modal', 'false');
  popover.setAttribute('aria-hidden', 'true');
  popover.setAttribute('aria-live', 'polite');
  popover.hidden = true;

  const header = document.createElement('div');
  header.className = 'details-header';
  detailsCloseBtn = document.createElement('button');
  detailsCloseBtn.type = 'button';
  detailsCloseBtn.className = 'details-close';
  detailsCloseBtn.textContent = 'Close';
  detailsCloseBtn.addEventListener('click', () => hideDetailsPopover());
  header.appendChild(detailsCloseBtn);
  popover.appendChild(header);

  detailsContentElem = document.createElement('div');
  detailsContentElem.id = 'detailsPopoverContent';
  detailsContentElem.className = 'details-content';
  popover.appendChild(detailsContentElem);

  popover.addEventListener('keydown', (event) => {
    if (event.key === 'Escape'){
      event.preventDefault();
      hideDetailsPopover();
    }
  });

  document.body.appendChild(popover);
  detailsPopoverElem = popover;
  return popover;
}

function hideDetailsPopover(){
  if (!detailsPopoverElem || detailsPopoverElem.hidden) return;
  detailsPopoverElem.hidden = true;
  detailsPopoverElem.setAttribute('aria-hidden', 'true');
  detailsPopoverElem.style.left = '';
  detailsPopoverElem.style.top = '';
  detailsPopoverElem.style.right = '';
  detailsLastAnchorRect = null;
  const restoreTarget = detailsReturnFocus;
  detailsReturnFocus = null;
  if (restoreTarget && typeof restoreTarget.focus === 'function'){
    requestAnimationFrame(() => {
      if (document.contains(restoreTarget)){
        restoreTarget.focus();
      } else if (document.body && typeof document.body.focus === 'function'){
        document.body.focus();
      }
    });
  }
  detailsJustOpened = false;
}

function positionDetailsPopover(anchorRect){
  if (!detailsPopoverElem) return;
  const margin = 16;
  if (anchorRect){
    const size = detailsPopoverElem.getBoundingClientRect();
    let left = anchorRect.left + window.scrollX;
    let top = anchorRect.bottom + window.scrollY + 8;
    const maxLeft = window.scrollX + window.innerWidth - size.width - margin;
    const maxTop = window.scrollY + window.innerHeight - size.height - margin;
    left = Math.min(Math.max(window.scrollX + margin, left), maxLeft);
    top = Math.min(Math.max(window.scrollY + margin, top), maxTop);
    detailsPopoverElem.style.left = `${left}px`;
    detailsPopoverElem.style.top = `${top}px`;
    detailsPopoverElem.style.right = 'auto';
  } else {
    detailsPopoverElem.style.right = `${margin}px`;
    detailsPopoverElem.style.top = `${margin}px`;
    detailsPopoverElem.style.left = 'auto';
  }
}

function renderDetailsPanel(node, options = {}){
  const shouldOpen = !!options.open;
  const popoverIsOpen = detailsPopoverElem && !detailsPopoverElem.hidden;
  if (!shouldOpen && !popoverIsOpen){
    return;
  }

  const popover = ensureDetailsPopover();
  if (!detailsContentElem) return;

  detailsContentElem.innerHTML = '';
  if (!node){
    const empty = document.createElement('div');
    empty.className = 'empty';
    empty.textContent = 'Select a node to inspect its context.';
    detailsContentElem.appendChild(empty);
  } else {
    const title = document.createElement('h2');
    title.textContent = fallbackText(node, 'name');
    detailsContentElem.appendChild(title);

    const pathNodes = currentPath.map(p => fallbackText(p, 'name')).slice(1, -1).join(' › ');
    if (pathNodes){
      const meta = document.createElement('div');
      meta.className = 'muted';
      meta.textContent = pathNodes;
      detailsContentElem.appendChild(meta);
    }

    if (node.tags && node.tags.size > 0){
      const tagLine = document.createElement('div');
      tagLine.className = 'muted';
      tagLine.textContent = 'Tags: ' + Array.from(node.tags).join(', ');
      detailsContentElem.appendChild(tagLine);
    }

    const neighbors = document.createElement('div');
    neighbors.className = 'neighbor-section';
    neighbors.setAttribute('role', 'navigation');
    neighbors.setAttribute('aria-label', 'Neighbor nodes');

    function appendGroup(label, nodes){
      const heading = document.createElement('h3');
      heading.textContent = label;
      neighbors.appendChild(heading);
      if (!nodes.length){
        const emptyGroup = document.createElement('div');
        emptyGroup.className = 'neighbor-empty';
        emptyGroup.textContent = 'None';
        neighbors.appendChild(emptyGroup);
        return;
      }
      const list = document.createElement('ul');
      list.className = 'nav-group';
      list.setAttribute('role', 'list');
      nodes.forEach(targetNode => {
        const item = document.createElement('li');
        const btn = document.createElement('button');
        btn.className = 'nav-chip';
        btn.textContent = fallbackText(targetNode, 'name');
        btn.onclick = () => focusNode(targetNode, { animate: true, ensureVisible: true });
        item.appendChild(btn);
        list.appendChild(item);
      });
      neighbors.appendChild(list);
    }

    const parentNode = node.parent ? [node.parent] : [];
    appendGroup('Parent', parentNode);
    const siblings = node.parent ? node.parent.children.filter(ch => ch !== node) : [];
    appendGroup('Siblings', siblings);
    appendGroup('Children', node.children || []);
    detailsContentElem.appendChild(neighbors);

    const stats = document.createElement('div');
    stats.className = 'muted';
    stats.textContent = `${(node.children || []).length} child${(node.children || []).length === 1 ? '' : 'ren'} • depth ${node.depth}`;
    detailsContentElem.appendChild(stats);
  }

  const labelText = node ? `Context for ${fallbackText(node, 'name')}` : 'Context unavailable';
  popover.setAttribute('aria-label', labelText);
  if (detailsContentElem.id){
    popover.setAttribute('aria-describedby', detailsContentElem.id);
  }
  popover.setAttribute('aria-hidden', 'false');

  if (shouldOpen){
    const anchorRect = options.anchorRect || (options.anchor instanceof HTMLElement ? options.anchor.getBoundingClientRect() : null);
    detailsLastAnchorRect = anchorRect || null;
    const restore = options.restoreFocus instanceof HTMLElement ? options.restoreFocus : (options.anchor instanceof HTMLElement ? options.anchor : document.activeElement);
    detailsReturnFocus = restore;
    detailsPopoverElem.hidden = false;
    detailsJustOpened = true;
    requestAnimationFrame(() => {
      if (!detailsPopoverElem) return;
      detailsPopoverElem.hidden = false;
      positionDetailsPopover(detailsLastAnchorRect);
      detailsJustOpened = false;
      if (detailsCloseBtn){
        detailsCloseBtn.focus();
      }
    });
  } else if (detailsPopoverElem) {
    detailsPopoverElem.hidden = false;
    requestAnimationFrame(() => positionDetailsPopover(detailsLastAnchorRect));
  }
}

function renderOutlineTree(){
  if (!outlineTreeElem) return;
  const previousFocus = outlineLastFocusedId || (lastFocusedNode ? lastFocusedNode.id : root.id);
  outlineTreeElem.innerHTML = '';
  outlineItems.clear();
  outlineOrder = [];
  const build = (node, depth) => {
    const li = document.createElement('li');
    li.setAttribute('role', 'treeitem');
    li.dataset.nodeId = node.id;
    li.setAttribute('aria-level', String(depth + 1));
    const row = document.createElement('div');
    row.className = 'tree-item';
    row.dataset.nodeId = node.id;
    row.tabIndex = -1;
    const hasChildren = node.children && node.children.length > 0;
    if (hasChildren){
      const toggle = document.createElement('button');
      toggle.type = 'button';
      toggle.className = 'tree-toggle';
      toggle.textContent = node.open ? '−' : '+';
      toggle.setAttribute('aria-label', node.open ? 'Collapse branch' : 'Expand branch');
      toggle.onclick = (ev) => {
        ev.stopPropagation();
        toggleNode(node, true);
      };
      row.appendChild(toggle);
    } else {
      const spacer = document.createElement('span');
      spacer.className = 'tree-toggle';
      spacer.style.visibility = 'hidden';
      spacer.textContent = '·';
      row.appendChild(spacer);
    }
    const label = document.createElement('div');
    label.className = 'tree-label';
    const nameSpan = document.createElement('span');
    nameSpan.textContent = fallbackText(node, 'name');
    if (!visible(node)){
      nameSpan.style.opacity = '0.6';
    }
    label.appendChild(nameSpan);
    if (hasChildren){
      const count = document.createElement('span');
      count.className = 'count';
      count.textContent = String(node.children.length);
      label.appendChild(count);
    }
    row.appendChild(label);
    row.addEventListener('click', () => {
      outlineLastFocusedId = node.id;
      focusNode(node, { animate: true, ensureVisible: true });
      row.focus();
    });
    row.addEventListener('focus', () => {
      outlineLastFocusedId = node.id;
    });
    li.appendChild(row);
    outlineItems.set(node.id, row);
    outlineOrder.push(node.id);
    if (hasChildren){
      li.setAttribute('aria-expanded', String(!!node.open));
      if (node.open){
        const group = document.createElement('ul');
        group.className = 'tree-children';
        group.setAttribute('role', 'group');
        node.children.forEach(child => {
          group.appendChild(build(child, depth + 1));
        });
        li.appendChild(group);
      }
    } else {
      li.setAttribute('aria-expanded', 'false');
    }
    return li;
  };
  outlineTreeElem.appendChild(build(root, 0));
  outlineLastFocusedId = outlineItems.has(previousFocus) ? previousFocus : (lastFocusedNode ? lastFocusedNode.id : root.id);
  updateOutlineSelection();
}

function updateOutlineSelection(){
  if (!outlineTreeElem) return;
  const focusId = lastFocusedNode ? lastFocusedNode.id : root.id;
  outlineOrder.forEach(id => {
    const row = outlineItems.get(id);
    if (!row) return;
    const selected = id === focusId;
    row.setAttribute('aria-selected', selected ? 'true' : 'false');
    row.tabIndex = selected ? 0 : -1;
  });
  const status = outlineStatusElem;
  if (status){
    status.textContent = `Focused ${fallbackText(lastFocusedNode || root, 'name')}`;
  }
  if (outlineTreeElem === document.activeElement){
    const row = outlineItems.get(focusId);
    if (row && row !== document.activeElement){
      row.focus();
    }
  }
}

function announceFocus(node){
  if (focusAnnounceElem){
    focusAnnounceElem.textContent = `${fallbackText(node, 'name')} focused`;
  }
  if (outlineStatusElem){
    outlineStatusElem.textContent = `${fallbackText(node, 'name')} focused`;
  }
}

function updateOutlineTree(focusId){
  renderOutlineTree();
  if (focusId && outlineItems.has(focusId)){
    const targetRow = outlineItems.get(focusId);
    if (targetRow){
      requestAnimationFrame(() => targetRow.focus());
    }
  }
}

function moveOutlineFocus(delta){
  if (!outlineOrder.length) return;
  const currentId = outlineLastFocusedId || (lastFocusedNode ? lastFocusedNode.id : outlineOrder[0]);
  let index = outlineOrder.indexOf(currentId);
  if (index === -1) index = 0;
  let nextIndex = index + delta;
  nextIndex = Math.max(0, Math.min(outlineOrder.length - 1, nextIndex));
  const nextId = outlineOrder[nextIndex];
  const row = outlineItems.get(nextId);
  if (row){
    outlineLastFocusedId = nextId;
    row.focus();
  }
}

function handleOutlineKeyDown(event){
  const row = event.target.closest('.tree-item');
  if (!row) return;
  const nodeId = Number(row.dataset.nodeId);
  const node = findNodeById(nodeId);
  if (!node) return;
  switch(event.key){
    case 'ArrowDown':
      event.preventDefault();
      moveOutlineFocus(1);
      break;
    case 'ArrowUp':
      event.preventDefault();
      moveOutlineFocus(-1);
      break;
    case 'ArrowRight':
      if (node.children && node.children.length){
        event.preventDefault();
        if (!node.open){
          outlineLastFocusedId = node.id;
          toggleNode(node, true);
        } else {
          const childId = node.children[0].id;
          outlineLastFocusedId = childId;
          const childRow = outlineItems.get(childId);
          if (childRow){
            childRow.focus();
          }
        }
      }
      break;
    case 'ArrowLeft':
      if (node.children && node.children.length && node.open){
        event.preventDefault();
        outlineLastFocusedId = node.id;
        toggleNode(node, true);
      } else if (node.parent){
        event.preventDefault();
        outlineLastFocusedId = node.parent.id;
        focusNode(node.parent, { animate: true, ensureVisible: true });
        const parentRow = outlineItems.get(node.parent.id);
        if (parentRow){ parentRow.focus(); }
      }
      break;
    case 'Home':
      event.preventDefault();
      outlineLastFocusedId = outlineOrder[0];
      const first = outlineItems.get(outlineOrder[0]);
      if (first){ first.focus(); }
      break;
    case 'End':
      event.preventDefault();
      outlineLastFocusedId = outlineOrder[outlineOrder.length - 1];
      const last = outlineItems.get(outlineOrder[outlineOrder.length - 1]);
      if (last){ last.focus(); }
      break;
    case 'Enter':
    case ' ':
      event.preventDefault();
      focusNode(node, { animate: true, ensureVisible: true, frameChildren: true });
      break;
    default:
      break;
  }
}

if (outlineTreeElem){
  outlineTreeElem.addEventListener('focus', () => {
    const focusId = outlineLastFocusedId || (lastFocusedNode ? lastFocusedNode.id : root.id);
    const row = outlineItems.get(focusId);
    if (row){ row.focus(); }
  });
  outlineTreeElem.addEventListener('keydown', handleOutlineKeyDown);
}

// Render Filters UI for macro buckets
function updateFiltersUI(){
  const filtersElem = document.getElementById('filters');
  if (!filtersElem) return;
  filtersElem.innerHTML = '';
  root.children.forEach(n => {
    const label = document.createElement('label');
    label.style.display = 'block';
    label.style.fontSize = '12px';
    label.style.cursor = 'pointer';
    const cb = document.createElement('input');
    cb.type = 'checkbox';
    cb.checked = macroVisibility[n.id];
    cb.style.marginRight = '6px';
    cb.onchange = () => { macroVisibility[n.id] = cb.checked; };
    const span = document.createElement('span');
    span.textContent = fallbackText(n, 'name');
    label.appendChild(cb);
    label.appendChild(span);
    filtersElem.appendChild(label);
  });
}


// Render subcategory quick links (depth‑2 categories).  These pills make it
// easy to jump directly to common subdomains without typing in the search
// field.  Clicking a pill expands just that branch and recentres the view.
function updateSubFiltersUI(){
  const subElem = document.getElementById('subFilters');
  if (!subElem) return;
  subElem.innerHTML = '';
  // Iterate over each macro bucket and its immediate children (depth‑2 categories)
  root.children.forEach((macro) => {
    macro.children.forEach((child) => {
      const pill = document.createElement('span');
      pill.className = 'sub-pill';
      // Colour the pill border according to its macro bucket for orientation
      pill.style.borderColor = ringColour(macro.ringIndex);
      pill.textContent = fallbackText(child, 'name');
      pill.onclick = () => {
        focusNode(child, { animate: false, ensureVisible: true, exclusive: true });
        triggerNodeFlash(child, 900);
      };
      subElem.appendChild(pill);
    });
  });
}

function applyTagFilters(){
  const hasActive = activeTags.size > 0;
  function mark(node){
    let direct = false;
    if (node.tags && node.tags.size > 0){
      for (const tag of node.tags){
        if (activeTags.has(tag)){ direct = true; break; }
      }
    }
    let childMatch = false;
    (node.children || []).forEach(child => {
      if (mark(child)) childMatch = true;
    });
    const relevant = direct || childMatch;
    node.dimmed = hasActive && !relevant;
    return relevant;
  }
  mark(root);
}

function updateTagFiltersUI(){
  const tagElem = document.getElementById('tagFilters');
  if (!tagElem) return;
  tagElem.innerHTML = '';
  const sorted = Array.from(allTags).sort();
  if (sorted.length === 0){
    const empty = document.createElement('span');
    empty.className = 'muted';
    empty.textContent = 'Tags appear automatically as topics are annotated.';
    tagElem.appendChild(empty);
    return;
  }
  sorted.forEach(tag => {
    const label = document.createElement('label');
    const input = document.createElement('input');
    input.type = 'checkbox';
    input.value = tag;
    input.checked = activeTags.has(tag);
    input.onchange = () => {
      if (input.checked){ activeTags.add(tag); } else { activeTags.delete(tag); }
      applyTagFilters();
      if (!applyingUrlState){ updateUrlFromState(); }
    };
    const span = document.createElement('span');
    span.textContent = tag;
    label.appendChild(input);
    label.appendChild(span);
    tagElem.appendChild(label);
  });
}

// Real‑time alert feed.  Fetches the latest CVEs from a public API via a
// permissive proxy.  If the request fails (likely due to CORS or network
// restrictions), falls back to a static sample list.  Each alert shows the
// CVE identifier and a truncated summary.  Users can click the refresh
// button to reload the feed.
// Removed real‑time alert feed: function stub replaced with no‑op.
function fetchRealTimeFeed(){
  // Intentionally empty. Real‑time alerts have been removed.
}

// Tooltip handling: show/hide
const tooltipElem = document.getElementById('tooltip');
function showTooltip(n, pageX, pageY){
  if (!tooltipElem || !n) return;
  // Clear previous content
  tooltipElem.innerHTML = '';
  tooltipElem.style.display = 'block';
  // Node name (bold)
  const title = document.createElement('div');
  title.textContent = fallbackText(n, 'name');
  title.style.fontWeight = '600';
  title.style.marginBottom = '4px';
  tooltipElem.appendChild(title);
  // Full path (excluding root for brevity)
  const pathNodes = pathTo(n).slice(1); // skip root
  if (pathNodes.length > 1){
    const pathDiv = document.createElement('div');
    pathDiv.style.color = getComputedStyle(document.documentElement).getPropertyValue('--muted');
    pathDiv.style.fontSize = '11px';
    pathDiv.style.marginBottom = '4px';
    pathDiv.textContent = pathNodes.map(node => fallbackText(node, 'name')).join(' › ');
    tooltipElem.appendChild(pathDiv);
  }
  if (n.tags && n.tags.size > 0){
    const tagDiv = document.createElement('div');
    tagDiv.style.fontSize = '11px';
    tagDiv.style.marginBottom = '4px';
    tagDiv.textContent = 'Tags: ' + Array.from(n.tags).join(', ');
    tooltipElem.appendChild(tagDiv);
  }
  // Children count
  if (n.children && n.children.length > 0){
    const countDiv = document.createElement('div');
    countDiv.style.fontSize = '11px';
    countDiv.style.color = getComputedStyle(document.documentElement).getPropertyValue('--muted');
    countDiv.textContent = `${n.children.length} child${n.children.length===1?'':'ren'}`;
    tooltipElem.appendChild(countDiv);
  }
  // Position tooltip near the cursor, offset to avoid covering the pointer
  tooltipElem.style.left = (pageX + 12) + 'px';
  tooltipElem.style.top = (pageY + 12) + 'px';
}
function hideTooltip(){ if (tooltipElem) tooltipElem.style.display = 'none'; }

// Mini‑map update. Draw small representation of nodes and a viewport rectangle. Save bounds for interaction.
function updateMinimap(){
  const mini = document.getElementById('minimap');
  if (!mini) return;
  const ctxMini = mini.getContext('2d');
  const nodes = collectVisible();
  if (nodes.length === 0) return;
  // Compute bounding box of all visible nodes
  let minX=Infinity, minY=Infinity, maxX=-Infinity, maxY=-Infinity;
  nodes.forEach(n => {
    if (n.x < minX) minX = n.x;
    if (n.x > maxX) maxX = n.x;
    if (n.y < minY) minY = n.y;
    if (n.y > maxY) maxY = n.y;
  });
  const margin = 80;
  minX -= margin; maxX += margin; minY -= margin; maxY += margin;
  const worldW = maxX - minX, worldH = maxY - minY;
  const cw = mini.width, ch = mini.height;
  const scaleFactor = Math.min(cw/worldW, ch/worldH);
  const offsetXMini = (cw - worldW*scaleFactor)/2;
  const offsetYMini = (ch - worldH*scaleFactor)/2;
  // store bounds for interaction
  miniMapBounds = {minX, minY, scale: scaleFactor, offsetX: offsetXMini, offsetY: offsetYMini};
  // clear
  ctxMini.clearRect(0,0,cw,ch);
  // draw nodes as small coloured dots
  nodes.forEach(n => {
    const cat = nodeCategoryIndex(n);
    const base = ringColour(cat);
    ctxMini.fillStyle = base;
    const x = offsetXMini + (n.x - minX) * scaleFactor;
    const y = offsetYMini + (n.y - minY) * scaleFactor;
    ctxMini.beginPath();
    ctxMini.arc(x, y, 3, 0, Math.PI*2);
    ctxMini.fill();
  });
  if (lastFocusedNode){
    const accent = (getComputedStyle(document.documentElement).getPropertyValue('--accent') || '#ff9b6a').trim() || '#ff9b6a';
    const x = offsetXMini + (lastFocusedNode.x - minX) * scaleFactor;
    const y = offsetYMini + (lastFocusedNode.y - minY) * scaleFactor;
    ctxMini.strokeStyle = accent;
    ctxMini.lineWidth = 2;
    ctxMini.beginPath();
    ctxMini.arc(x, y, 6, 0, Math.PI*2);
    ctxMini.stroke();
  }
  // draw viewport rectangle (current view bounds)
  const tl = screenToWorld(0, 0);
  const br = screenToWorld(canvas.width, canvas.height);
  const vw = br[0] - tl[0];
  const vh = br[1] - tl[1];
  const vx = offsetXMini + (tl[0] - minX) * scaleFactor;
  const vy = offsetYMini + (tl[1] - minY) * scaleFactor;
  const vwMini = vw * scaleFactor;
  const vhMini = vh * scaleFactor;
  ctxMini.strokeStyle = 'rgba(234,179,8,0.8)';
  ctxMini.lineWidth = 2;
  ctxMini.strokeRect(vx, vy, vwMini, vhMini);
}

// Mini‑map interaction: drag on minimap to recenter main view
let draggingMini = false;
const minimapCanvas = document.getElementById('minimap');
if (minimapCanvas){
  minimapCanvas.addEventListener('mousedown', (e) => {
    draggingMini = true;
    handleMiniDrag(e);
  });
  minimapCanvas.addEventListener('mousemove', (e) => {
    if (draggingMini) handleMiniDrag(e);
  });
}
window.addEventListener('mouseup', () => { draggingMini = false; });
function handleMiniDrag(e){
  if (!miniMapBounds) return;
  if (!minimapCanvas) return;
  const rect = minimapCanvas.getBoundingClientRect();
  const x = e.clientX - rect.left;
  const y = e.clientY - rect.top;
  // convert mini coords back to world coordinate in centre
  const wx = (x - miniMapBounds.offsetX)/miniMapBounds.scale + miniMapBounds.minX;
  const wy = (y - miniMapBounds.offsetY)/miniMapBounds.scale + miniMapBounds.minY;
  // set offset so that this world point is at the centre of main view
  offsetX = (canvas.width/2)/scale - wx;
  offsetY = (canvas.height/2)/scale - wy;
}

// Sidebar collapse toggle
const toggleSidebarBtn = document.getElementById('toggleSidebarBtn');
if (toggleSidebarBtn){
  toggleSidebarBtn.onclick = () => {
    const appElem = document.querySelector('.app');
    if (!appElem) return;
    const collapsed = appElem.classList.toggle('collapsed');
    appElem.classList.remove('show-sidebar');
    const reopenBtn = document.getElementById('sidebarReopenBtn');
    if (reopenBtn) {
      reopenBtn.style.display = collapsed ? 'block' : 'none';
    }
    toggleSidebarBtn.setAttribute('title', collapsed ? 'Expand sidebar' : 'Collapse sidebar');
  };
}

const hamburgerBtn = document.getElementById('hamburgerBtn');
if (hamburgerBtn){
  hamburgerBtn.addEventListener('click', () => {
    const appElem = document.querySelector('.app');
    if (!appElem) return;
    const open = appElem.classList.toggle('show-sidebar');
    if (open){
      appElem.classList.remove('collapsed');
      const reopenBtn = document.getElementById('sidebarReopenBtn');
      if (reopenBtn) reopenBtn.style.display = 'none';
    }
    hamburgerBtn.setAttribute('aria-expanded', open ? 'true' : 'false');
  });
}

document.addEventListener('click', (event) => {
  const appElem = document.querySelector('.app');
  if (appElem && appElem.classList.contains('show-sidebar')){
    const aside = document.querySelector('aside.primary');
    if (aside && !aside.contains(event.target) && event.target !== hamburgerBtn){
      appElem.classList.remove('show-sidebar');
      if (hamburgerBtn) hamburgerBtn.setAttribute('aria-expanded', 'false');
    }
  }
});

window.addEventListener('resize', () => {
  const appElem = document.querySelector('.app');
  if (!appElem) return;
  if (window.innerWidth > 1100){
    appElem.classList.remove('show-sidebar');
    if (hamburgerBtn) hamburgerBtn.setAttribute('aria-expanded', 'false');
  }
});

// Help modal toggling
const helpBtn = document.getElementById('helpBtn');
if (helpBtn){
  helpBtn.onclick = () => {
    const modal = document.getElementById('helpModal');
    if (modal){ modal.style.display = 'flex'; }
  };
}
const helpCloseBtn = document.getElementById('helpCloseBtn');
if (helpCloseBtn){
  helpCloseBtn.onclick = () => {
    const modal = document.getElementById('helpModal');
    if (modal){ modal.style.display = 'none'; }
  };
}
window.addEventListener('keydown', (e) => {
  if (e.key === 'Escape'){
    closeContextMenu();
    hideDetailsPopover();
  }
});
window.addEventListener('keydown', (e) => {
  if (e.key === '?'){
    const modal = document.getElementById('helpModal');
    if (!modal) return;
    modal.style.display = (modal.style.display === 'flex') ? 'none' : 'flex';
  }
});

// Initialise filters UI
updateFiltersUI();
updateSubFiltersUI();
updateTagFiltersUI();
renderOutlineTree();
updateRecentSearchesUI();

// Sidebar reopen button: when clicked, restore the sidebar and hide the
// overlay.  Also update the main toggle arrow to reflect the state.
const reopenButton = document.getElementById('sidebarReopenBtn');
if (reopenButton){
  reopenButton.onclick = () => {
    const appElem = document.querySelector('.app');
    if (appElem){
      appElem.classList.remove('collapsed');
      appElem.classList.remove('show-sidebar');
    }
    const toggleBtn = document.getElementById('toggleSidebarBtn');
    if (toggleBtn){ toggleBtn.setAttribute('title', 'Collapse sidebar'); }
    reopenButton.style.display = 'none';
  };
}

// Update breadcrumb and restore state from the URL on first load
restoreStateFromUrl();
window.addEventListener('hashchange', () => {
  restoreStateFromUrl();
});

// Real‑time alerts removed: no initialization required
// const realtimeBtn = document.getElementById('realtimeRefreshBtn');
// if (realtimeBtn){ realtimeBtn.onclick = () => fetchRealTimeFeed(); }
// fetchRealTimeFeed();

// -----------------------------------------------------------------------------
// Motion control UI removed
//
// The force-directed graph now runs with fixed physics constants (SPRING_K,
// REPULSION_K, DAMPING, etc.).  If you wish to customise motion behaviour,
// adjust these constants near the top of this script.  Removing the slider
// simplifies the interface while retaining the breathing animation on expand.

// -----------------------------------------------------------------------------
// Initial layout: fully expanded tree repositioning
//
// Because we set every node to open by default (via walk(root, n => { n.open = true; })),
// the children retain whatever positions they had when initially created.  Without
// recalculating angles and re‑laying out each subtree, the expanded map looks
// cluttered and asymmetric.  Here we schedule a one‑time recalculation of
// angular spans for all macros and radial positions for all open nodes.  This
// produces the same mycelium‑style symmetry as when clicking “Expand All”.
setTimeout(() => {
  try {
    // Reassign angles for all top‑level macro buckets.  Each macro gets an
    // equal portion of the full circle.  assignAngles will recurse down and
    // subdivide its sector among its children, so deeper levels inherit
    // appropriate angleHome values.
    root.children.forEach((macro) => {
      assignAngles(macro);
    });
    // Radially lay out every open node’s children according to their
    // angleHome.  This ensures the fully expanded tree starts in a neat,
    // non‑overlapping configuration.  Without this call, many nodes remain
    // clumped together near their parent from the initial random placement.
    walk(root, n => {
      if (n.open && n.children && n.children.length > 0) {
        layoutChildren(n);
      }
    });
  } catch(e) {
    console.error('Initial layout error', e);
  }
}, 0);

// Track hovered node and show tooltip (desktop only)
if (supportsHover){
  canvas.addEventListener('mousemove', (ev) => {
    if (draggingCanvas || dragNode) {
      hideTooltip();
      return;
    }
    if (tooltipElem && tooltipElem.style.display !== 'none'){
      const tr = tooltipElem.getBoundingClientRect();
      if (ev.clientX >= tr.left && ev.clientX <= tr.right && ev.clientY >= tr.top && ev.clientY <= tr.bottom) {
        return;
      }
    }
    const rect = canvas.getBoundingClientRect();
    const x = ev.clientX - rect.left;
    const y = ev.clientY - rect.top;
    const vis = collectVisible();
    let found = null;
    for (let i = vis.length - 1; i >= 0; i--) {
      const n = vis[i]; const h = n._hit;
      if (!h) continue;
      if (x >= h.x && x <= h.x + h.w && y >= h.y && y <= h.y + h.h){ found = n; break; }
    }
    if (found){
      hoverNode = found;
      showTooltip(found, ev.pageX, ev.pageY);
    } else {
      hoverNode = null;
      hideTooltip();
    }
  });
  canvas.addEventListener('mouseleave', () => { hideTooltip(); });
}

}

document.addEventListener('DOMContentLoaded', () => {
  boot().catch(showFatalError);
});
<|MERGE_RESOLUTION|>--- conflicted
+++ resolved
@@ -112,18 +112,12 @@
 let fisheyeEnabled = false;
 let applyingUrlState = false;
 let contextMenuNode = null;
-<<<<<<< HEAD
-let clipboardWriteTimer = null;
-let clipboardPendingText = null;
-const CLIPBOARD_WRITE_DELAY_MS = 120;
-=======
 let detailsPopoverElem = null;
 let detailsContentElem = null;
 let detailsCloseBtn = null;
 let detailsReturnFocus = null;
 let detailsJustOpened = false;
 let detailsLastAnchorRect = null;
->>>>>>> 66d09b7d
 const TAG_RULES = [
   { label: 'Network', patterns: [/network/i, /tcp|udp/i, /osi/i, /dns/i] },
   { label: 'Web', patterns: [/web/i, /http/i, /browser/i, /api/i] },

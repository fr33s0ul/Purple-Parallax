/*
TUNABLES (easy to tweak)
----------------------------------------
PHYSICS
  SPRING_K            = 0.07      // link spring stiffness
  // Increase the repulsion strength and damping so that clusters separate
  // more decisively while still settling quickly.  Larger repulsion
  // encourages children to push away from each other and the higher
  // damping ensures movement decays promptly.  These values were tuned
  // specifically to reduce overlap in deep branches with long labels.
  REPULSION_K         = 700       // stronger repulsion to push nodes apart quickly
  DAMPING             = 0.92      // slightly higher damping so movement stops quickly
  COLLISION_PADDING   = 14        // extra padding added to collision radius
  POLAR_K             = 0.015     // radial "soft pin" for depth‑1 nodes
  GRAVITY_TO_PARENT_K = 0.005     // mild pull toward parent (helps settling)

LINK DISTANCES (pixels)
  L0_L1 = 160                     // root ↔ depth‑1
  // Increase link distances for successive depths to give more room
  // to deeper levels.  This, combined with larger dynamic radii in
  // layoutChildren(), reduces the chance that long labels overlap.
  L1_L2 = 220                     // depth‑1 ↔ depth‑2
  DEPTH_STEP = 60                 // +60 per depth after 2

RING & RADIAL
  R1_RADIUS = 160                 // nominal radius for depth‑1 ring (further reduced to tighten initial layout)
  R1_SPREAD = 0                   // additional spread per bucket (kept 0; we use equal radius)

CAMERA
  MIN_ZOOM = 0.40
  MAX_ZOOM = 2.50
  // Decrease pan and zoom easing durations.  Shorter easing times make
  // navigation feel more responsive, which is especially important on
  // mobile devices where long animations can feel sluggish.
  // Shorter durations for panning and wheel zooming improve the
  // responsiveness of navigation.  A 100 ms easing feels snappy on
  // desktop and mobile, making it easier to reposition and zoom
  // quickly without feeling sluggish.
  PAN_EASE_MS = 60               // shorter pan/zoom duration for faster navigation
  WHEEL_EASE_MS = 60             // shorter zoom easing for snappier scrolls

VISUAL
  BOX_PAD   = 12                 // inner padding for normal nodes
  CHIP_PADX = 14                 // horizontal padding for first‑ring "chips"
  CHIP_RAD  = 18                 // corner radius for chips
*/

// ----------------------------------------------------------------------------
// DATA (kept intact). Same as your v11 dataset; we only wrap under 7 buckets.
// ----------------------------------------------------------------------------
const DATA_CACHE_KEY = 'atlas_dataset_cache_v2';
const DATA_META_KEY = 'atlas_dataset_meta_v2';
const DATA_STALE_MS = 1000 * 60 * 60 * 24; // 24 hours
const urlParams = new URLSearchParams(window.location.search);
const requestedDataset = urlParams.get('dataset');
const sanitizedDataset = requestedDataset ? requestedDataset.replace(/[^a-z0-9_\-]/gi, '') : 'atlas';
const datasetFile = sanitizedDataset.endsWith('.json') ? sanitizedDataset : `${sanitizedDataset}.json`;
const datasetLabel = datasetFile.replace(/\.json$/i, '');
const profileRequested = urlParams.has('profile');
const profileDurationParam = Number(urlParams.get('profileDuration'));
const profileDurationMs = Number.isFinite(profileDurationParam) && profileDurationParam > 0 ? profileDurationParam : 6000;
const profileDelayParam = Number(urlParams.get('profileDelay'));
const profileDelayMs = Number.isFinite(profileDelayParam) && profileDelayParam >= 0 ? profileDelayParam : 1200;
const profileConfig = {
  enabled: profileRequested,
  dataset: datasetLabel,
  durationMs: profileDurationMs,
  delayMs: profileDelayMs
};
let totalNodeCount = 0;
const loadingOverlayElem = document.getElementById('loadingOverlay');
const dataFreshnessElem = document.getElementById('dataFreshness');
const toastRegion = document.getElementById('toastRegion');
const FAVORITES_STORAGE_KEY = 'atlas_favorites_v1';
const favoritesFeatureEnabled = document.body?.dataset?.featureFavorites === 'on';
const favoritesListElem = document.getElementById('favoritesList');
const favoritesEmptyElem = document.getElementById('favoritesEmpty');
const favoritesCountElem = document.getElementById('favoritesCount');
let datasetMeta = null;
<<<<<<< HEAD
let renderPending = false;

function requestRender(){
  if (renderPending) return;
  renderPending = true;
  requestAnimationFrame(() => {
    renderPending = false;
    draw();
  });
}
=======
let favoriteIds = [];
const favoriteIdSet = new Set();
>>>>>>> 648f8b09

function showFatalError(error){
  console.error(error);
  let target = document.getElementById('fatal');
  if (!target){
    target = document.createElement('div');
    target.id = 'fatal';
    const host = document.body || document.documentElement;
    if (host){
      host.appendChild(target);
    }
  }
  if (target){
    target.hidden = false;
    target.removeAttribute('hidden');
    target.textContent = `⚠️ Atlas failed to load: ${error?.message || error}`;
    target.style.cssText = 'position:fixed;inset:16px;z-index:9999;background:#2b2b2b;color:#fff;padding:12px;border-radius:8px;font:14px/1.4 ui-monospace,monospace;';
  }
}

function setLoadingState(active, message = 'Loading…'){
  if (!loadingOverlayElem) return;
  if (typeof message === 'string'){ const label = loadingOverlayElem.querySelector('p'); if (label){ label.textContent = message; } }
  loadingOverlayElem.hidden = !active;
}

function showToast(message, options = {}){
  if (!toastRegion || !message) return;
  const toast = document.createElement('div');
  toast.className = 'toast';
  const title = document.createElement('strong');
  title.textContent = options.title || 'Notice';
  const body = document.createElement('span');
  body.textContent = message;
  toast.appendChild(title);
  toast.appendChild(body);
  toastRegion.appendChild(toast);
  const lifetime = typeof options.duration === 'number' ? options.duration : 4000;
  setTimeout(() => { toast.remove(); }, lifetime);
}

function loadFavoritesFromStorage(){
  if (!favoritesFeatureEnabled) return;
  favoriteIds = [];
  favoriteIdSet.clear();
  try {
    const raw = JSON.parse(localStorage.getItem(FAVORITES_STORAGE_KEY));
    if (Array.isArray(raw)){
      raw.forEach((value) => {
        const id = Number(value);
        if (Number.isFinite(id) && !favoriteIdSet.has(id)){
          favoriteIdSet.add(id);
          favoriteIds.push(id);
        }
      });
    }
  } catch (error) {
    favoriteIds = [];
    favoriteIdSet.clear();
  }
}

function persistFavorites(){
  if (!favoritesFeatureEnabled) return;
  try {
    localStorage.setItem(FAVORITES_STORAGE_KEY, JSON.stringify(favoriteIds));
  } catch (error) {}
}

function updateFavoriteSelectionHighlight(){
  if (!favoritesFeatureEnabled || !favoritesListElem) return;
  const activeId = currentFocusNode ? currentFocusNode.id : null;
  const entries = favoritesListElem.querySelectorAll('.favorite-entry');
  entries.forEach(entry => {
    const entryId = Number(entry.dataset.nodeId);
    entry.classList.toggle('active', activeId !== null && entryId === activeId);
  });
}

function updateFavoritesUI(){
  if (!favoritesFeatureEnabled || !favoritesListElem) return;
  favoritesListElem.innerHTML = '';
  let mutated = false;
  const validNodes = [];
  const validIds = [];
  favoriteIds.forEach(id => {
    const node = findNodeById(id);
    if (!node){
      favoriteIdSet.delete(id);
      mutated = true;
      return;
    }
    validNodes.push(node);
    validIds.push(id);
  });
  if (mutated){
    favoriteIds = validIds;
    persistFavorites();
  }
  if (!validNodes.length){
    if (favoritesEmptyElem){ favoritesEmptyElem.hidden = false; }
    if (favoritesCountElem){ favoritesCountElem.textContent = '0'; }
    updateFavoriteSelectionHighlight();
    return;
  }
  if (favoritesEmptyElem){ favoritesEmptyElem.hidden = true; }
  if (favoritesCountElem){ favoritesCountElem.textContent = String(validNodes.length); }
  validNodes.forEach(node => {
    const entry = document.createElement('div');
    entry.className = 'favorite-entry';
    entry.dataset.nodeId = String(node.id);
    entry.setAttribute('role', 'listitem');

    const main = document.createElement('div');
    main.className = 'favorite-main';

    const button = document.createElement('button');
    button.type = 'button';
    button.className = 'favorite-link';
    const label = document.createElement('span');
    label.textContent = fallbackText(node, 'name');
    button.appendChild(label);
    button.addEventListener('click', () => {
      focusNode(node, { animate: true, ensureVisible: true, exclusive: true, frameChildren: true });
      triggerNodeFlash(node, 900);
    });

    const removeBtn = document.createElement('button');
    removeBtn.type = 'button';
    removeBtn.className = 'favorite-remove';
    removeBtn.setAttribute('aria-label', `Remove ${fallbackText(node, 'name')} from favorites`);
    removeBtn.innerHTML = '&times;';
    removeBtn.addEventListener('click', (event) => {
      event.stopPropagation();
      toggleFavorite(node);
    });

    main.appendChild(button);
    main.appendChild(removeBtn);
    entry.appendChild(main);

    const meta = document.createElement('div');
    meta.className = 'favorite-meta';
    meta.textContent = node.parent ? fallbackText(node.parent, 'name') : 'Root';
    meta.title = meta.textContent;
    entry.appendChild(meta);

    favoritesListElem.appendChild(entry);
  });
  updateFavoriteSelectionHighlight();
}

function addFavorite(node){
  if (!favoritesFeatureEnabled || !node) return false;
  if (favoriteIdSet.has(node.id)) return false;
  favoriteIdSet.add(node.id);
  favoriteIds.unshift(node.id);
  persistFavorites();
  updateFavoritesUI();
  if (favoritesListElem){ favoritesListElem.scrollTop = 0; }
  return true;
}

function removeFavorite(node){
  if (!favoritesFeatureEnabled || !node) return false;
  if (!favoriteIdSet.has(node.id)) return false;
  favoriteIdSet.delete(node.id);
  const idx = favoriteIds.indexOf(node.id);
  if (idx !== -1){ favoriteIds.splice(idx, 1); }
  persistFavorites();
  updateFavoritesUI();
  return true;
}

function toggleFavorite(node){
  if (!favoritesFeatureEnabled || !node) return;
  const already = favoriteIdSet.has(node.id);
  const changed = already ? removeFavorite(node) : addFavorite(node);
  if (!changed) return;
  const name = fallbackText(node, 'name');
  showToast(`${already ? 'Removed' : 'Added'} “${name}” ${already ? 'from' : 'to'} favorites.`, { title: 'Favorites' });
  if (currentFocusNode && currentFocusNode.id === node.id){
    updateBreadcrumb(node);
  } else {
    updateFavoriteSelectionHighlight();
  }
}

function formatRelativeTime(timestamp){
  if (!Number.isFinite(timestamp)) return '';
  const diffMs = Date.now() - timestamp;
  const units = [
    { limit: 1000 * 60, divisor: 1000, unit: 'second' },
    { limit: 1000 * 60 * 60, divisor: 1000 * 60, unit: 'minute' },
    { limit: 1000 * 60 * 60 * 24, divisor: 1000 * 60 * 60, unit: 'hour' },
    { limit: Infinity, divisor: 1000 * 60 * 60 * 24, unit: 'day' }
  ];
  for (const entry of units){
    if (Math.abs(diffMs) < entry.limit){
      const value = Math.round(diffMs / entry.divisor);
      try {
        const rtf = new Intl.RelativeTimeFormat(undefined, { numeric: 'auto' });
        return rtf.format(-value, entry.unit);
      } catch {
        return `${Math.abs(value)} ${entry.unit}${Math.abs(value) === 1 ? '' : 's'} ago`;
      }
    }
  }
  return '';
}

function updateDataFreshnessDisplay(meta, { usedCache = false, error = null } = {}){
  if (!dataFreshnessElem) return;
  dataFreshnessElem.innerHTML = '';
  const parts = [];
  if (meta && Number.isFinite(meta.fetchedAt)){
    parts.push(`Dataset loaded ${formatRelativeTime(meta.fetchedAt)}`);
    if (meta.lastModified){
      parts.push(`Last modified ${meta.lastModified}`);
    }
  }
  if (!parts.length){
    parts.push('Dataset freshness unknown');
  }
  const text = document.createElement('span');
  text.textContent = parts.join(' • ');
  dataFreshnessElem.appendChild(text);
  if (usedCache){
    const badge = document.createElement('span');
    badge.className = 'badge';
    badge.textContent = 'Cached copy';
    dataFreshnessElem.appendChild(badge);
  }
  if (error){
    const badge = document.createElement('span');
    badge.className = 'badge';
    badge.textContent = 'Offline fallback';
    dataFreshnessElem.appendChild(badge);
  }
}

function throttle(fn, wait){
  let lastTime = 0;
  let timeout = null;
  let storedArgs = null;
  const later = () => {
    lastTime = Date.now();
    timeout = null;
    fn.apply(null, storedArgs);
    storedArgs = null;
  };
  return function throttled(...args){
    storedArgs = args;
    const now = Date.now();
    const remaining = wait - (now - lastTime);
    if (remaining <= 0 || remaining > wait){
      if (timeout){
        clearTimeout(timeout);
        timeout = null;
      }
      lastTime = now;
      fn.apply(null, args);
      storedArgs = null;
    } else if (!timeout){
      timeout = setTimeout(later, remaining);
    }
  };
}

async function boot(){
// ----------------------------------------------------------------------------
// DATA LOADING
// ----------------------------------------------------------------------------
setLoadingState(true, `Loading ${datasetLabel} dataset…`);
let data;
let usedCache = false;
let loadError = null;
let cachedMeta = null;
const cacheKey = datasetLabel === 'atlas' ? DATA_CACHE_KEY : `${DATA_CACHE_KEY}:${datasetLabel}`;
const metaKey = datasetLabel === 'atlas' ? DATA_META_KEY : `${DATA_META_KEY}:${datasetLabel}`;
try {
  const cachedJson = localStorage.getItem(cacheKey);
  const cachedMetaJson = localStorage.getItem(metaKey);
  if (cachedJson){
    data = JSON.parse(cachedJson);
    usedCache = true;
  }
  if (cachedMetaJson){
    cachedMeta = JSON.parse(cachedMetaJson);
    datasetMeta = cachedMeta;
  }
} catch (error) {
  console.warn('Failed to read cached dataset', error);
}
try {
  const dataUrl = new URL(`./data/${datasetFile}`, document.baseURI);
  const controller = new AbortController();
  const timeout = setTimeout(() => controller.abort(), 12000);
  const response = await fetch(dataUrl.href, { cache: 'no-store', signal: controller.signal });
  clearTimeout(timeout);
  if (!response.ok) {
    throw new Error(`Failed to fetch data/${datasetFile}: ${response.status}`);
  }
  const master = await response.json();
  data = JSON.parse(JSON.stringify(master));
  datasetMeta = {
    fetchedAt: Date.now(),
    lastModified: response.headers.get('last-modified') || null,
    etag: response.headers.get('etag') || null
  };
  try {
    localStorage.setItem(cacheKey, JSON.stringify(data));
    localStorage.setItem(metaKey, JSON.stringify(datasetMeta));
  } catch (error) {
    console.warn('Failed to persist dataset cache', error);
  }
  usedCache = false;
} catch (error) {
  console.error('Unable to refresh atlas dataset', error);
  loadError = error;
  if (!data){
    showFatalError(error);
    setLoadingState(false);
    return;
  }
  usedCache = true;
  showToast('Showing cached dataset. Refresh once you are back online.', { title: 'Offline mode' });
  if (!datasetMeta && cachedMeta){
    datasetMeta = cachedMeta;
  } else if (!datasetMeta){
    datasetMeta = { fetchedAt: Date.now(), lastModified: null };
  }
}
if (!datasetMeta){
  datasetMeta = { fetchedAt: Date.now(), lastModified: null };
}
updateDataFreshnessDisplay(datasetMeta, { usedCache, error: loadError });
if (datasetMeta && Number.isFinite(datasetMeta.fetchedAt) && Date.now() - datasetMeta.fetchedAt > DATA_STALE_MS){
  showToast('Atlas data may be older than a day. Refresh when online for the latest view.', { title: 'Stale cache', duration: 4200 });
}
setLoadingState(false);

function fallbackText(data, field, fallback = 'No data available') {
  if (!data || typeof data !== 'object') return fallback;
  const value = data[field];
  if (value === undefined || value === null) return fallback;
  const trimmed = String(value).trim();
  return trimmed === '' || trimmed === '—' || trimmed.toLowerCase() === 'loading...' ? fallback : trimmed;
}

const supportsHover = typeof window.matchMedia === 'function' ? window.matchMedia('(hover: hover)').matches : true;
const flashStates = new Map();
let lastFocusedNode = null;
const activeTags = new Set();
const openNodeIds = new Set();
const activePathNodes = new Set();
const activePathLinks = new Set();
const currentPath = [];
const outlineItems = new Map();
const srOutlineItems = new Map();
let outlineOrder = [];
let outlineLastFocusedId = null;
const srOutlineCollapsed = new Set();
const RECENT_SEARCH_LIMIT = 8;
let recentSearches = [];
let searchInSubtree = false;
let searchIncludeTags = false;
const MACRO_VISIBILITY_STORAGE_KEY = 'atlas_macro_filters_v1';
const TAG_FILTER_STORAGE_KEY = 'atlas_tag_filters_v1';
let fisheyeEnabled = false;
let applyingUrlState = false;
let contextMenuNode = null;
let contextMenuReturnFocus = null;
let detailsPopoverElem = null;
let detailsContentElem = null;
let detailsCloseBtn = null;
let detailsReturnFocus = null;
let detailsJustOpened = false;
let detailsLastAnchorRect = null;
const OVERVIEW_VISIBILITY_KEY = 'atlas_overview_visibility';
const OVERVIEW_DIM_KEY = 'atlas_overview_dim';
let showSyntheticNodes = true;
let dimSyntheticNodes = false;
const SEARCH_BATCH_SIZE = 240;
const SEARCH_PAGE_SIZE = 8;
let searchPageIndex = 0;
let searchMatchesAll = [];
let searchDropdownPinned = true;
let activeSearchTask = null;
let pendingAutoPan = false;
const OUTLINE_VISIBILITY_KEY = 'atlas_outline_collapsed';
let outlineCollapsed = false;
const ONBOARDING_SEEN_KEY = 'atlas_onboarding_seen_v1';
const TAG_RULES = [
  { label: 'Network', patterns: [/network/i, /tcp|udp/i, /osi/i, /dns/i] },
  { label: 'Web', patterns: [/web/i, /http/i, /browser/i, /api/i] },
  { label: 'OSINT', patterns: [/osint/i, /intelligence/i, /recon/i, /open-source/i] },
  { label: 'Malware', patterns: [/malware/i, /ransom/i, /botnet/i, /payload/i] },
  { label: 'Cloud', patterns: [/cloud/i, /aws/i, /azure/i, /gcp/i, /kubernetes/i] },
  { label: 'Identity', patterns: [/identity/i, /auth/i, /iam/i, /federation/i] },
  { label: 'Threat', patterns: [/threat/i, /hunting/i, /intel/i, /attack/i] },
  { label: 'Compliance', patterns: [/compliance/i, /policy/i, /grc/i, /standard/i] },
  { label: 'Forensics', patterns: [/forensic/i, /analysis/i, /incident/i] },
  { label: 'Automation', patterns: [/automation/i, /workflow/i, /scripting/i, /devsecops/i] }
];
const allTags = new Set();

function triggerNodeFlash(node, duration = 1200){
  if (!node) return;
  flashStates.set(node.id, performance.now() + duration);
}


// -----------------------------------------------------------------------------
// Enrich second‑level categories with a synthetic overview leaf.  In the
// original v11 canvas, some categories displayed additional details.  To
// preserve that behaviour in the radial map, we append a new child to each
// second‑level category summarising its immediate children.  For example,
// the category "Detection Engineering" gains an "Overview: SIEM…, Alerting…,"
// leaf.  This ensures that high‑level context lives within the hierarchy
// itself and can be viewed like any other leaf.
function addDetailNodesForDataset(node, depth=0) {
  if (node.children) {
    node.children.forEach(ch => addDetailNodesForDataset(ch, depth+1));
    // Depth 2 corresponds to second‑level categories (root → macro → category)
    if (depth === 2 && node.children.length > 0) {
      const summary = node.children.map(c => c.name).join(', ');
      node.children.push({ name: 'Overview: ' + summary, syntheticOverview: true });
    }
  }
}
addDetailNodesForDataset(data);

// ----------------------------------------------------------------------------
// L1 “macro bucket” wrapper nodes (same names as your edited draft).
// We *wrap* existing root categories; originals keep their names (unchanged).
// ----------------------------------------------------------------------------
const macroGroups = {
  "Foundations & Standards": ["Core Foundations","GRC & Standards"],
  "Identity, Crypto & Blockchain": ["Identity & Access","Crypto & Protocols","Blockchain / Web3 Security"],
  "Network, Cloud & OT/IoT": ["Network Security","Cloud Security","OT/ICS & Mobile/IoT","RF/SDR & Satellite"],
  "Endpoints & Data": ["Endpoint & Email Security","Data Protection"],
  "App & Emerging Security": ["AppSec & DevSecOps","AI / Quantum / Emerging Security Domains","AI in Security"],
  "Operations, Threat & OffSec": ["Detection Engineering & SOC","Threat Intel & Hunting","Offensive Security"],
  "Guidance & Resources": ["Metrics, Reporting & Blueprints","Careers & Learning","Toolbox (Examples)"]
};

// category colours (pastel on dark)
// Updated category palette to complement the blog’s dark theme.  Each colour
// provides a distinct pastel accent while maintaining harmony with the
// crimson accent used on fr33s0ul.tech.
const catColours = [
  "#c75c5c", // red accent (primary)
  "#4caf50", // green
  "#00bcd4", // cyan
  "#ffc107", // amber
  "#9c27b0", // purple
  "#03a9f4", // blue
  "#ff9800"  // orange
];

// ----------------------------------------------------------------------------
// Build tree nodes
// ----------------------------------------------------------------------------
let nextId = 0;
function mkNode(d, depth=0){
  const n = {
    id: ++nextId,
    name: d.name,
    depth,
    x: 0, y: 0, vx:0, vy:0,
    open: true,
    parent: null,
    children: [],
    isMacro:false,
    syntheticOverview: !!d.syntheticOverview,
    provenance: d.syntheticOverview ? 'synthetic' : 'primary',
    angleHome:0, // for depth‑1
    ringIndex:0,
    match:false,
    dimmed:false,
    tags:new Set(),
    appear:1 // 0..1 for fade/scale on spawn
  };
  if (d.children) n.children = d.children.map(ch => (mkNode(ch, depth+1)));
  n.children.forEach(c=>c.parent=n);
  return n;
}
const rawRoot = mkNode(data,0);

// Wrap under 7 macro buckets
function wrapIntoMacros(root){
  const byName = new Map(root.children.map(c=>[c.name,c]));
  const newChildren = [];
  Object.entries(macroGroups).forEach(([group, list], i)=>{
    // Macro buckets are initially collapsed (open:false) so that second-level categories are hidden by default.
    const g = {id:++nextId, name:group, depth:1, x:0,y:0,vx:0,vy:0,open:false,parent:root,children:[],isMacro:true, angleHome:0, ringIndex:i, match:false,appear:1};
    list.forEach(nm=>{
      const kid = byName.get(nm);
      if (kid){ kid.parent=g; reDepth(kid,2); g.children.push(kid); byName.delete(nm); }
    });
    if (g.children.length>0) newChildren.push(g);
  });
  // any leftover root children stay as additional macro groups of one
  for (const [nm, child] of byName){
    const g = {id:++nextId,name:nm,depth:1,x:0,y:0,vx:0,vy:0,open:false,parent:root,children:[child],isMacro:true,angleHome:0,ringIndex:newChildren.length,match:false,appear:1};
    child.parent=g; reDepth(child,2);
    newChildren.push(g);
  }
  root.children = newChildren;
  // After wrapping, assign angular spans to the macros and recursively assign
  // angles to all nodes.  This ensures each subtree is allocated a distinct
  // sector based on its position in the macro list.  The root receives the
  // full 360° span; each macro receives an equal fraction of that span.  The
  // assignAngles function defined below will further subdivide each macro's
  // span among its children.  Without this call, angleHome values remain
  // undefined and layoutChildren would fall back to default angles.
  root.angularSpan = Math.PI * 2;
  // Set a dummy angleHome for the root (not used for placement but needed for recursion)
  root.angleHome = 0;
  const N = root.children.length;
  root.children.forEach((macro,i) => {
    macro.angularSpan = (2 * Math.PI) / N;
    // Place macros evenly around the circle, starting from the top (-π/2).  Each
    // macro's angleHome is the centre of its assigned sector.  We subtract π/2
    // so that the first macro starts at the top of the circle.
    macro.angleHome = (i * (2 * Math.PI) / N) - Math.PI / 2;
  });
  // Recursively assign angles to all descendants.  We call this outside the
  // macro loop to ensure the root is visited.
  root.children.forEach((macro) => {
    assignAngles(macro);
  });
}

// Recursively assign angleHome and angularSpan to a node's descendants.  Each
// child receives a sub‑sector of its parent's angularSpan, divided equally
// among siblings.  The child's angleHome is set to the centre of its
// allocated sector.  This function should be called after macros are created
// to compute all angleHome/angularSpan properties used by layoutChildren.
function assignAngles(node){
  if (!node.children || node.children.length === 0) return;
  const m = node.children.length;
  const totalSpan = node.angularSpan || (2 * Math.PI);
  node.children.forEach((child, idx) => {
    // Each child receives an equal share of the parent's span
    const span = totalSpan / m;
    child.angularSpan = span;
    // Centre of child's sector: start at parent's start angle minus half the
    // parent's span, then add half the child's span and index*span
    const startAngle = (node.angleHome || 0) - (totalSpan / 2);
    child.angleHome = startAngle + (idx + 0.5) * span;
    // Recurse further down the tree
    assignAngles(child);
  });
}
function reDepth(n,d){ n.depth=d; n.children.forEach(c=>reDepth(c,d+1)); }
wrapIntoMacros(rawRoot);
const root = rawRoot;

const nodeById = new Map();
const HYDRATION_BASE_DEPTH = 2;
const hydrationState = {
  baseDepth: HYDRATION_BASE_DEPTH,
  hydratedIds: new Set(),
  queue: [],
  handle: null
};
const scheduleIdle = typeof requestIdleCallback === 'function'
  ? (cb) => requestIdleCallback(cb, { timeout: 32 })
  : (cb) => setTimeout(() => cb({ timeRemaining: () => 0, didTimeout: true }), 16);

function markNodeHydrated(node){
  if (!node || node.__hydrated) return;
  node.__hydrated = true;
  hydrationState.hydratedIds.add(node.id);
}

function enqueueHydration(nodes){
  nodes.forEach(node => {
    if (!node || node.__hydrated) return;
    hydrationState.queue.push(node);
  });
  scheduleHydrationRun();
}

function scheduleHydrationRun(){
  if (hydrationState.handle !== null) return;
  const runner = (deadline) => {
    hydrationState.handle = null;
    const start = performance.now();
    while (hydrationState.queue.length){
      const node = hydrationState.queue.shift();
      if (!node || node.__hydrated) continue;
      markNodeHydrated(node);
      if (deadline && typeof deadline.timeRemaining === 'function'){
        if (deadline.timeRemaining() <= 1) break;
      } else if (performance.now() - start > 12){
        break;
      }
    }
    if (hydrationState.queue.length){
      hydrationState.handle = scheduleIdle(runner);
    } else {
      requestRender();
    }
  };
  hydrationState.handle = scheduleIdle(runner);
}

function deriveTags(name){
  const lower = (name || '').toLowerCase();
  const tags = new Set();
  TAG_RULES.forEach(rule => {
    if (rule.patterns.some(re => re.test(lower))) {
      tags.add(rule.label);
    }
  });
  return tags;
}

function annotateTags(node){
  node.tags = deriveTags(node.name || '');
  node.tags.forEach(tag => allTags.add(tag));
  node.children.forEach(annotateTags);
}

annotateTags(root);

try {
  const storedTagFilters = JSON.parse(localStorage.getItem(TAG_FILTER_STORAGE_KEY));
  if (Array.isArray(storedTagFilters)){
    storedTagFilters.slice(0, 120).forEach(tag => {
      if (typeof tag === 'string' && tag.trim() && allTags.has(tag)){
        activeTags.add(tag);
      }
    });
  }
} catch(e) {}

applyTagFilters();
totalNodeCount = 0;
walk(root, () => { totalNodeCount += 1; });
if (typeof window !== 'undefined'){
  window.__atlasDatasetLabel = datasetLabel;
  window.__atlasTotalNodes = totalNodeCount;
  window.__atlasProfileConfig = profileConfig;
}

// Set a custom root title for the map.  This updates both the data model
// and the UI breadcrumbs.  Without this override, the root would retain its
// original "InfoSec Universe — Ultimate Map" label from the dataset.  The
// chosen name "Cybersecurity Atlas" better reflects the content and ties
// into the blog theme.
root.name = "Cybersecurity Atlas";

// Only open the root and first‑level macro buckets on initial load.  Keeping
// deeper levels collapsed reduces empty space and prevents very long
// connectors from dominating the initial view.  Users can expand
// deeper branches interactively.
walk(root, n=>{ setNodeOpenState(n, n.depth < 2); });
walk(root, node => {
  if (!node.parent || node.depth <= hydrationState.baseDepth){
    markNodeHydrated(node);
  } else {
    node.__hydrated = false;
  }
});


// ----------------------------------------------------------------------------
// Additional state for filters, breadcrumb and mini‑map
// Each top-level macro bucket visibility can be toggled on/off via the Filters UI.
const macroVisibility = {};
root.children.forEach(n => { macroVisibility[n.id] = true; });

try {
  const storedMacros = localStorage.getItem(MACRO_VISIBILITY_STORAGE_KEY);
  if (storedMacros){
    const parsed = JSON.parse(storedMacros);
    if (parsed && typeof parsed === 'object'){
      root.children.forEach(n => {
        if (Object.prototype.hasOwnProperty.call(parsed, n.id)){
          macroVisibility[n.id] = !!parsed[n.id];
        }
      });
    }
  }
} catch(e) {}

try { recentSearches = JSON.parse(localStorage.getItem('atlas_recent_searches')) || []; } catch(e) { recentSearches = []; }
try { searchInSubtree = localStorage.getItem('atlas_search_subtree') === '1'; } catch(e) { searchInSubtree = false; }
try { searchIncludeTags = localStorage.getItem('atlas_search_tags') === '1'; } catch(e) { searchIncludeTags = false; }
try { showSyntheticNodes = localStorage.getItem(OVERVIEW_VISIBILITY_KEY) !== 'hidden'; } catch(e) { showSyntheticNodes = true; }
try { dimSyntheticNodes = localStorage.getItem(OVERVIEW_DIM_KEY) === '1'; } catch(e) { dimSyntheticNodes = false; }
try { outlineCollapsed = localStorage.getItem(OUTLINE_VISIBILITY_KEY) === '1'; } catch(e) { outlineCollapsed = false; }
if (favoritesFeatureEnabled){
  loadFavoritesFromStorage();
}

// Currently hovered node for tooltip
let hoverNode = null;
const sectorHoverAreas = [];
let hoveredSectorId = null;
// Store mini‑map scaling information for hit detection
let miniMapBounds = null;
let miniMapTouchBounds = null;

// ----------------------------------------------------------------------------
// Canvas & UI
// ----------------------------------------------------------------------------
const canvas = document.getElementById('c');
if (!canvas){
  showFatalError(new Error('Canvas element not found'));
  return;
}
const ctx = canvas.getContext('2d');
const exportCanvas = document.createElement('canvas');
const exportCtx = exportCanvas.getContext('2d');
const storedTheme = (typeof localStorage !== 'undefined') ? localStorage.getItem('atlas_theme') : null;
const prefersDark = typeof window.matchMedia === 'function' ? window.matchMedia('(prefers-color-scheme: dark)') : null;
let themeLocked = !!storedTheme;
const initialTheme = storedTheme || (prefersDark && prefersDark.matches ? 'dark' : 'light');
document.documentElement.setAttribute('data-theme', initialTheme);
const outlinePaneElem = document.getElementById('outlinePane');
const outlineTreeElem = document.getElementById('outlineTree');
const outlineStatusElem = document.getElementById('outlineStatus');
const srOutlineTreeElem = document.getElementById('srOutlineTree');
const contextMenuElem = document.getElementById('contextMenu');
const focusAnnounceElem = document.getElementById('focusAnnounce');
const fisheyeToggleBtn = document.getElementById('fisheyeToggleBtn');
const searchSubtreeElem = document.getElementById('searchSubtree');
const searchTagsElem = document.getElementById('searchTags');
const clearFiltersBtn = document.getElementById('clearFiltersBtn');
const recentSearchesElem = document.getElementById('recentSearches');
const overviewToggleRowElem = document.getElementById('overviewToggleRow');
const appRootElem = document.querySelector('.app');
const primarySidebarElem = document.querySelector('aside.primary');
const minimapTouchToggle = document.getElementById('minimapTouchToggle');
const minimapTouchPanel = document.getElementById('minimapTouchPanel');
const minimapTouchClose = document.getElementById('minimapTouchClose');
const minimapTouchCanvas = document.getElementById('minimapTouchCanvas');
const touchPreviewElem = document.getElementById('touchPreview');
<<<<<<< HEAD
function resize(){ canvas.width = canvas.clientWidth; canvas.height = canvas.clientHeight; requestRender(); }
=======
const sectorLegendElem = document.getElementById('sectorLegend');
function resize(){ canvas.width = canvas.clientWidth; canvas.height = canvas.clientHeight; }
>>>>>>> 648f8b09
window.addEventListener('resize', resize); resize();

// Camera
let offsetX=0, offsetY=0, scale=1;
const MIN_ZOOM=0.40, MAX_ZOOM=2.50;

function worldToScreen(wx,wy){ return [(wx+offsetX)*scale,(wy+offsetY)*scale]; }
function screenToWorld(sx,sy){ return [sx/scale - offsetX, sy/scale - offsetY]; }

// ----------------------------------------------------------------------------
// Helpers
// ----------------------------------------------------------------------------
function walk(n,fn){ fn(n); n.children.forEach(c=>walk(c,fn)); }
function walkFrom(n, fn){ fn(n); (n.children || []).forEach(child => walkFrom(child, fn)); }

function markNodeOpen(node){
  if (!node || typeof node.id === 'undefined') return;
  node.open = true;
  openNodeIds.add(node.id);
}

function markNodeClosed(node){
  if (!node || typeof node.id === 'undefined') return;
  node.open = false;
  openNodeIds.delete(node.id);
}

function setNodeOpenState(node, isOpen){
  if (isOpen){
    markNodeOpen(node);
  } else {
    markNodeClosed(node);
  }
}

function syncOpenSetFromTree(){
  openNodeIds.clear();
  walk(root, node => {
    if (node && typeof node.id !== 'undefined' && node.open){
      openNodeIds.add(node.id);
    }
  });
}

walk(root, node => {
  if (node && typeof node.id !== 'undefined'){
    nodeById.set(node.id, node);
  }
});
function visible(n){
  if (n.syntheticOverview && !showSyntheticNodes) return false;
  // A node is visible if all its ancestors are expanded, and its top-level macro bucket is not filtered out.
  if (!n.parent) return true;
  // Check macro visibility: find first-level macro ancestor (child of root)
  let top = n;
  while (top.parent && top.parent !== root){ top = top.parent; }
  if (top.parent === root && !macroVisibility[top.id]) return false;
  if (!n.parent.open) return false;
  return visible(n.parent);
}
function pathTo(n){ const p=[]; let cur=n; while(cur){ p.push(cur); cur=cur.parent; } return p.reverse(); }

const lodState = { depthLimit: Infinity, lowDetail: false };
const lastVisibleNodeIds = new Set();

function computeLodInfo(currentScale){
  if (!Number.isFinite(currentScale)){
    return { depthLimit: Infinity, lowDetail: false };
  }
  if (currentScale <= 0.45){
    return { depthLimit: 2, lowDetail: true };
  }
  if (currentScale <= 0.65){
    return { depthLimit: 3, lowDetail: true };
  }
  if (currentScale <= 0.85){
    return { depthLimit: 4, lowDetail: false };
  }
  return { depthLimit: Infinity, lowDetail: false };
}

function shouldRenderNodeAtLod(node, depthLimit, focusNode){
  if (!node) return false;
  if (!Number.isFinite(depthLimit)) return true;
  if (node.depth <= depthLimit) return true;
  if (!focusNode) return false;
  if (node === focusNode) return true;
  const path = pathTo(node);
  return path.includes(focusNode);
}

const visibleNodesCache = [];
const visibleLinksCache = [];
let visibilityCacheDirty = true;

function recomputeVisibilityCaches(){
  visibleNodesCache.length = 0;
  visibleLinksCache.length = 0;
  const visibleSet = new Set();
  walk(root, node => {
    if (visible(node)){
      visibleNodesCache.push(node);
      visibleSet.add(node.id);
    }
  });
  walk(root, node => {
    if (!visibleSet.has(node.id)) return;
    node.children.forEach(child => {
      if (!showSyntheticNodes && child.syntheticOverview) return;
      if (visibleSet.has(child.id)){
        visibleLinksCache.push([node, child]);
      }
    });
  });
  visibilityCacheDirty = false;
  scheduleHydrationForVisibleNodes();
}
function ensureVisibilityCaches(){
  if (visibilityCacheDirty){
    recomputeVisibilityCaches();
  }
}
function invalidateVisibilityCaches(){
  visibilityCacheDirty = true;
}
function refreshVisibilityCaches(){
  invalidateVisibilityCaches();
  ensureVisibilityCaches();
}
function scheduleHydrationForVisibleNodes(){
  if (!visibleNodesCache.length) return;
  const candidates = [];
  visibleNodesCache.forEach(node => {
    if (node.__hydrated) return;
    if (!node.parent || node.depth <= hydrationState.baseDepth){
      markNodeHydrated(node);
      return;
    }
    candidates.push(node);
  });
  if (candidates.length){
    enqueueHydration(candidates);
  }
}

function collectVisible(){
  ensureVisibilityCaches();
  const { depthLimit, lowDetail } = computeLodInfo(scale);
  lodState.depthLimit = depthLimit;
  lodState.lowDetail = lowDetail;
  lastVisibleNodeIds.clear();
  const focus = lastFocusedNode;
  const output = [];
  const hydrationList = [];
  visibleNodesCache.forEach(node => {
    if (!shouldRenderNodeAtLod(node, depthLimit, focus)){
      return;
    }
    if (!node.__hydrated){
      hydrationList.push(node);
      return;
    }
    output.push(node);
    lastVisibleNodeIds.add(node.id);
  });
  if (hydrationList.length){
    enqueueHydration(hydrationList);
  }
  return output;
}
function collectLinks(){
  ensureVisibilityCaches();
  if (lastVisibleNodeIds.size === 0){
    return [];
  }
  const filtered = [];
  for (const pair of visibleLinksCache){
    const [a, b] = pair;
    if (!lastVisibleNodeIds.has(a.id) || !lastVisibleNodeIds.has(b.id)) continue;
    filtered.push(pair);
  }
  return filtered;
}

refreshVisibilityCaches();

function revealPath(node){
  let cur = node;
  let changed = false;
  while (cur){
    markNodeOpen(cur);
    cur = cur.parent;
  }
  if (changed){
    refreshVisibilityCaches();
  }
}

function relayoutAncestors(node, { immediate = false } = {}){
  let cur = node;
  while (cur){
    if (cur.parent){
      queueLayout(cur.parent, { immediate });
    }
    cur = cur.parent;
  }
}

function updateActivePath(node){
  activePathNodes.clear();
  activePathLinks.clear();
  if (!node) return;
  const path = pathTo(node);
  for (let i = 0; i < path.length; i++){
    const segment = path[i];
    activePathNodes.add(segment.id);
    if (i > 0){
      const prev = path[i-1];
      activePathLinks.add(`${prev.id}-${segment.id}`);
    }
  }
}

function computeFocusScale(node){
  if (!node) return scale;
  if (!node.parent) return clamp(1, MIN_ZOOM, MAX_ZOOM);
  const metrics = measureNode(node);
  const desiredWidth = 220;
  const target = desiredWidth / (metrics.w + 80);
  return clamp(Math.max(scale, target), MIN_ZOOM, MAX_ZOOM);
}

function computeFrameZoom(node){
  const items = [node];
  if (node.children && node.children.length){
    node.children.forEach(child => items.push(child));
  }
  let minX = Infinity, minY = Infinity, maxX = -Infinity, maxY = -Infinity;
  items.forEach(item => {
    const metrics = measureNode(item);
    const halfW = metrics.w / 2 + 40;
    const halfH = metrics.h / 2 + 40;
    minX = Math.min(minX, item.x - halfW);
    maxX = Math.max(maxX, item.x + halfW);
    minY = Math.min(minY, item.y - halfH);
    maxY = Math.max(maxY, item.y + halfH);
  });
  const width = maxX - minX;
  const height = maxY - minY;
  if (!isFinite(width) || !isFinite(height) || width === 0 || height === 0){
    return clamp(scale, MIN_ZOOM, MAX_ZOOM);
  }
  const padding = 160;
  const targetScale = Math.min(canvas.width / (width + padding), canvas.height / (height + padding));
  return clamp(targetScale, MIN_ZOOM, MAX_ZOOM);
}

function focusNode(node, options = {}){
  if (!node) return;
  const { animate = true, ensureVisible = true, exclusive = false, targetScale, keepZoom = false, frameChildren = false } = options;
  if (ensureVisible){
    if (exclusive){
      openPathOnly(node);
    } else {
      revealPath(node);
      relayoutAncestors(node, { immediate: true });
      kickPhysics();
    }
  }
  if (frameChildren && node.children && node.children.length){
    let openedForFrameChildren = false;
    if (!node.open){
      markNodeOpen(node);
      assignAngles(node);
      openedForFrameChildren = true;
    }
    layoutChildren(node);
    if (openedForFrameChildren){
      refreshVisibilityCaches();
    }
    updateOutlineTree(node.id);
    kickPhysics();
  } else {
    updateOutlineTree(node.id);
  }
  const computedScale = typeof targetScale === 'number' ? clamp(targetScale, MIN_ZOOM, MAX_ZOOM) : (frameChildren ? computeFrameZoom(node) : (keepZoom ? scale : computeFocusScale(node)));
  focusTo(node, computedScale, animate);
  updateBreadcrumb(node);
}

function focusParentNode(){
  if (!currentFocusNode || !currentFocusNode.parent) return;
  focusNode(currentFocusNode.parent, { animate: true, ensureVisible: true });
}

function focusSiblingNode(direction){
  if (!currentFocusNode || !currentFocusNode.parent) return;
  const siblings = currentFocusNode.parent.children || [];
  if (!siblings.length) return;
  const index = siblings.indexOf(currentFocusNode);
  if (index === -1) return;
  const nextIndex = (index + direction + siblings.length) % siblings.length;
  const target = siblings[nextIndex];
  focusNode(target, { animate: true, ensureVisible: true });
}

function focusFirstChild(){
  if (!currentFocusNode || !currentFocusNode.children || currentFocusNode.children.length === 0) return;
  if (!currentFocusNode.open){
    toggleNode(currentFocusNode, true);
  }
  const target = currentFocusNode.children.find(ch => visible(ch)) || currentFocusNode.children[0];
  if (target){
    focusNode(target, { animate: true, ensureVisible: true });
  }
}

function textLinesFor(n, maxWidth, isChip, measureCtx = ctx){
  // wrap by measuring.  We support two modes: simple space‑based wrapping
  // for normal labels, and bullet‑based splitting for labels containing
  // the "\u2022" (•) character.  Bullet splitting helps break up long
  // lists of items into separate lines, improving readability of
  // overview nodes and other leaves with many comma/semicolon separated
  // entries.
  measureCtx.save();
  measureCtx.font = (isChip? 14: 14) + "px Segoe UI, Arial, sans-serif";
  const lines = [];
  // Helper to push a word array into lines, wrapping at maxWidth
  function wrapWords(wordsArray){
    let cur="";
    for (const w of wordsArray){
      const t = cur ? cur + " " + w : w;
      if (measureCtx.measureText(t).width <= maxWidth || cur === ""){
        cur = t;
      } else {
        lines.push(cur);
        cur = w;
      }
    }
    if (cur) lines.push(cur);
  }
  const name = n.name || "";
  /*
    For non‑chip nodes, attempt to break very long labels into logical
    segments.  If the label contains a colon, split after the first
    colon to separate an "Overview" prefix.  Then split the remainder
    on common delimiters such as bullets (•) and slashes (/).  Each
    resulting segment is treated as its own line and prefixed with a
    bullet where appropriate.  This reduces the width of overview
    labels and makes long lists easier to scan.  If none of these
    delimiters are present or the name is short, fall back to simple
    whitespace wrapping.
  */
  if (!isChip && name.length > 35){
    let segments = [];
    let text = name;
    // Split off a prefix ending with the first colon, if present
    const colonIdx = text.indexOf(":");
    if (colonIdx !== -1){
      segments.push(text.slice(0, colonIdx+1).trim());
      text = text.slice(colonIdx+1).trim();
    }
    // Split on bullet or slash delimiters
    if (/\u2022|\//.test(text)){
      const parts = text.split(/\s*[\u2022\/]+\s*/);
      parts.forEach((part, idx) =>{
        // Prefix bullets for all but the first segment if a prefix exists
        const prefixNeeded = (idx > 0 || segments.length>0);
        const prefix = prefixNeeded ? "\u2022 " : "";
        segments.push(prefix + part.trim());
      });
    } else {
      segments.push(text);
    }
    segments.forEach(seg =>{
      const words = seg.split(/\s+/);
      wrapWords(words);
    });
  } else if (!isChip && name.includes("\u2022")){
    // If there are bullets but the label isn’t long, split on bullets only
    const parts = name.split(/\s*\u2022\s*/);
    parts.forEach((seg, idx) => {
      const prefix = idx === 0 ? "" : "\u2022 ";
      wrapWords((prefix + seg).trim().split(/\s+/));
    });
  } else {
    // Simple wrap on whitespace
    wrapWords(name.split(/\s+/));
  }
  measureCtx.restore();
  return lines.slice(0, Math.max(1, lines.length));
}
function measureNode(n, measureCtx = ctx){
  const isChip = n.depth===1;
  // Reduce the maximum line width for normal nodes to encourage
  // additional wrapping.  Narrower boxes make dense leaf lists easier
  // to read on both desktop and mobile screens.
  const maxW = isChip? Infinity : 280;
  const padX = isChip? 14 : 12;
  const padY = isChip? 8 : 10;
  const togglePadding = (!isChip && n.children && n.children.length) ? 28 : 0;
  const lines = textLinesFor(n, isChip ? maxW : Math.max(120, maxW - togglePadding), isChip, measureCtx);
  const w = (function(){
    measureCtx.save();
    measureCtx.font = (isChip? 14: 14) + "px Segoe UI, Arial, sans-serif";
    const lw = Math.max(...lines.map(l=>measureCtx.measureText(l).width));
    measureCtx.restore();
    // For normal nodes, restrict the width to a range to avoid overly
    // long boxes.  The minimum width is 140 and maximum is 320.  This
    // interacts with maxW above to produce comfortably sized labels.
    return isChip? (lw + padX*2) : Math.max(140, Math.min(340, lw + padX*2 + togglePadding));
  })();
  const h = (isChip? 34 : (lines.length*18 + padY*2));
  return {w,h,lines,isChip};
}

// colours
const ringColour = i => catColours[i % catColours.length];

function buildSectorLegendMetadata(){
  const macros = root.children || [];
  const total = macros.length || 1;
  return macros.map((macro, idx) => {
    const span = typeof macro.angularSpan === 'number' ? macro.angularSpan : (2 * Math.PI) / total;
    const angleHome = typeof macro.angleHome === 'number' ? macro.angleHome : ((idx * (2 * Math.PI) / total) - Math.PI / 2);
    return {
      id: macro.id,
      node: macro,
      name: fallbackText(macro, 'name'),
      colour: ringColour(typeof macro.ringIndex === 'number' ? macro.ringIndex : idx),
      startAngle: angleHome - span / 2,
      endAngle: angleHome + span / 2,
      angleHome
    };
  });
}

function renderSectorLegend(){
  if (!sectorLegendElem) return;
  sectorLegendElem.innerHTML = '';
  const metadata = buildSectorLegendMetadata();
  metadata.forEach((sector) => {
    const listItem = document.createElement('li');
    listItem.className = 'sector-legend__item';
    const button = document.createElement('button');
    button.type = 'button';
    button.className = 'sector-legend__chip';
    button.dataset.sectorId = String(sector.id);
    const isActive = macroVisibility[sector.id] !== false;
    button.setAttribute('aria-pressed', isActive ? 'true' : 'false');
    if (!isActive){
      button.classList.add('sector-legend__chip--muted');
    }
    button.style.setProperty('--sector-colour', sector.colour);
    const swatch = document.createElement('span');
    swatch.className = 'sector-legend__swatch';
    swatch.style.backgroundColor = sector.colour;
    const textWrap = document.createElement('span');
    textWrap.className = 'sector-legend__text';
    const label = document.createElement('span');
    label.className = 'sector-legend__label';
    label.textContent = sector.name;
    const count = document.createElement('span');
    count.className = 'sector-legend__count';
    const branchCount = (sector.node.children || []).filter(child => !child.syntheticOverview).length;
    const branchLabel = branchCount === 1 ? '1 branch' : `${branchCount} branches`;
    count.textContent = branchLabel;
    textWrap.appendChild(label);
    textWrap.appendChild(count);
    button.appendChild(swatch);
    button.appendChild(textWrap);
    button.title = `Focus ${sector.name}`;
    button.setAttribute('aria-label', `${sector.name} sector, ${branchLabel}`);
    button.addEventListener('click', () => {
      focusNode(sector.node, { animate: true, ensureVisible: true, frameChildren: true });
    });
    const highlightSector = () => { hoveredSectorId = sector.id; };
    const clearSector = () => { if (hoveredSectorId === sector.id) hoveredSectorId = null; };
    button.addEventListener('mouseenter', highlightSector);
    button.addEventListener('mouseleave', clearSector);
    button.addEventListener('focus', highlightSector);
    button.addEventListener('blur', clearSector);
    listItem.appendChild(button);
    sectorLegendElem.appendChild(listItem);
  });
}

function refreshSectorLegendStates(){
  if (!sectorLegendElem) return;
  const buttons = sectorLegendElem.querySelectorAll('[data-sector-id]');
  buttons.forEach(button => {
    const id = Number(button.getAttribute('data-sector-id'));
    const active = macroVisibility[id] !== false;
    button.setAttribute('aria-pressed', active ? 'true' : 'false');
    button.classList.toggle('sector-legend__chip--muted', !active);
  });
}

// -----------------------------------------------------------------------------
// Animation helpers
// -----------------------------------------------------------------------------
// Pulsing counter for hover animation.  It increments continuously in the
// rendering loop and is used to create a subtle breathing effect on the
// hovered node.
let hoverPulse = 0;

// Lighten a colour by a given percentage (0–1).  Accepts hex codes, rgb(),
// or rgba() strings.  It returns an rgba string.  When passed an rgba
// string, the alpha channel is preserved.  For hex and rgb strings, alpha
// defaults to 1.  Lightening moves each channel towards 255 by the
// specified amount.  When percent is 0, the original colour is returned.
function lightenColor(col, percent){
  if (!col) return col;
  let r=0,g=0,b=0,a=1;
  // Normalize colour to rgba components
  if (col.startsWith('#')){
    const hex = col.replace('#','');
    const n = parseInt(hex,16);
    if (hex.length===6){
      r = (n>>16)&255; g = (n>>8)&255; b = n&255;
    } else if (hex.length===3){
      r = ((n>>8)&15)*17; g = ((n>>4)&15)*17; b = (n&15)*17;
    }
  } else if (col.startsWith('rgba')){
    const parts = col.replace(/rgba\(|\)/g,'').split(',');
    r = parseFloat(parts[0]); g = parseFloat(parts[1]); b = parseFloat(parts[2]); a = parseFloat(parts[3]);
  } else if (col.startsWith('rgb')){
    const parts = col.replace(/rgb\(|\)/g,'').split(',');
    r = parseFloat(parts[0]); g = parseFloat(parts[1]); b = parseFloat(parts[2]); a = 1;
  } else {
    // If unknown format, return original colour
    return col;
  }
  const pr = Math.min(255, Math.round(r + (255 - r) * percent));
  const pg = Math.min(255, Math.round(g + (255 - g) * percent));
  const pb = Math.min(255, Math.round(b + (255 - b) * percent));
  return `rgba(${pr},${pg},${pb},${a})`;
}

// ----------------------------------------------------------------------------
// Layout init: place macro buckets evenly around the root (radial)
// ----------------------------------------------------------------------------
const TWO_PI = Math.PI*2;
function placeInitial(){
  root.x = 0; root.y = 0;
  const N = root.children.length;
  // Use a smaller initial radius for macro buckets to reduce empty space
  // around the root.  This value is kept in sync with the dynamic
  // macro orbit radius used in tick().
  const R = 160;
  root.children.forEach((n,i)=>{
    const ang = (i * TWO_PI / N) - Math.PI/2;
    n.angleHome = ang; n.ringIndex=i;
    n.x = R * Math.cos(ang);
    n.y = R * Math.sin(ang);
  });
  walk(root, n=>{
    if (n.depth>=2){
      const p = n.parent;
      const d = linkDistance(p,n);
      const jitter = (Math.random()-0.5)*40;
      const ang = Math.atan2(p.y, p.x) + (Math.random()-0.5)*0.8;
      n.x = p.x + (d + jitter)*Math.cos(ang);
      n.y = p.y + (d + jitter)*Math.sin(ang);
    }
  });
}
placeInitial();

// center camera on root
function centerOnRoot(animated=true){ focusNode(root, { animate: animated, targetScale: 1, ensureVisible: true, keepZoom: false }); }

// ----------------------------------------------------------------------------
// Physics
// ----------------------------------------------------------------------------
// Base values for the physics constants.  These are used as starting points
// and scaled by the motion slider to adjust the feel of the layout on demand.
const BASE_SPRING_K = 0.07;
const BASE_REPULSION_K = 500;
const BASE_DAMPING = 0.90;

// Use let for physics constants so they can be updated via the motion slider.
// They start with the base values but can be changed at runtime.
let SPRING_K = BASE_SPRING_K;
let REPULSION_K = BASE_REPULSION_K;
let DAMPING = BASE_DAMPING;
// Collision padding remains constant; reduce to allow nodes to nestle closer
const COLLISION_PADDING = 12;
const POLAR_K = 0.015;
const GRAVITY_TO_PARENT_K = 0.005;

function linkDistance(a,b){
  const d = b.depth;
  // Use shorter base distances to keep branches tight and minimise
  // excessive empty space.  The first two levels stay roomy while deeper
  // branches step out in smaller increments.  See TUNABLES comment above.
  // Tune link distances to keep branches tight without creating long dangling lines.
  // Shallower levels remain roomy while deeper levels step out more gently.
  // Shorter link distances to keep branches compact.  The shallow
  // levels remain roomy while deeper levels step out in small increments.
  if (d === 1) return 120;            // root to macro
  if (d === 2) return 150;            // macro to category
  // Deeper levels: add 30px per depth to avoid long dangling edges
  return 120 + (d - 2) * 30;
}

function tick(dt){
  const nodes = collectVisible();
  const links = collectLinks();
  nodes.forEach(n=>{ n.fx=0; n.fy=0; });
  for (const [a,b] of links){
    const dx = b.x - a.x, dy = b.y - a.y;
    let dist = Math.hypot(dx,dy) || 0.0001;
    const L = linkDistance(a,b);
    const f = SPRING_K * (dist - L);
    const nx = dx/dist, ny=dy/dist;
    const fx = f*nx, fy=f*ny;
    b.fx -= fx; b.fy -= fy;
    a.fx += fx; a.fy += fy;
    b.fx += GRAVITY_TO_PARENT_K * (a.x - b.x);
    b.fy += GRAVITY_TO_PARENT_K * (a.y - b.y);
  }
  const N = root.children.length;
  root.children.forEach((n,i)=>{
    if (!visible(n)) return;
    // Reduce macro orbit radius further to tighten the initial layout.
    // A smaller radius brings first‑level categories closer to the root
    // and eliminates large empty areas at the centre, while still
    // preventing overlaps between macro chips.
    const R = 200;
    const tx = root.x + R*Math.cos(n.angleHome);
    const ty = root.y + R*Math.sin(n.angleHome);
    n.fx += POLAR_K * (tx - n.x);
    n.fy += POLAR_K * (ty - n.y);
  });
  for (let i=0;i<nodes.length;i++){
    for (let j=i+1;j<nodes.length;j++){
      const a = nodes[i], b = nodes[j];
      const dx = b.x - a.x, dy = b.y - a.y;
      let dist2 = dx*dx + dy*dy;
      if (dist2===0){ dist2 = 0.01; }
      const dist = Math.sqrt(dist2);
      const ma = measureNode(a), mb = measureNode(b);
      // Use a larger portion of the label width to compute collision radius to increase spacing.
      const ra = (ma.w * 0.8 + COLLISION_PADDING);
      const rb = (mb.w * 0.8 + COLLISION_PADDING);
      const rep = REPULSION_K * ((ra+rb)/2) / dist2;
      const nx = dx/dist, ny = dy/dist;
      a.fx -= rep*nx; a.fy -= rep*ny;
      b.fx += rep*nx; b.fy += rep*ny;
      const overlap = (ra+rb) - dist;
      if (overlap>0){
        const push = overlap*0.20;
        a.fx -= push*nx; a.fy -= push*ny;
        b.fx += push*nx; b.fy += push*ny;
      }
    }
  }
  nodes.forEach(n=>{
    n.vx = (n.vx + n.fx*dt) * DAMPING;
    n.vy = (n.vy + n.fy*dt) * DAMPING;
    if (!n.isDragging){
      n.x += n.vx*dt;
      n.y += n.vy*dt;
    } else {
      n.vx*=0.4; n.vy*=0.4;
    }
  });
}

// ----------------------------------------------------------------------------
// Drawing
// ----------------------------------------------------------------------------
function nodeCategoryIndex(n){
  let cur=n; while(cur.parent && cur.parent!==root) cur=cur.parent; return cur.parent? cur.ringIndex : 0;
}
function renderScene(targetCtx, width, height, cameraState, options = {}){
  const { scale: renderScale, offsetX: renderOffsetX, offsetY: renderOffsetY } = cameraState;
  const worldToScreenLocal = (wx, wy) => [(wx + renderOffsetX) * renderScale, (wy + renderOffsetY) * renderScale];
  const shouldUpdateHitboxes = options.updateHitboxes !== false;
  targetCtx.save();
  targetCtx.clearRect(0,0,width,height);
  targetCtx.lineCap="round"; targetCtx.lineJoin="round";
  const vis = collectVisible();
  const links = collectLinks();
  sectorHoverAreas.length = 0;
  const themeStyles = getComputedStyle(document.documentElement);
  const accentColourRaw = themeStyles.getPropertyValue('--accent') || '#ff9b6a';
  const accentColour = accentColourRaw.trim() || '#ff9b6a';
  const edgeColourRaw = themeStyles.getPropertyValue('--edge-soft') || '#4c4c80';
  const edgeColour = edgeColourRaw.trim() || '#4c4c80';
  const inkColourRaw = themeStyles.getPropertyValue('--ink') || '#e0e0ff';
  const inkColour = inkColourRaw.trim() || '#e0e0ff';
  const panelColourRaw = themeStyles.getPropertyValue('--panel') || '#34345c';
  const panelColour = panelColourRaw.trim() || '#34345c';
  const focusRef = lastFocusedNode;
  const lensRadius = 480;
  const lensStrength = 0.35;
  const now = performance.now();
  const lowDetailMode = lodState.lowDetail;
  for (const [a,b] of links){
    const [x1,y1] = worldToScreenLocal(a.x,a.y);
    const [x2,y2] = worldToScreenLocal(b.x,b.y);
    targetCtx.save();
    const bothDimmed = activeTags.size>0 && a.dimmed && b.dimmed;
    const linkKey = `${a.id}-${b.id}`;
    const isActiveLink = activePathLinks.has(linkKey);
    targetCtx.setLineDash([]);
    if (isActiveLink){
      targetCtx.strokeStyle = accentColour;
      targetCtx.globalAlpha = 0.9;
      targetCtx.lineWidth = 2.4;
      targetCtx.setLineDash([6,4]);
    } else {
      targetCtx.strokeStyle = bothDimmed ? 'rgba(224,224,255,0.08)' : edgeColour;
      targetCtx.globalAlpha = bothDimmed ? 0.25 : 0.65;
      targetCtx.lineWidth = 1.2;
    }
    if (flashStates.has(a.id) || flashStates.has(b.id)){
      targetCtx.strokeStyle = accentColour;
      targetCtx.globalAlpha = 0.7;
    }
    const linkLength = Math.hypot(x2 - x1, y2 - y1);
    if (linkLength > 420){
      targetCtx.globalAlpha *= renderScale < 0.8 ? 0.55 : 0.75;
      if (!isActiveLink && renderScale < 0.6){
        targetCtx.strokeStyle = 'rgba(224,224,255,0.08)';
      }
    }
    if (fisheyeEnabled && focusRef){
      const distA = Math.hypot(a.x - focusRef.x, a.y - focusRef.y);
      const distB = Math.hypot(b.x - focusRef.x, b.y - focusRef.y);
      const nearDist = Math.min(distA, distB);
      if (nearDist > lensRadius){
        targetCtx.globalAlpha *= 0.7;
      }
    }
    if (lowDetailMode && renderScale < 0.65 && !isActiveLink){
      targetCtx.globalAlpha *= 0.7;
      targetCtx.lineWidth = Math.max(0.7, targetCtx.lineWidth * 0.75);
    }
    targetCtx.beginPath();
    targetCtx.moveTo(x1,y1);
    const mx = (x1+x2)/2;
    targetCtx.bezierCurveTo(mx,y1,mx,y2,x2,y2);
    targetCtx.stroke();
    targetCtx.restore();
  }
  // Increment pulsing counter for hover animation.  This creates a subtle
  // breathing effect on the hovered node when drawing frames.
  hoverPulse += 0.1;
  if (hoverPulse > Math.PI * 2) hoverPulse -= Math.PI * 2;
  for (const n of vis){
    if (n.syntheticOverview && !showSyntheticNodes) continue;
    const cat = nodeCategoryIndex(n);
    const isActivePath = activePathNodes.has(n.id);
    const isFocused = lastFocusedNode && lastFocusedNode.id === n.id;
    const flashExpiry = flashStates.get(n.id);
    if (flashExpiry && flashExpiry <= now){
      flashStates.delete(n.id);
    }
    const flashActive = flashExpiry && flashExpiry > now;
    if (lowDetailMode && renderScale < 0.75 && n.depth > 1 && !isFocused && !isActivePath && !flashActive && !n.match){
      targetCtx.save();
      const [sx,sy] = worldToScreenLocal(n.x,n.y);
      const radius = Math.max(3.8, 5.6 * renderScale);
      const dimmed = activeTags.size>0 && n.dimmed;
      targetCtx.globalAlpha = dimmed ? 0.18 : 0.55;
      targetCtx.fillStyle = ringColour(cat);
      targetCtx.beginPath();
      targetCtx.arc(sx, sy, radius, 0, Math.PI * 2);
      targetCtx.fill();
      if (flashActive){
        targetCtx.globalAlpha = 0.85;
        targetCtx.lineWidth = 1.6;
        targetCtx.strokeStyle = accentColour;
        targetCtx.stroke();
      }
      if (shouldUpdateHitboxes){
        n._hit = {x: sx - radius, y: sy - radius, w: radius * 2, h: radius * 2, sx, sy};
        n._toggle = null;
      }
      targetCtx.restore();
      continue;
    }
    const {w,h,lines,isChip} = measureNode(n, targetCtx);
    const [sx,sy] = worldToScreenLocal(n.x,n.y);
    let fill, stroke, text;
    const themeDark = document.documentElement.getAttribute('data-theme')!=='light';
    const isSynthetic = !!n.syntheticOverview;
    if (n===root){
      fill = themeDark? "#111827" : "#ffffff";
      stroke = themeDark? "#334155" : "#cbd5e1";
      text = inkColour;
    } else if (n.depth===1){
      const base = ringColour(cat);
      const rgb = hexToRgb(base);
      const tint = themeDark? `rgba(${rgb.r},${rgb.g},${rgb.b},0.22)` : `rgba(${rgb.r},${rgb.g},${rgb.b},0.18)`;
      fill = tint;
      stroke = themeDark? "rgba(255,255,255,0.12)" : "#c9d4ea";
      text = inkColour;
    } else {
      const base = ringColour(cat);
      const rgb = hexToRgb(base);
      if (themeDark){
        fill = `rgba(${rgb.r},${rgb.g},${rgb.b},0.08)`;
        stroke = `rgba(${rgb.r},${rgb.g},${rgb.b},0.35)`;
      } else {
        fill = `rgba(${rgb.r},${rgb.g},${rgb.b},0.12)`;
        stroke = `rgba(${rgb.r},${rgb.g},${rgb.b},0.35)`;
      }
      text = inkColour;
    }
    if (isActivePath){
      stroke = accentColour;
      if (isFocused){
        fill = lightenColor(fill, themeDark ? 0.28 : 0.18);
      }
    }
    if (isSynthetic){
      stroke = accentColour;
      fill = lightenColor(fill, themeDark ? 0.12 : 0.22);
    }
    // If this node is hovered, apply a subtle pulse animation: scale up and
    // lighten the fill and stroke slightly.  The star of the show is the
    // accent colour as stroke to draw the eye.  The pulsation uses the
    // hoverPulse counter to compute a small scaling factor between 1.0 and 1.05.
    let pulseScale = 1;
    let lensBoost = 1;
    if (fisheyeEnabled && focusRef){
      const dist = Math.hypot(n.x - focusRef.x, n.y - focusRef.y);
      if (dist < lensRadius){
        lensBoost += lensStrength * (1 - dist / lensRadius);
      }
    }
    if (n === hoverNode){
      fill = lightenColor(fill, 0.15);
      stroke = accentColour || stroke;
      pulseScale = 1.04;
    } else if (isFocused){
      pulseScale = Math.max(pulseScale, 1.03 + lensStrength * 0.3);
    }
    pulseScale *= lensBoost;
    targetCtx.save();
    const shouldDim = activeTags.size>0 && n.dimmed && !isActivePath;
    targetCtx.globalAlpha = shouldDim ? 0.35 : 1;
    if (isSynthetic && dimSyntheticNodes){
      targetCtx.globalAlpha *= 0.55;
    }
    if (!isActivePath && !n.match){
      targetCtx.globalAlpha *= 0.85;
    }
    if (fisheyeEnabled && focusRef){
      const dist = Math.hypot(n.x - focusRef.x, n.y - focusRef.y);
      if (dist > lensRadius && !isActivePath){
        targetCtx.globalAlpha *= 0.6;
      }
    }
    if (flashActive){
      targetCtx.shadowColor = accentColour;
      targetCtx.shadowBlur = 36*renderScale;
      stroke = accentColour || stroke;
      pulseScale = Math.max(pulseScale, 1.05);
    } else if (n.match){
      targetCtx.shadowColor = "rgba(234,179,8,0.6)";
      targetCtx.shadowBlur = 24*renderScale;
    } else if (isActivePath){
      targetCtx.shadowColor = 'rgba(255,155,106,0.35)';
      targetCtx.shadowBlur = 28*renderScale;
    } else {
      targetCtx.shadowColor = "transparent";
      targetCtx.shadowBlur = 0;
    }
    // Compute scaled width and height for pulsing effect
    const ww = w * renderScale * pulseScale;
    const hh = h * renderScale * pulseScale;
    const rx = (isChip? 18*renderScale : 12*renderScale) * pulseScale;
    const x = sx - ww/2;
    const y = sy - hh/2;
    targetCtx.fillStyle = fill;
    targetCtx.strokeStyle = stroke;
    const baseLine = (n===root? 2.2: 1.4) * renderScale;
    const lineMultiplier = isFocused ? 1.7 : (isActivePath ? 1.3 : 1);
    targetCtx.lineWidth = baseLine * lineMultiplier;
    roundRect(targetCtx,x,y,ww,hh,rx);
    targetCtx.fill(); targetCtx.stroke();
    targetCtx.shadowBlur=0;
    targetCtx.fillStyle = text;
    const fontWeight = isFocused ? '600 ' : (isActivePath ? '500 ' : '400 ');
    const baseFontSize = (isChip ? 14 : 14) * renderScale * pulseScale;
    targetCtx.font = fontWeight + baseFontSize + "px Segoe UI, Arial, sans-serif";
    targetCtx.textBaseline = 'middle';
    let renderText = true;
    if (!isChip && renderScale < 0.6 && lines.some(line => line.length > 20) && n !== hoverNode && !isFocused){
      renderText = false;
    }
    if (isChip){
      targetCtx.textAlign = 'center';
      targetCtx.fillText(n.name, sx, sy);
    } else if (renderText){
      targetCtx.textAlign = 'left';
      let ty = y + 10*renderScale*pulseScale + 9;
      for (const L of lines){
        targetCtx.fillText(L, x + 12*renderScale*pulseScale, ty);
        ty += 18*renderScale*pulseScale;
      }
    } else {
      targetCtx.textAlign = 'center';
      const label = fallbackText(n, 'name');
      const shortLabel = label.length > 18 ? label.slice(0, 17) + '…' : label;
      targetCtx.fillText(shortLabel, sx, sy);
    }
    if (isSynthetic){
      targetCtx.save();
      const badgeText = 'Overview';
      const badgeFontSize = Math.max(9, 8 * renderScale);
      targetCtx.font = '600 ' + badgeFontSize + 'px Segoe UI, Arial, sans-serif';
      const badgePaddingX = 6 * renderScale;
      const badgePaddingY = 4 * renderScale;
      const textWidth = targetCtx.measureText(badgeText).width;
      const badgeWidth = textWidth + badgePaddingX * 2;
      const badgeHeight = 14 * renderScale;
      const badgeX = x + 8 * renderScale;
      const badgeY = y + hh - badgeHeight - 6 * renderScale;
      targetCtx.fillStyle = themeDark ? 'rgba(255,155,106,0.16)' : 'rgba(255,155,106,0.22)';
      targetCtx.strokeStyle = accentColour;
      targetCtx.lineWidth = 1;
      roundRect(targetCtx, badgeX, badgeY, badgeWidth, badgeHeight, badgeHeight / 2);
      targetCtx.fill();
      targetCtx.stroke();
      targetCtx.fillStyle = accentColour;
      targetCtx.textAlign = 'center';
      targetCtx.textBaseline = 'middle';
      targetCtx.fillText(badgeText, badgeX + badgeWidth / 2, badgeY + badgeHeight / 2 + 0.5);
      targetCtx.restore();
    }
    if (n.children && n.children.length > 0 && renderScale > 0.75){
      targetCtx.save();
      const badgeRadius = Math.max(10, 8 * renderScale * pulseScale);
      const badgeX = x + ww - badgeRadius - 6 * renderScale;
      const badgeY = y + hh - badgeRadius - 6 * renderScale;
      targetCtx.fillStyle = accentColour;
      targetCtx.globalAlpha = 0.85;
      targetCtx.beginPath();
      targetCtx.arc(badgeX, badgeY, badgeRadius, 0, Math.PI * 2);
      targetCtx.fill();
      targetCtx.fillStyle = themeDark ? '#111827' : '#ffffff';
      targetCtx.font = '600 ' + Math.max(10, 9 * renderScale) + 'px Segoe UI, Arial, sans-serif';
      targetCtx.textAlign = 'center';
      targetCtx.textBaseline = 'middle';
      targetCtx.fillText(String(n.children.length), badgeX, badgeY + 0.5);
      targetCtx.restore();
    }
    // Update hit boxes to reflect the scaled rectangle for accurate interaction
    if (shouldUpdateHitboxes){
      n._hit = {x,y,w:ww,h:hh, sx,sy};
    }
    if (n.children && n.children.length>0){
      const toggleRadius = Math.max(9, 7 * renderScale * pulseScale);
      const toggleCx = isChip ? sx + (ww/2) - toggleRadius - 6*renderScale : x + ww - toggleRadius - 8*renderScale;
      const toggleCy = isChip ? sy : y + toggleRadius + 8*renderScale;
      targetCtx.save();
      targetCtx.fillStyle = panelColour;
      targetCtx.strokeStyle = isActivePath ? accentColour : (themeDark ? 'rgba(224,224,255,0.25)' : '#c5c9ff');
      targetCtx.lineWidth = 1.2;
      targetCtx.beginPath();
      targetCtx.arc(toggleCx, toggleCy, toggleRadius, 0, Math.PI*2);
      targetCtx.fill();
      targetCtx.stroke();
      targetCtx.strokeStyle = accentColour;
      targetCtx.lineWidth = 1.8;
      targetCtx.beginPath();
      targetCtx.moveTo(toggleCx - toggleRadius/2, toggleCy);
      targetCtx.lineTo(toggleCx + toggleRadius/2, toggleCy);
      if (!n.open){
        targetCtx.moveTo(toggleCx, toggleCy - toggleRadius/2);
        targetCtx.lineTo(toggleCx, toggleCy + toggleRadius/2);
      }
      targetCtx.stroke();
      targetCtx.restore();
      if (shouldUpdateHitboxes){
        n._toggle = {cx: toggleCx, cy: toggleCy, r: toggleRadius + 4};
      }
    } else if (shouldUpdateHitboxes){
      n._toggle = null;
    }
    targetCtx.restore();
  }

  if (renderScale >= 0.35 && root.children && root.children.length){
    const themeDark = document.documentElement.getAttribute('data-theme') !== 'light';
    const labelBackground = themeDark ? 'rgba(15,23,42,0.82)' : 'rgba(255,255,255,0.92)';
    const labelBackgroundHover = themeDark ? 'rgba(30,41,59,0.92)' : 'rgba(241,245,249,0.94)';
    const labelStroke = themeDark ? 'rgba(148,163,184,0.55)' : 'rgba(148,163,184,0.45)';
    const textColour = themeDark ? inkColour : '#1d1d35';
    const macros = root.children;
    const totalMacros = macros.length || 1;
    macros.forEach((macro, idx) => {
      if (macroVisibility[macro.id] === false) return;
      const angle = typeof macro.angleHome === 'number' ? macro.angleHome : ((idx * (2 * Math.PI) / totalMacros) - Math.PI / 2);
      const orbitRadius = Math.max(220, Math.hypot(macro.x - root.x, macro.y - root.y) + 110);
      const targetX = root.x + Math.cos(angle) * orbitRadius;
      const targetY = root.y + Math.sin(angle) * orbitRadius;
      const [labelX, labelY] = worldToScreenLocal(targetX, targetY);
      let fontSize = Math.max(11, Math.min(18, renderScale * 14));
      const labelText = fallbackText(macro, 'name');
      targetCtx.save();
      targetCtx.font = '600 ' + fontSize + 'px Segoe UI, Arial, sans-serif';
      let metrics = targetCtx.measureText(labelText);
      if (metrics.width > 260){
        const shrink = 260 / metrics.width;
        const adjusted = Math.max(10, fontSize * shrink);
        if (adjusted !== fontSize){
          fontSize = adjusted;
          targetCtx.font = '600 ' + fontSize + 'px Segoe UI, Arial, sans-serif';
          metrics = targetCtx.measureText(labelText);
        }
      }
      const padX = Math.max(10, Math.min(18, fontSize * 0.9));
      const padY = Math.max(6, Math.min(12, fontSize * 0.55));
      const boxWidth = metrics.width + padX * 2;
      const boxHeight = fontSize + padY * 2;
      let boxX = labelX - boxWidth / 2;
      let boxY = labelY - boxHeight / 2;
      const minX = 12;
      const minY = 12;
      const maxX = width - boxWidth - 12;
      const maxY = height - boxHeight - 12;
      if (maxX >= minX){
        boxX = Math.min(Math.max(boxX, minX), maxX);
      } else {
        boxX = (width - boxWidth) / 2;
      }
      if (maxY >= minY){
        boxY = Math.min(Math.max(boxY, minY), maxY);
      } else {
        boxY = (height - boxHeight) / 2;
      }
      const isHovered = hoveredSectorId === macro.id;
      targetCtx.globalAlpha = isHovered ? 1 : 0.94;
      targetCtx.fillStyle = isHovered ? labelBackgroundHover : labelBackground;
      targetCtx.strokeStyle = isHovered ? accentColour : labelStroke;
      targetCtx.lineWidth = isHovered ? 1.8 : 1.2;
      const cornerRadius = Math.min(20, boxHeight / 2);
      roundRect(targetCtx, boxX, boxY, boxWidth, boxHeight, cornerRadius);
      targetCtx.fill();
      targetCtx.stroke();
      targetCtx.fillStyle = textColour;
      targetCtx.textAlign = 'center';
      targetCtx.textBaseline = 'middle';
      targetCtx.fillText(labelText, boxX + boxWidth / 2, boxY + boxHeight / 2 + 0.5);
      targetCtx.restore();
      sectorHoverAreas.push({ id: macro.id, node: macro, x: boxX, y: boxY, width: boxWidth, height: boxHeight });
    });
  } else if (hoveredSectorId !== null){
    hoveredSectorId = null;
  }
  targetCtx.restore();

  if (!options.skipMinimap && typeof updateMinimap === 'function') {
    updateMinimap();
  }
}

function draw(){
  renderScene(ctx, canvas.width, canvas.height, { scale, offsetX, offsetY });
}
function roundRect(ctx,x,y,w,h,r){
  const rr = Math.min(r, w/2, h/2);
  ctx.beginPath();
  ctx.moveTo(x+rr,y);
  ctx.lineTo(x+w-rr,y);
  ctx.quadraticCurveTo(x+w,y,x+w,y+rr);
  ctx.lineTo(x+w,y+h-rr);
  ctx.quadraticCurveTo(x+w,y+h,x+w-rr,y+h);
  ctx.lineTo(x+rr,y+h);
  ctx.quadraticCurveTo(x,y+h,x,y+h-rr);
  ctx.lineTo(x,y+rr);
  ctx.quadraticCurveTo(x,y,x+rr,y);
  ctx.closePath();
}
function hexToRgb(hex){ const h=hex.replace('#',''); const n=parseInt(h,16); return {r:(n>>16)&255,g:(n>>8)&255,b:n&255}; }

// -----------------------------------------------------------------------------
// -----------------------------------------------------------------------------
// Layout helper: position the children of a node using the precomputed
// angleHome values.  Each node stores an angleHome (its polar orientation
// relative to its parent) and an angularSpan (the size of the sector
// allocated to its subtree).  This helper computes a suitable radial
// distance based on the combined widths of the children and the link
// distance, then positions each child along its angleHome.  Because the
// angles are assigned hierarchically during initialisation, subtrees will
// expand in non‑overlapping sectors reminiscent of a mycelium or root
// structure.
function layoutChildren(n){
  if (!n.children || n.children.length === 0) return;
  const m = n.children.length;
  // Base link distance between parent and a child. Use the first child as a
  // representative sample. This sets the minimum radius for the ring.
  // Base link distance between parent and a child. Use the first child as a
  // representative sample. This sets the minimum radius for the ring.
  const base = linkDistance(n, n.children[0]);
  // Compute total width of children to approximate the necessary arc length. A
  // larger total width results in a slightly increased radius to reduce
  // immediate overlaps.  We divide by 2π to approximate circumference and
  // add a small padding.
  // Compute widths of children to derive a dynamic radius.  We sum all
  // widths and track the maximum width.  The average width will later
  // determine how much arc length each child needs.
  let sumWidths = 0, maxWidth = 0;
  n.children.forEach(ch => {
    const metrics = measureNode(ch);
    sumWidths += metrics.w;
    if (metrics.w > maxWidth) maxWidth = metrics.w;
  });
  // Use the maximum width among children rather than the average to
  // derive a more generous ring radius.  Wider labels require more arc
  // length to remain readable.  We also take into account the number
  // of children relative to the allocated angular span to ensure that
  // crowded sectors get pushed outward.  The constants here have been
  // increased to further separate final leaves and avoid overlap.
  const avgWidth = sumWidths / m;
  const span = n.angularSpan || (2 * Math.PI);
  // Dynamic radius: based on the maximum width and number of children.
  // Increase the ring radius further for nodes with many children.  The
  // maximum width multiplied by the number of children, divided by the
  // angular span, provides a baseline for the arc length.  We add a
  // generous constant to push crowded clusters outward.  These values can
  // be tuned based on the dataset; larger constants yield more spacing
  // and reduce label overlap at the cost of a larger overall map.
  // Compute ring radius based on the total label width of all children.
  // The arc length of the sector (r * span) must be at least the sum of
  // child widths to avoid overlap.  We therefore divide the total
  // widths by the angular span to approximate a suitable radius, then
  // add a constant to provide padding.  This scales dynamically with
  // both the number of children and their label lengths.
  // Compute a generous ring radius.  We divide the total width by the
  // available angular span to approximate the required circumference
  // for placing all children without overlap, then multiply by a
  // factor to further separate large clusters.  An extra constant
  // padding ensures breathing space even for small groups.  These
  // values have been increased to spread out the final leaves and
  // accommodate very long labels.
  // Increase the dynamic radius multiplier and padding to further
  // separate children with long labels.  A higher multiplier on the
  // total widths and a larger constant push crowded clusters farther
  // outwards.  This change improves readability for deep branches.
  // Adjust the additional radius so that long labels still get breathing
  // space but the connecting lines are not excessively long.  A lower
  // multiplier and smaller padding shorten edges, especially for
  // overview leaves.  The constant is tuned based on typical label
  // widths in the data set.
  // Dynamically scale the additional radius based on the total widths
  // relative to the available angular span.  A smaller multiplier on
  // sumWidths produces a tighter ring, while a moderate constant
  // provides baseline spacing.  This reduces excessively long
  // connectors when navigating deep branches.
  // Compute a tighter additional radius for this level.  A smaller
  // multiplier on sumWidths and a lower constant shorten edges and
  // keep deep leaves closer to their ancestors.  These values were
  // tuned to balance readability and compactness on both desktop and
  // mobile devices.
  // Compute a compact additional radius.  A smaller multiplier on the
  // total width and a lower constant shorten edges and keep deep leaves
  // closer to their ancestors.  These values were tuned to minimise
  // long connectors when navigating deep branches.
  // Compute a compact additional radius.  We bound the dynamic radius to
  // prevent very long connectors when child labels are exceptionally wide.
  // A smaller multiplier on the total width and a lower constant shorten
  // edges; the radius is capped at three times the base link distance.
  const calcAdd = (sumWidths / span) * 0.05 + 20;
  // Cap the additional radius at 2.5× the base link distance to avoid
  // extremely long connectors for wide clusters.
  const additionalRadius = Math.min(calcAdd, base * 2.5);
  // Reduce the depth factor even further so successive levels stay close
  // to their parent.  A smaller value keeps the tree tight while still
  // giving each generation its own ring.
  const depthFactor = 20;
  // Compute the base radial distance for the first ring.  This is the
  // distance used when all children can fit comfortably on a single
  // circle.  We omit the additional radius here and instead
  // distribute it across rings below.  The depth factor pushes each
  // level outward, while the link distance sets a minimum separation
  // from the parent.
  const distanceBase = base + (n.depth * depthFactor);

  /*
    If a node has many children, placing them all on a single ring can
    produce overlapping labels.  To mitigate this, we spread siblings
    across multiple concentric rings.  Each ring hosts up to a fixed
    number of children (maxPerRing).  Outer rings get progressively
    larger radii so their arc length increases and labels have more
    room to breathe.

    We choose a modest default of six children per ring; if there are
    fewer children, they all occupy the first ring.  The number of
    rings is computed from the total number of children.  A ring
    spacing equal to the depth factor pushes each additional ring
    outward by a fixed distance, keeping siblings on separate
    orbits.  These constants can be tuned to taste: larger
    maxPerRing values reduce the number of rings but increase
    crowding; larger ringSpacing values create more separation
    between rings.
  */
  const maxPerRing = 8;
  const rings = Math.ceil(m / maxPerRing);

  // Position each child according to its assigned angleHome and ring.
  n.children.forEach((ch, idx) => {
    const ringIndex = Math.floor(idx / maxPerRing);
    // Distribute the additional radius evenly across the number of rings.
    // The first ring uses 1/rings of the additional radius, the second
    // ring uses 2/rings, etc.  This yields shorter connectors and
    // avoids unnecessary extra spacing between rings.
    const radius = distanceBase + additionalRadius * ((ringIndex + 1) / rings);
    const angle = (typeof ch.angleHome === 'number') ? ch.angleHome : Math.atan2(ch.y - n.y, ch.x - n.x);
    ch.x = n.x + radius * Math.cos(angle);
    ch.y = n.y + radius * Math.sin(angle);
    // Reset velocity so children don't drift during physics relaxation
    ch.vx = 0;
    ch.vy = 0;
  });
  // Recursively lay out open children to propagate the radial spacing deeper
  // into the tree.  Without this recursion, grandchildren retain positions
  // from previous layouts, which can cause asymmetric expansion.  By
  // repositioning open subtrees here, each level fans out within its
  // allocated sector, yielding a symmetrical, mycelium-like pattern.
  n.children.forEach(ch => {
    if (ch.open && ch.children && ch.children.length > 0) {
      layoutChildren(ch);
    }
  });
}

const layoutWorkQueue = [];
const layoutQueuedIds = new Set();
let layoutFrameHandle = null;
let layoutVisibilityPending = false;
let layoutPhysicsPending = false;
let pendingPhysicsDuration = null;

function runLayoutForNode(node){
  if (!node || !node.children || node.children.length === 0) return;
  assignAngles(node);
  layoutChildren(node);
}

function queueLayout(node, { includeAncestors = false, immediate = false } = {}){
  if (!node) return;
  if (includeAncestors){
    let cursor = node;
    while (cursor){
      queueLayout(cursor, { includeAncestors: false, immediate });
      cursor = cursor.parent || null;
    }
    return;
  }
  if (!node.children || node.children.length === 0){
    if (layoutQueuedIds.has(node?.id)){
      layoutQueuedIds.delete(node.id);
    }
    return;
  }
  if (immediate){
    if (layoutQueuedIds.has(node.id)){
      layoutQueuedIds.delete(node.id);
      const index = layoutWorkQueue.indexOf(node);
      if (index !== -1){
        layoutWorkQueue.splice(index, 1);
      }
    }
    runLayoutForNode(node);
    return;
  }
  if (layoutQueuedIds.has(node.id)) return;
  layoutQueuedIds.add(node.id);
  layoutWorkQueue.push(node);
  scheduleLayoutProcessing();
}

function scheduleLayoutProcessing(){
  if (layoutFrameHandle !== null) return;
  layoutFrameHandle = requestAnimationFrame(processLayoutQueue);
}

function processLayoutQueue(){
  layoutFrameHandle = null;
  const deadline = performance.now() + 8;
  while (layoutWorkQueue.length){
    const node = layoutWorkQueue.shift();
    layoutQueuedIds.delete(node.id);
    runLayoutForNode(node);
    if (performance.now() >= deadline){
      break;
    }
  }
  if (layoutWorkQueue.length){
    layoutFrameHandle = requestAnimationFrame(processLayoutQueue);
  } else {
    if (layoutVisibilityPending){
      refreshVisibilityCaches();
      layoutVisibilityPending = false;
    }
    if (layoutPhysicsPending){
      const duration = typeof pendingPhysicsDuration === 'number' ? pendingPhysicsDuration : undefined;
      pendingPhysicsDuration = null;
      layoutPhysicsPending = false;
      kickPhysics(duration);
    }
  }
}

function requestVisibilityRefresh(){
  layoutVisibilityPending = true;
  if (layoutWorkQueue.length === 0 && layoutFrameHandle === null){
    refreshVisibilityCaches();
    layoutVisibilityPending = false;
  }
}

function requestPhysicsKick(ms){
  layoutPhysicsPending = true;
  if (typeof ms === 'number'){
    pendingPhysicsDuration = Math.max(pendingPhysicsDuration || 0, ms);
  }
  if (layoutWorkQueue.length === 0 && layoutFrameHandle === null){
    const duration = typeof pendingPhysicsDuration === 'number' ? pendingPhysicsDuration : ms;
    pendingPhysicsDuration = null;
    layoutPhysicsPending = false;
    kickPhysics(duration);
  }
}

// ----------------------------------------------------------------------------
// Interaction (pan/zoom/drag, click toggle, wheel smooth zoom)
// ----------------------------------------------------------------------------
// Track dragging state. When dragging a node or panning the canvas, we set these flags.
let draggingCanvas=false, dragNode=null, dragStart=[0,0], grabStart=[0,0], lastMouse=[0,0];
// To prevent inadvertent expansion on drag, record whether the pointer moved beyond a small
// threshold while a button is held. If true, the click handler will skip toggling.
let movedDuringDrag = false;
// Track if a node drag just occurred so that the subsequent click event can be suppressed.
let justDraggedNode = false;
// Record the mouse position at the beginning of a potential drag (mousedown)
let mouseDownScreen = [0,0];
// Track which node (if any) was pressed on mousedown. This allows us to
// distinguish between clicking a node (to expand/collapse) and dragging it.  The
// click handler will only toggle the node if the mouse went down and up on
// the same node without significant movement.
let downNode = null;

function hitTestNodeAt(x, y){
  const vis = collectVisible();
  for (let i = vis.length - 1; i >= 0; i--){
    const candidate = vis[i];
    const hit = candidate._hit;
    if (!hit) continue;
    if (x >= hit.x && x <= hit.x + hit.w && y >= hit.y && y <= hit.y + hit.h){
      return candidate;
    }
  }
  return null;
}

let touchPressTimer = null;
let touchStartPoint = null;
let touchCandidateNode = null;
let touchPreviewNode = null;
let touchPreviewTimer = null;
let suppressNextClick = false;
let touchPanActive = false;
let touchPanStart = null;
let touchPanOffsetStart = null;
let lastTouchSample = null;
let panVelocity = { x: 0, y: 0 };
let inertiaFrame = null;
const PAN_VELOCITY_DECAY = 0.92;
const PAN_VELOCITY_STOP = 0.002;
let pinching = false;
let pinchStartDistance = null;
let pinchStartScale = null;
let pinchAnchorWorld = null;
let minimapTouchReturnFocus = null;
let mobileSidebarOpen = false;
let mobileSidebarReturnFocus = null;
let sidebarFocusTrapHandler = null;
let sidebarFocusInHandler = null;
<<<<<<< HEAD
const schedulePointerWork = (() => {
  let rafId = null;
  let pending = null;
  return (fn) => {
    pending = fn;
    if (rafId !== null) return;
    rafId = requestAnimationFrame(() => {
      const task = pending;
      pending = null;
      rafId = null;
      if (typeof task === 'function'){
        task();
      }
    });
  };
})();
=======
function stopInertia(){
  if (inertiaFrame !== null){
    cancelAnimationFrame(inertiaFrame);
    inertiaFrame = null;
  }
  panVelocity.x = 0;
  panVelocity.y = 0;
}
function startInertia(){
  if (inertiaFrame !== null){
    cancelAnimationFrame(inertiaFrame);
    inertiaFrame = null;
  }
  const initialSpeed = Math.hypot(panVelocity.x, panVelocity.y);
  if (initialSpeed <= PAN_VELOCITY_STOP){
    if (!applyingUrlState){
      scheduleUrlUpdate();
    }
    return;
  }
  let lastTime = performance.now();
  function step(now){
    const dt = Math.max(16, now - lastTime);
    lastTime = now;
    offsetX += panVelocity.x * dt;
    offsetY += panVelocity.y * dt;
    const decay = Math.pow(PAN_VELOCITY_DECAY, dt / 16);
    panVelocity.x *= decay;
    panVelocity.y *= decay;
    if (Math.hypot(panVelocity.x, panVelocity.y) <= PAN_VELOCITY_STOP){
      inertiaFrame = null;
      panVelocity.x = 0;
      panVelocity.y = 0;
      if (!applyingUrlState){
        scheduleUrlUpdate();
      }
      return;
    }
    inertiaFrame = requestAnimationFrame(step);
  }
  inertiaFrame = requestAnimationFrame(step);
}
function beginTouchPan(x, y){
  touchPanActive = true;
  touchPanStart = { x, y };
  touchPanOffsetStart = { x: offsetX, y: offsetY };
  lastTouchSample = { x, y, time: performance.now() };
  panVelocity.x = 0;
  panVelocity.y = 0;
  canvas.classList.add('grabbing');
}
function updateTouchPan(x, y){
  if (!touchPanActive) return;
  const dx = (x - touchPanStart.x) / scale;
  const dy = (y - touchPanStart.y) / scale;
  offsetX = touchPanOffsetStart.x + dx;
  offsetY = touchPanOffsetStart.y + dy;
  const now = performance.now();
  if (lastTouchSample){
    const dt = Math.max(16, now - lastTouchSample.time);
    const worldDx = (x - lastTouchSample.x) / scale;
    const worldDy = (y - lastTouchSample.y) / scale;
    panVelocity.x = worldDx / dt;
    panVelocity.y = worldDy / dt;
  }
  lastTouchSample = { x, y, time: now };
}
function clearTouchPan(){
  touchPanActive = false;
  touchPanStart = null;
  touchPanOffsetStart = null;
  lastTouchSample = null;
  canvas.classList.remove('grabbing');
}
function beginPinch(event){
  if (!event.touches || event.touches.length < 2) return;
  const rect = canvas.getBoundingClientRect();
  const t1 = event.touches[0];
  const t2 = event.touches[1];
  const x1 = t1.clientX - rect.left;
  const y1 = t1.clientY - rect.top;
  const x2 = t2.clientX - rect.left;
  const y2 = t2.clientY - rect.top;
  pinchStartDistance = Math.hypot(x2 - x1, y2 - y1);
  pinchStartScale = scale;
  const cx = (x1 + x2) / 2;
  const cy = (y1 + y2) / 2;
  const [wx, wy] = screenToWorld(cx, cy);
  pinchAnchorWorld = { x: wx, y: wy };
  pinching = true;
  touchCandidateNode = null;
  touchStartPoint = null;
  if (touchPressTimer){
    clearTimeout(touchPressTimer);
    touchPressTimer = null;
  }
  clearTouchPan();
  stopInertia();
  canvas.classList.add('grabbing');
}
function handlePinchMove(event){
  if (!pinching || !event.touches || event.touches.length < 2 || !pinchAnchorWorld || !pinchStartDistance){
    return;
  }
  const rect = canvas.getBoundingClientRect();
  const t1 = event.touches[0];
  const t2 = event.touches[1];
  const x1 = t1.clientX - rect.left;
  const y1 = t1.clientY - rect.top;
  const x2 = t2.clientX - rect.left;
  const y2 = t2.clientY - rect.top;
  const distance = Math.hypot(x2 - x1, y2 - y1);
  if (distance <= 0) return;
  const rawScale = pinchStartScale * (distance / pinchStartDistance);
  const targetScale = clamp(rawScale, MIN_ZOOM, MAX_ZOOM);
  const centerX = (x1 + x2) / 2;
  const centerY = (y1 + y2) / 2;
  scale = targetScale;
  offsetX = centerX / targetScale - pinchAnchorWorld.x;
  offsetY = centerY / targetScale - pinchAnchorWorld.y;
}
function clearPinchState(){
  pinching = false;
  pinchStartDistance = null;
  pinchStartScale = null;
  pinchAnchorWorld = null;
}
function installExtendedTapTargets(elements, padding = 12){
  elements
    .filter(Boolean)
    .forEach((el) => {
      el.addEventListener('touchend', (event) => {
        if (!event.changedTouches || !event.changedTouches.length) return;
        const touch = event.changedTouches[0];
        const rect = el.getBoundingClientRect();
        const inside = touch.clientX >= rect.left && touch.clientX <= rect.right && touch.clientY >= rect.top && touch.clientY <= rect.bottom;
        const withinPadding = touch.clientX >= rect.left - padding && touch.clientX <= rect.right + padding && touch.clientY >= rect.top - padding && touch.clientY <= rect.bottom + padding;
        if (!inside && withinPadding){
          event.preventDefault();
          if (typeof el.focus === 'function'){
            el.focus({ preventScroll: true });
          }
          el.click();
        }
      }, { passive: false });
    });
}
>>>>>>> 648f8b09
canvas.addEventListener('mousedown',e=>{
  stopInertia();
  const r = canvas.getBoundingClientRect(); const x = e.clientX - r.left, y = e.clientY - r.top;
  lastMouse=[x,y];
  // Reset movement detection at the start of each mouse press
  movedDuringDrag = false;
  mouseDownScreen=[x,y];
  let target = hitTestNodeAt(x, y);
  if (target){
    dragNode=target; target.isDragging=true;
    const [wx,wy] = screenToWorld(x,y);
    target._grabDx = target.x - wx; target._grabDy = target.y - wy;
    // remember which node was initially pressed; used to distinguish click vs drag
    downNode = target;
  } else {
    draggingCanvas=true; dragStart=[x,y]; grabStart=[offsetX,offsetY]; canvas.classList.add('grabbing');
    downNode = null;
  }
});
window.addEventListener('mouseup',()=>{
  // On mouseup, end any drag operations. If a node was being dragged and
  // the pointer moved significantly (movedDuringDrag), set justDraggedNode
  // so that the subsequent click does not toggle the node. Otherwise,
  // leave justDraggedNode=false so a simple click toggles as expected.
  if (dragNode){
    dragNode.isDragging = false;
    dragNode = null;
    if (movedDuringDrag){
      justDraggedNode = true;
    }
  }
  draggingCanvas = false;
  canvas.classList.remove('grabbing');
  // Do not reset movedDuringDrag here; the click handler will do that on a true click.
});
canvas.addEventListener('mousemove',e=>{
  const r = canvas.getBoundingClientRect(); const x = e.clientX - r.left, y = e.clientY - r.top;
  if (draggingCanvas){
    schedulePointerWork(() => {
      const dx=(x - dragStart[0]) / scale, dy=(y - dragStart[1]) / scale;
      offsetX = grabStart[0] + dx; offsetY = grabStart[1] + dy;
      if (!movedDuringDrag){
        const mdx = x - mouseDownScreen[0];
        const mdy = y - mouseDownScreen[1];
        if (Math.abs(mdx) > 6 || Math.abs(mdy) > 6) movedDuringDrag = true;
      }
      requestRender();
    });
  } else if (dragNode){
    schedulePointerWork(() => {
      const [wx,wy] = screenToWorld(x,y);
      dragNode.x = wx + dragNode._grabDx;
      dragNode.y = wy + dragNode._grabDy;
      if (!movedDuringDrag){
        const mdx = x - mouseDownScreen[0];
        const mdy = y - mouseDownScreen[1];
        if (Math.abs(mdx) > 6 || Math.abs(mdy) > 6) movedDuringDrag = true;
      }
      requestRender();
    });
  }
});
canvas.addEventListener('touchstart', (e) => {
  closeContextMenu();
  stopInertia();
  if (e.touches && e.touches.length > 1){
    beginPinch(e);
    return;
  }
  clearPinchState();
  const point = pointerPositionFromEvent(e);
  if (!point) return;
  const rect = canvas.getBoundingClientRect();
  const x = point.clientX - rect.left;
  const y = point.clientY - rect.top;
  lastMouse = [x, y];
  touchStartPoint = { x, y };
  touchCandidateNode = hitTestNodeAt(x, y);
  if (touchPressTimer){
    clearTimeout(touchPressTimer);
  }
  if (touchCandidateNode){
    touchPressTimer = setTimeout(() => {
      touchPressTimer = null;
      if (touchCandidateNode){
        showTouchPreview(touchCandidateNode);
      }
    }, 280);
  } else {
    beginTouchPan(x, y);
  }
}, { passive: false });
canvas.addEventListener('touchmove', (e) => {
  if (e.touches && e.touches.length > 1){
    if (!pinching){
      beginPinch(e);
    }
    handlePinchMove(e);
    e.preventDefault();
    return;
  }
  if (pinching){
    clearPinchState();
  }
  const point = pointerPositionFromEvent(e);
  if (!point) return;
  const rect = canvas.getBoundingClientRect();
  const x = point.clientX - rect.left;
  const y = point.clientY - rect.top;
  if (touchPanActive){
    updateTouchPan(x, y);
    e.preventDefault();
    return;
  }
  if (!touchStartPoint) return;
  const dx = Math.abs(x - touchStartPoint.x);
  const dy = Math.abs(y - touchStartPoint.y);
  if (dx > 18 || dy > 18){
    if (touchPressTimer){
      clearTimeout(touchPressTimer);
      touchPressTimer = null;
    }
    if (!touchPanActive){
      beginTouchPan(touchStartPoint.x, touchStartPoint.y);
    }
    touchCandidateNode = null;
    updateTouchPan(x, y);
    suppressNextClick = true;
    e.preventDefault();
  }
}, { passive: false });
canvas.addEventListener('touchend', (e) => {
  if (touchPressTimer){
    clearTimeout(touchPressTimer);
    touchPressTimer = null;
  }
  if (pinching && (!e.touches || e.touches.length < 2)){
    clearPinchState();
  }
  if (touchPanActive && (!e.touches || e.touches.length === 0)){
    clearTouchPan();
    const speed = Math.hypot(panVelocity.x, panVelocity.y);
    if (speed > PAN_VELOCITY_STOP){
      startInertia();
    } else if (!applyingUrlState){
      scheduleUrlUpdate();
    }
    suppressNextClick = true;
  }
  if (!touchPanActive && !pinching && touchStartPoint && touchCandidateNode){
    const point = pointerPositionFromEvent(e);
    if (point){
      const rect = canvas.getBoundingClientRect();
      const x = point.clientX - rect.left;
      const y = point.clientY - rect.top;
      const dx = Math.abs(x - touchStartPoint.x);
      const dy = Math.abs(y - touchStartPoint.y);
      if (dx <= 18 && dy <= 18){
        showTouchPreview(touchCandidateNode);
      }
    }
  }
  if (!e.touches || e.touches.length === 0){
    touchCandidateNode = null;
    touchStartPoint = null;
  } else if (e.touches.length === 1){
    const remaining = e.touches[0];
    const rect = canvas.getBoundingClientRect();
    const x = remaining.clientX - rect.left;
    const y = remaining.clientY - rect.top;
    touchStartPoint = { x, y };
    touchCandidateNode = hitTestNodeAt(x, y);
    beginTouchPan(x, y);
  }
});
canvas.addEventListener('touchcancel', () => {
  if (touchPressTimer){
    clearTimeout(touchPressTimer);
    touchPressTimer = null;
  }
  clearTouchPan();
  clearPinchState();
  touchCandidateNode = null;
  touchStartPoint = null;
  suppressNextClick = true;
});
canvas.addEventListener('click',e=>{
  closeContextMenu();
  if (suppressNextClick){
    suppressNextClick = false;
    downNode = null;
    movedDuringDrag = false;
    return;
  }
  // Determine which node (if any) the mouse is over on click
  const r = canvas.getBoundingClientRect(); const x = e.clientX - r.left, y = e.clientY - r.top;
  let target = hitTestNodeAt(x, y);
  // Determine if the pointer moved significantly since the press. Use the stored mouseDownScreen to avoid relying on mousemove events (which may not fire in all drag simulations).
  const dxMove = x - mouseDownScreen[0];
  const dyMove = y - mouseDownScreen[1];
  // Increase the movement threshold to better distinguish between a
  // deliberate click and a slight pointer wobble.  A higher threshold
  // makes it easier to expand/collapse nodes on touchpads where the
  // cursor may move a few pixels during a click.
  // Increase the movement threshold further to ensure clicks on
  // first‑level categories are interpreted as clicks even on
  // touchpads with jitter.  A threshold of 12px allows for minor
  // pointer drift.
  const moved = Math.abs(dxMove) > 12 || Math.abs(dyMove) > 12;
  // If a node drag just occurred, skip toggling entirely to prevent accidental expansion
  if (justDraggedNode){
    justDraggedNode = false;
  } else if (!moved && downNode && target && target === downNode){
    const toggle = target._toggle;
    const clickedToggle = toggle && Math.hypot(x - toggle.cx, y - toggle.cy) <= toggle.r;
    if (clickedToggle){
      toggleNode(target, true);
      focusNode(target, { animate: true, ensureVisible: false, targetScale: scale, keepZoom: true });
    } else {
      focusNode(target, { animate: true, ensureVisible: true });
    }
  }
  // Always reset state
  downNode = null;
  movedDuringDrag = false;
});
canvas.addEventListener('dblclick', e => {
  closeContextMenu();
  const rect = canvas.getBoundingClientRect();
  const x = e.clientX - rect.left;
  const y = e.clientY - rect.top;
  const target = hitTestNodeAt(x, y);
  if (target){
    focusNode(target, { animate: true, ensureVisible: true, frameChildren: true });
  }
});
canvas.addEventListener('contextmenu', e => {
  e.preventDefault();
  if (!contextMenuElem) return;
  const rect = canvas.getBoundingClientRect();
  const x = e.clientX - rect.left;
  const y = e.clientY - rect.top;
  const target = hitTestNodeAt(x, y);
  if (target){
    openContextMenu(target, e.pageX, e.pageY);
  } else {
    closeContextMenu();
  }
});
const wheelZoom = throttle((deltaY, wx, wy) => {
  const factor = deltaY > 0 ? 0.85 : 1.15;
  const targetScale = clamp(scale * factor, MIN_ZOOM, MAX_ZOOM);
  animateZoom(targetScale, wx, wy, WHEEL_EASE_MS);
}, 48);

canvas.addEventListener('wheel', (e)=>{
  closeContextMenu();
  e.preventDefault();
  stopInertia();
  const r = canvas.getBoundingClientRect(); const cx=e.clientX-r.left, cy=e.clientY-r.top;
  const [wx,wy] = screenToWorld(cx,cy);
  wheelZoom(e.deltaY, wx, wy);
}, { passive: false });
function clamp(v,a,b){ return Math.max(a, Math.min(b,v)); }
function animateZoom(targetScale, anchorWx, anchorWy, ms){
  const startScale = scale;
  const startOffX = offsetX, startOffY = offsetY;
  const startTime = performance.now();
  const ease = t=> t<.5 ? 2*t*t : -1+(4-2*t)*t;
  function step(now){
    const t = Math.min(1,(now-startTime)/ms);
    const s = startScale + (targetScale-startScale)*ease(t);
    const [cx,cy] = worldToScreen(anchorWx,anchorWy);
    offsetX = (cx/s) - anchorWx; offsetY = (cy/s) - anchorWy; scale=s;
    requestRender();
    if (t<1) {
      requestAnimationFrame(step);
    } else if (!applyingUrlState) {
      scheduleUrlUpdate();
    }
  }
  requestAnimationFrame(step);
}
function toggleNode(n, animated){
  if (!n.children || n.children.length === 0) return;
  const opening = !n.open;
  setNodeOpenState(n, opening);
  if (opening){
    // Automatically open immediate children when expanding so the first
    // interaction reveals the full branch.  Deeper descendants remain
    // collapsed so the user can drill down gradually.
    n.children.forEach(ch => {
      markNodeOpen(ch);
      ch.appear = 0;
    });
    // Schedule a progressive layout pass for the node and its ancestors.
    // This defers expensive angle assignment and radial layout work across
    // animation frames, preventing large branches from freezing the UI.
    queueLayout(n, { includeAncestors: true });
    // Animate the appearance quickly for a snappy feel (180 ms)
    const t0 = performance.now();
    (function anim(time){
      const t = Math.min(1, (time - t0) / 180);
      n.children.forEach(ch => ch.appear = t);
      if (t < 1 && n.open) requestAnimationFrame(anim);
    })(t0);
  } else {
    queueLayout(n, { includeAncestors: true });
  }
  requestVisibilityRefresh();
  // Let physics run briefly to settle the new layout, then freeze
  requestPhysicsKick();
  updateOutlineTree(n.id);
  if (!applyingUrlState){
    scheduleUrlUpdate();
  }
}
const qElem = document.getElementById('q'), resultsElem = document.getElementById('results');
let currentFocusNode=null;
let viewStack=[];
let searchMatches = [];
let highlightedResultIndex = -1;

if (qElem){
  requestAnimationFrame(() => {
    const active = document.activeElement;
    if (!active || active === document.body || active === document.documentElement){
      try {
        qElem.focus({ preventScroll: true });
      } catch(e) {
        qElem.focus();
      }
      qElem.select();
    }
  });
}

function cancelActiveSearch(){
  if (activeSearchTask && typeof activeSearchTask.cancel === 'function'){
    activeSearchTask.cancel();
  }
  activeSearchTask = null;
}

function scheduleIdleWork(callback){
  if (typeof window.requestIdleCallback === 'function'){
    const id = window.requestIdleCallback(callback, { timeout: 160 });
    return { type: 'idle', id };
  }
  const wrapped = () => callback({ timeRemaining: () => 0, didTimeout: false });
  const id = window.requestAnimationFrame(wrapped);
  return { type: 'raf', id };
}

function cancelIdleWork(handle){
  if (!handle) return;
  if (handle.type === 'idle' && typeof window.cancelIdleCallback === 'function'){
    window.cancelIdleCallback(handle.id);
  } else {
    window.cancelAnimationFrame(handle.id);
  }
}

function computeSearchScore(node, tokens){
  if (!tokens.length) return null;
  const lowerName = (node.name || '').toLowerCase();
  let score = 0;
  for (const token of tokens){
    let tokenScore = 0;
    if (lowerName.includes(token)){
      const index = lowerName.indexOf(token);
      tokenScore += 6;
      if (index === 0) tokenScore += 4;
      tokenScore += Math.max(0, 3 - index / 12);
    }
    let matched = tokenScore > 0;
    if (!matched && searchIncludeTags && node.tags){
      for (const tag of node.tags){
        const lowerTag = String(tag).toLowerCase();
        if (lowerTag.includes(token)){
          tokenScore += 3;
          matched = true;
          break;
        }
      }
    }
    if (!matched){
      const pathText = pathTo(node).map(p => (p.name || '').toLowerCase()).join(' ');
      if (pathText.includes(token)){
        tokenScore += 1.5;
        matched = true;
      }
    }
    if (!matched){
      return null;
    }
    score += tokenScore;
  }
  score += (node.children ? node.children.length : 0) * 0.1;
  return score;
}

function renderSearchResults(rawTerm){
  if (!resultsElem) return;
  cancelActiveSearch();
  const term = (rawTerm || '').trim();
  searchMatches = [];
  searchMatchesAll = [];
  highlightedResultIndex = -1;
  pendingAutoPan = false;
  if (!term){
    lastSearchTokens = [];
    searchPageIndex = 0;
    resultsElem.innerHTML = '';
    resultsElem.classList.remove('visible');
    resultsElem.classList.remove('persist');
    resultsElem.setAttribute('aria-expanded', 'false');
    walk(root, n => { n.match = false; });
    updateRecentSearchesUI();
    requestRender();
    return;
  }
  const tokens = term.toLowerCase().split(/\s+/).filter(Boolean);
  lastSearchTokens = tokens;
  walk(root, n => { n.match = false; });
  pendingAutoPan = true;
  searchPageIndex = 0;
  resultsElem.innerHTML = '';
  const searching = document.createElement('div');
  searching.className = 'hit searching';
  searching.textContent = 'Searching…';
  searching.setAttribute('role', 'status');
  resultsElem.appendChild(searching);
  resultsElem.classList.add('visible');
  resultsElem.setAttribute('aria-expanded', 'true');
  resultsElem.classList.toggle('persist', searchDropdownPinned);

  const scopeRoot = (searchInSubtree && currentFocusNode) ? currentFocusNode : root;
  const queue = [scopeRoot];
  const matches = [];
  const seen = new Set();
  let lastRenderedCount = 0;

  const state = {
    cancelled: false,
    handle: null,
    cancel(){
      this.cancelled = true;
      if (this.handle){
        cancelIdleWork(this.handle);
        this.handle = null;
      }
    }
  };

  function processBatch(deadline){
    if (state.cancelled) return;
    let processed = 0;
    while(queue.length && (!deadline || deadline.timeRemaining() > 1) && processed < SEARCH_BATCH_SIZE){
      const node = queue.shift();
      processed += 1;
      if (!node) continue;
      const children = node.children || [];
      children.forEach(child => {
        if (!seen.has(child.id)){
          queue.push(child);
        }
      });
      if (seen.has(node.id)) continue;
      seen.add(node.id);
      if (node.syntheticOverview && !showSyntheticNodes) continue;
      const score = computeSearchScore(node, tokens);
      if (score !== null){
        matches.push({ node, score });
        node.match = true;
      }
    }

    const shouldRender = matches.length !== lastRenderedCount || queue.length === 0;
    if (shouldRender){
      matches.sort((a,b) => b.score - a.score || fallbackText(a.node, 'name').localeCompare(fallbackText(b.node, 'name')));
      searchMatchesAll = matches.slice();
      lastRenderedCount = matches.length;
      const shouldAutoPan = pendingAutoPan && matches.length > 0;
      renderSearchResultsPage({ autopan: shouldAutoPan });
      if (shouldAutoPan){
        pendingAutoPan = false;
      }
    }

    if (queue.length && !state.cancelled){
      state.handle = scheduleIdleWork(processBatch);
    } else {
      activeSearchTask = null;
      if (!matches.length){
        searchMatchesAll = [];
        renderSearchResultsPage();
      }
    }
  }

  state.handle = scheduleIdleWork(processBatch);
  activeSearchTask = state;
}

function renderSearchResultsPage({ autopan = false } = {}){
  if (!resultsElem) return;
  resultsElem.innerHTML = '';
  const total = searchMatchesAll.length;
  if (!total){
    const empty = document.createElement('div');
    empty.className = 'hit';
    empty.textContent = 'No matches available';
    empty.setAttribute('role', 'status');
    resultsElem.appendChild(empty);
    resultsElem.classList.add('visible');
    resultsElem.setAttribute('aria-expanded', 'true');
    currentFocusNode = null;
    requestRender();
    return;
  }
  const start = Math.max(0, Math.min(searchPageIndex * SEARCH_PAGE_SIZE, Math.max(0, total - 1)));
  const pageMatches = searchMatchesAll.slice(start, start + SEARCH_PAGE_SIZE);
  searchMatches = pageMatches;
  pageMatches.forEach((entry, idx) => {
    const node = entry.node;
    const item = document.createElement('div');
    item.className = 'hit';
    item.setAttribute('role', 'option');
    item.setAttribute('aria-selected', idx === 0 ? 'true' : 'false');
    const title = document.createElement('span');
    title.innerHTML = highlightText(fallbackText(node, 'name'), lastSearchTokens);
    const pathSpan = document.createElement('small');
    const pathLabel = pathTo(node).slice(1, -1).map(p => fallbackText(p, 'name')).join(' › ');
    pathSpan.innerHTML = pathLabel ? highlightText(pathLabel, lastSearchTokens) : 'Top-level';
    item.appendChild(title);
    item.appendChild(pathSpan);
    item.onmouseenter = () => setActiveSearchResult(idx);
    item.onclick = () => {
      setActiveSearchResult(idx);
      jumpToMatch(node);
      if (!searchDropdownPinned){
        hideSearchResults();
      }
    };
    resultsElem.appendChild(item);
  });
  const nav = document.createElement('div');
  nav.className = 'search-nav';
  const info = document.createElement('span');
  const end = Math.min(total, start + pageMatches.length);
  info.textContent = `${start + 1}–${end} of ${total}`;
  nav.appendChild(info);
  const pinBtn = document.createElement('button');
  pinBtn.type = 'button';
  pinBtn.textContent = searchDropdownPinned ? 'Unpin' : 'Pin';
  pinBtn.title = searchDropdownPinned ? 'Allow closing on outside click' : 'Keep results pinned open';
  pinBtn.onclick = () => {
    searchDropdownPinned = !searchDropdownPinned;
    pinBtn.textContent = searchDropdownPinned ? 'Unpin' : 'Pin';
    pinBtn.title = searchDropdownPinned ? 'Allow closing on outside click' : 'Keep results pinned open';
    resultsElem.classList.toggle('persist', searchDropdownPinned);
  };
  nav.appendChild(pinBtn);
  const prevBtn = document.createElement('button');
  prevBtn.type = 'button';
  prevBtn.textContent = 'Prev';
  prevBtn.disabled = start === 0;
  prevBtn.onclick = () => {
    if (start === 0) return;
    searchPageIndex = Math.max(0, searchPageIndex - 1);
    renderSearchResultsPage();
  };
  nav.appendChild(prevBtn);
  const nextBtn = document.createElement('button');
  nextBtn.type = 'button';
  nextBtn.textContent = 'Next';
  nextBtn.disabled = end >= total;
  nextBtn.onclick = () => {
    if (end >= total) return;
    searchPageIndex += 1;
    renderSearchResultsPage();
  };
  nav.appendChild(nextBtn);
  const closeBtn = document.createElement('button');
  closeBtn.type = 'button';
  closeBtn.textContent = 'Close';
  closeBtn.onclick = () => hideSearchResults();
  nav.appendChild(closeBtn);
  resultsElem.appendChild(nav);
  setActiveSearchResult(0, { autopan });
  resultsElem.classList.add('visible');
  resultsElem.setAttribute('aria-expanded', 'true');
  resultsElem.classList.toggle('persist', searchDropdownPinned);
  requestRender();
}
function snapshotView(){
  return {
    offsetX,
    offsetY,
    scale,
    openIds: Array.from(openNodeIds),
    focusId: lastFocusedNode ? lastFocusedNode.id : null
  };
}
function restoreView(v){
  offsetX=v.offsetX; offsetY=v.offsetY; scale=v.scale;
  if (Array.isArray(v.openIds)){
    const stored = new Set(v.openIds);
    stored.add(root.id);
    walk(root,n=>{ setNodeOpenState(n, stored.has(n.id)); });
  } else if (v.openMap && typeof v.openMap === 'object'){
    walk(root,n=>{ setNodeOpenState(n, !!v.openMap[n.id]); });
  } else {
    syncOpenSetFromTree();
  }
  updateOutlineTree(v.focusId || root.id);
  if (typeof v.focusId === 'number'){
    const node = findNodeById(v.focusId);
    if (node){
      updateBreadcrumb(node);
    }
  } else {
    updateBreadcrumb(root);
  }
}
let lastSearchTokens = [];
function escapeRegExp(str){
  return str.replace(/[\\^$.*+?()[\]{}|]/g, '\$&');
}

function highlightText(text, tokens){
  if (!tokens.length) return text;
  let result = text;
  tokens.forEach(token => {
    const pattern = new RegExp(`(${escapeRegExp(token)})`, 'ig');
    result = result.replace(pattern, '<mark>$1</mark>');
  });
  return result;
}

function rememberSearch(term){
  const clean = (term || '').trim();
  if (!clean) return;
  recentSearches = recentSearches.filter(item => item.toLowerCase() !== clean.toLowerCase());
  recentSearches.unshift(clean);
  if (recentSearches.length > RECENT_SEARCH_LIMIT){
    recentSearches = recentSearches.slice(0, RECENT_SEARCH_LIMIT);
  }
  try { localStorage.setItem('atlas_recent_searches', JSON.stringify(recentSearches)); } catch(e) {}
  updateRecentSearchesUI();
}

function updateRecentSearchesUI(){
  if (!recentSearchesElem) return;
  recentSearchesElem.innerHTML = '';
  if (!recentSearches.length){
    const empty = document.createElement('span');
    empty.className = 'muted';
    empty.textContent = 'Recent searches appear here.';
    recentSearchesElem.appendChild(empty);
    return;
  }
  recentSearches.forEach(query => {
    const pill = document.createElement('button');
    pill.type = 'button';
    pill.className = 'recent-pill';
    pill.textContent = query;
    pill.onclick = () => {
      qElem.value = query;
      renderSearchResults(query);
      qElem.focus();
    };
    recentSearchesElem.appendChild(pill);
  });
}

function queueClipboardWrite(text){
  if (!navigator.clipboard || typeof navigator.clipboard.writeText !== 'function') return;
  if (clipboardWriteTimer === null){
    clipboardPendingText = null;
    navigator.clipboard.writeText(text).catch(() => {});
    clipboardWriteTimer = setTimeout(() => {
      clipboardWriteTimer = null;
      if (clipboardPendingText !== null){
        const next = clipboardPendingText;
        clipboardPendingText = null;
        queueClipboardWrite(next);
      }
    }, CLIPBOARD_WRITE_DELAY_MS);
  } else {
    clipboardPendingText = text;
  }
}

function closeContextMenu(){
  if (!contextMenuElem) return;
  contextMenuElem.setAttribute('aria-hidden', 'true');
  contextMenuElem.style.pointerEvents = 'none';
  contextMenuNode = null;
  const restore = contextMenuReturnFocus;
  contextMenuReturnFocus = null;
  if (restore && typeof restore.focus === 'function'){
    restore.focus();
  }
}

function expandSubtree(node){
  if (!node) return;
  walkFrom(node, child => {
    markNodeOpen(child);
  });
  queueLayout(node, { includeAncestors: true });
  requestVisibilityRefresh();
  updateOutlineTree(node.id);
  requestPhysicsKick(1000);
  if (!applyingUrlState){ scheduleUrlUpdate(); }
}

function collapseSubtree(node){
  if (!node) return;
  walkFrom(node, child => {
    if (child !== node){ markNodeClosed(child); }
  });
  queueLayout(node, { includeAncestors: true });
  requestVisibilityRefresh();
  updateOutlineTree(node.id);
  requestPhysicsKick();
  if (!applyingUrlState){ scheduleUrlUpdate(); }
}

function openContextMenu(node, pageX, pageY){
  if (!contextMenuElem || !node) return;
  contextMenuElem.innerHTML = '';
  contextMenuNode = node;
  contextMenuReturnFocus = document.activeElement;
  const actions = [
    { label: 'Focus & frame', handler: () => focusNode(node, { animate: true, ensureVisible: true, frameChildren: true }) },
    { label: 'Expand branch', handler: () => expandSubtree(node) },
    { label: 'Collapse branch', handler: () => collapseSubtree(node) },
    { label: 'Show details', handler: (btn) => {
        const rect = btn?.getBoundingClientRect();
        renderDetailsPanel(node, { anchorRect: rect || null, anchor: btn || null, open: true, restoreFocus: btn || null });
      } }
  ];
  if (favoritesFeatureEnabled){
    const isFav = favoriteIdSet.has(node.id);
    actions.push({
      label: isFav ? 'Remove from favorites' : 'Add to favorites',
      handler: () => toggleFavorite(node)
    });
  }
  actions.push(
    { label: 'Copy link', handler: () => {
        const link = buildShareableLink(node);
        queueClipboardWrite(link);
      } }
  );
  actions.forEach(action => {
    const btn = document.createElement('button');
    btn.type = 'button';
    btn.textContent = action.label;
    btn.onclick = () => {
      action.handler(btn);
      closeContextMenu();
    };
    if ((action.label === 'Expand branch' || action.label === 'Collapse branch') && (!node.children || !node.children.length)){
      btn.disabled = true;
    }
    if (action.label === 'Copy link' && !navigator.clipboard){
      btn.disabled = true;
    }
    contextMenuElem.appendChild(btn);
  });
  contextMenuElem.style.left = `${pageX}px`;
  contextMenuElem.style.top = `${pageY}px`;
  contextMenuElem.setAttribute('aria-hidden', 'false');
  contextMenuElem.style.pointerEvents = 'auto';
  const bounds = contextMenuElem.getBoundingClientRect();
  const adjustedX = Math.min(pageX, window.innerWidth - bounds.width - 16);
  const adjustedY = Math.min(pageY, window.innerHeight - bounds.height - 16);
  contextMenuElem.style.left = `${Math.max(0, adjustedX)}px`;
  contextMenuElem.style.top = `${Math.max(0, adjustedY)}px`;
  const buttons = contextMenuElem.querySelectorAll('button');
  if (buttons.length){
    buttons[0].focus();
  }
  contextMenuElem.onkeydown = (event) => {
    const items = Array.from(contextMenuElem.querySelectorAll('button'));
    if (!items.length) return;
    const index = items.indexOf(document.activeElement);
    if (event.key === 'ArrowDown'){
      event.preventDefault();
      const next = index === -1 ? 0 : (index + 1) % items.length;
      items[next].focus();
    } else if (event.key === 'ArrowUp'){
      event.preventDefault();
      const prev = index <= 0 ? items.length - 1 : index - 1;
      items[prev].focus();
    } else if (event.key === 'Escape'){
      event.preventDefault();
      closeContextMenu();
    }
  };
}

function buildShareableLink(node){
  const params = new URLSearchParams();
  params.set('node', String(node.id));
  const openList = [];
  const seenChains = new Set();
  for (const id of openNodeIds){
    if (id === root.id) continue;
    const current = findNodeById(id);
    if (!current || !current.parent) continue;
    const chain = [];
    let cursor = current;
    while (cursor && typeof cursor.id !== 'undefined'){
      chain.push(cursor.id);
      if (cursor === root) break;
      cursor = cursor.parent || null;
    }
    if (!chain.length || chain[chain.length - 1] !== root.id){
      continue;
    }
    const serialized = chain.reverse().join('.');
    if (!seenChains.has(serialized)){
      seenChains.add(serialized);
      openList.push(serialized);
      if (openList.length >= 50) break;
    }
  }
  const focusChain = pathTo(node).map(p => p.id).join('.');
  if (focusChain && !seenChains.has(focusChain)){
    seenChains.add(focusChain);
    openList.push(focusChain);
  }
  if (openList.length){ params.set('open', openList.join(',')); }
  params.set('x', offsetX.toFixed(2));
  params.set('y', offsetY.toFixed(2));
  params.set('z', scale.toFixed(3));
  params.set('theme', document.documentElement.getAttribute('data-theme') || 'dark');
  if (fisheyeEnabled){ params.set('lens', '1'); }
  if (activeTags.size){ params.set('tags', Array.from(activeTags).join(',')); }
  if (searchInSubtree){ params.set('subtree', '1'); }
  if (searchIncludeTags){ params.set('tagsearch', '1'); }
  const hash = '#' + params.toString();
  return window.location.origin + window.location.pathname + hash;
}

function setActiveSearchResult(index, { autopan = false } = {}){
  const items = Array.from(resultsElem.querySelectorAll('.hit'));
  if (!items.length){
    highlightedResultIndex = -1;
    currentFocusNode = null;
    return;
  }
  highlightedResultIndex = Math.max(0, Math.min(index, items.length - 1));
  items.forEach((el, i) => {
    const active = i === highlightedResultIndex;
    el.classList.toggle('active', active);
    if (el.getAttribute('role') === 'option'){
      el.setAttribute('aria-selected', active ? 'true' : 'false');
    }
  });
  const entry = searchMatches[highlightedResultIndex];
  currentFocusNode = entry ? entry.node : null;
  if (currentFocusNode){
    triggerNodeFlash(currentFocusNode, 1500);
<<<<<<< HEAD
    requestRender();
=======
    if (autopan){
      focusNode(currentFocusNode, { animate: true, ensureVisible: true, keepZoom: true });
    }
    draw();
>>>>>>> 648f8b09
  }
}

function hideSearchResults(){
  cancelActiveSearch();
  resultsElem.classList.remove('visible');
  resultsElem.innerHTML = '';
  highlightedResultIndex = -1;
  searchMatchesAll = [];
  searchPageIndex = 0;
  resultsElem.classList.remove('persist');
  if (!qElem.value.trim()){
    walk(root, n => { n.match = false; });
    currentFocusNode = lastFocusedNode || null;
  }
  resultsElem.setAttribute('aria-expanded', 'false');
  updateRecentSearchesUI();
}

qElem.addEventListener('input', () => {
  renderSearchResults(qElem.value);
});

qElem.addEventListener('focus', () => {
  const term = qElem.value.trim();
  if (term){ renderSearchResults(term); }
});

resultsElem.addEventListener('mousedown', (e) => {
  e.preventDefault();
});

qElem.addEventListener('keydown', (e) => {
  if (!resultsElem.classList.contains('visible')) return;
  if (e.key === 'ArrowDown'){
    e.preventDefault();
    if (searchMatches.length){
      const next = (highlightedResultIndex + 1) % searchMatches.length;
      setActiveSearchResult(next);
    }
  } else if (e.key === 'ArrowUp'){
    e.preventDefault();
    if (searchMatches.length){
      const prev = (highlightedResultIndex - 1 + searchMatches.length) % searchMatches.length;
      setActiveSearchResult(prev);
    }
  } else if (e.key === 'Enter'){
    const entry = searchMatches[highlightedResultIndex] || searchMatches[0];
    if (entry){
      e.preventDefault();
      jumpToMatch(entry.node);
      hideSearchResults();
      qElem.blur();
    }
  } else if (e.key === 'Escape'){
    hideSearchResults();
    highlightedResultIndex = -1;
    qElem.blur();
  }
});

document.addEventListener('click', (e) => {
  if (resultsElem.classList.contains('visible') && !searchDropdownPinned && !resultsElem.contains(e.target) && e.target !== qElem){
    hideSearchResults();
  }
  if (contextMenuElem && contextMenuElem.style.display === 'flex' && !contextMenuElem.contains(e.target)){
    closeContextMenu();
  }
  if (detailsPopoverElem && !detailsPopoverElem.hidden && !detailsJustOpened && !detailsPopoverElem.contains(e.target)){
    hideDetailsPopover();
  }
  if (touchPreviewElem && touchPreviewElem.classList.contains('visible') && !touchPreviewElem.contains(e.target)){
    hideTouchPreview();
  }
});
function openPathOnly(n){
  walk(root,x=>{ markNodeClosed(x); });
  const pathNodes = pathTo(n);
  // Mark nodes along the path as open
  pathNodes.forEach(x=> markNodeOpen(x));
  // Radially lay out children of each node along the opened path.  This
  // minimises overlap when jumping directly to a deep node via search.
  pathNodes.forEach(x => {
    if (x.children && x.children.length>0) {
      // Force an immediate layout so the subsequent focus animation uses the
      // latest geometry.  We bypass the progressive queue here because this
      // path is taken when jumping directly to a node via search, where the
      // view should update synchronously.
      queueLayout(x, { immediate: true });
    }
  });

  // After laying out the opened path, allow physics to run briefly to
  // settle the arrangement, then freeze.  This avoids jitter while
  // preserving the new configuration.
  refreshVisibilityCaches();
  kickPhysics();
}
function jumpToMatch(n){
  viewStack.push(snapshotView());
  rememberSearch(qElem.value);
  focusNode(n, { animate: true, ensureVisible: true, exclusive: true, frameChildren: true });
  triggerNodeFlash(n);
}
const backBtn = document.getElementById('backBtn');
if (backBtn){
  backBtn.onclick = () => {
    const v = viewStack.pop();
    if (!v) return;
    restoreView(v);
  };
}
const centerBtn = document.getElementById('centerBtn');
if (centerBtn){
  centerBtn.onclick = () => centerOnRoot(true);
}
const resetViewBtn = document.getElementById('resetViewBtn');
if (resetViewBtn){
  resetViewBtn.addEventListener('click', () => {
    const target = lastFocusedNode || root;
    focusNode(target, { animate: true, ensureVisible: true, targetScale: 1, keepZoom: false });
  });
}
if (fisheyeToggleBtn){
  fisheyeToggleBtn.addEventListener('click', () => {
    fisheyeEnabled = !fisheyeEnabled;
    fisheyeToggleBtn.classList.toggle('active', fisheyeEnabled);
    fisheyeToggleBtn.setAttribute('aria-pressed', fisheyeEnabled ? 'true' : 'false');
    if (!applyingUrlState){
      scheduleUrlUpdate();
    }
  });
  fisheyeToggleBtn.setAttribute('aria-pressed', fisheyeEnabled ? 'true' : 'false');
}
installExtendedTapTargets(Array.from(document.querySelectorAll('.canvas-actions .btn')), 16);
installExtendedTapTargets(Array.from(document.querySelectorAll('.btn-row .btn')), 12);
installExtendedTapTargets([minimapTouchToggle, minimapTouchClose], 16);
const expandBtn = document.getElementById('expandBtn');
if (expandBtn){
  expandBtn.onclick = () => {
    // Expand every node in the tree
    walk(root, n => { markNodeOpen(n); });
    queueLayout(root);
    requestVisibilityRefresh();
    updateOutlineTree(root.id);
    if (!applyingUrlState){ scheduleUrlUpdate(); }
    requestPhysicsKick(1500);
  };
}
// Collapse All handled below with layout and physics adjustments
// Freeze the layout after collapsing to keep macros stable
const collapseBtn = document.getElementById('collapseBtn');
if (collapseBtn){
  collapseBtn.onclick = () => {
    walk(root,n=>{ if(n===root){ markNodeOpen(n); } else { markNodeClosed(n); } });
    queueLayout(root);
    requestVisibilityRefresh();
    updateOutlineTree(root.id);
    requestPhysicsKick();
    if (!applyingUrlState){
      scheduleUrlUpdate();
    }
    updateBreadcrumb(root);
  };
}
const themeBtnElem = document.getElementById('themeBtn');
function syncThemeControl(){
  if (!themeBtnElem) return;
  const label = themeBtnElem.querySelector('span');
  const isLight = document.documentElement.getAttribute('data-theme') === 'light';
  if (label) label.textContent = isLight ? 'Dark' : 'Light';
  themeBtnElem.setAttribute('aria-pressed', isLight ? 'true' : 'false');
  themeBtnElem.setAttribute('aria-label', isLight ? 'Switch to dark theme' : 'Switch to light theme');
}
if (themeBtnElem){
  themeBtnElem.onclick = () => {
    themeLocked = true;
    const html = document.documentElement;
    const isLight = html.getAttribute('data-theme') === 'light';
    const nextTheme = isLight ? 'dark' : 'light';
    html.setAttribute('data-theme', nextTheme);
    try { localStorage.setItem('atlas_theme', nextTheme); } catch(e) {}
    syncThemeControl();
    if (!applyingUrlState){ scheduleUrlUpdate(); }
  };
  syncThemeControl();
}
if (prefersDark){
  prefersDark.addEventListener('change', (event) => {
    if (themeLocked) return;
    const nextTheme = event.matches ? 'dark' : 'light';
    document.documentElement.setAttribute('data-theme', nextTheme);
    syncThemeControl();
    if (!applyingUrlState){ scheduleUrlUpdate(); }
  });
}
if (searchSubtreeElem){
  searchSubtreeElem.checked = searchInSubtree;
  searchSubtreeElem.addEventListener('change', () => {
    searchInSubtree = searchSubtreeElem.checked;
    try { localStorage.setItem('atlas_search_subtree', searchInSubtree ? '1' : '0'); } catch(e) {}
    if (qElem.value.trim()){
      renderSearchResults(qElem.value);
    }
    scheduleUrlUpdate();
  });
}
if (searchTagsElem){
  searchTagsElem.checked = searchIncludeTags;
  searchTagsElem.addEventListener('change', () => {
    searchIncludeTags = searchTagsElem.checked;
    try { localStorage.setItem('atlas_search_tags', searchIncludeTags ? '1' : '0'); } catch(e) {}
    if (qElem.value.trim()){
      renderSearchResults(qElem.value);
    }
    scheduleUrlUpdate();
  });
}

const collapseOutlineBtn = document.getElementById('collapseOutlineBtn');
if (outlinePaneElem && collapseOutlineBtn){
  if (outlineCollapsed){
    outlinePaneElem.classList.add('collapsed');
    collapseOutlineBtn.textContent = 'Show';
    collapseOutlineBtn.setAttribute('aria-expanded', 'false');
    outlinePaneElem.setAttribute('aria-hidden', 'true');
  }
  collapseOutlineBtn.addEventListener('click', () => {
    const collapsed = outlinePaneElem.classList.toggle('collapsed');
    collapseOutlineBtn.textContent = collapsed ? 'Show' : 'Hide';
    collapseOutlineBtn.setAttribute('aria-expanded', collapsed ? 'false' : 'true');
    outlinePaneElem.setAttribute('aria-hidden', collapsed ? 'true' : 'false');
    try { localStorage.setItem(OUTLINE_VISIBILITY_KEY, collapsed ? '1' : '0'); } catch(e) {}
    if (focusAnnounceElem){
      focusAnnounceElem.textContent = collapsed ? 'Outline collapsed' : 'Outline expanded';
    }
  });
}

const bucketTagsElem = document.getElementById('bucketTags');
if (bucketTagsElem){
  root.children.forEach((n,i)=>{
    const s=document.createElement('span'); s.className='pill'; s.textContent=n.name;
    s.style.borderColor = ringColour(i);
    s.onclick=()=>focusNode(n, { animate: true, ensureVisible: true, targetScale: 1.05 });
    bucketTagsElem.appendChild(s);
  });
}
function exportPNG(mult){
  const pixelRatio = window.devicePixelRatio || 1;
  const baseWidth = canvas.clientWidth || canvas.width;
  const baseHeight = canvas.clientHeight || canvas.height;
  const outputWidth = baseWidth * mult;
  const outputHeight = baseHeight * mult;
  exportCanvas.width = Math.round(outputWidth * pixelRatio);
  exportCanvas.height = Math.round(outputHeight * pixelRatio);
  const cameraState = { scale: scale * mult, offsetX, offsetY };
  showToast(`Rendering ${Math.round(mult * pixelRatio * 100)}% scale snapshot…`, { title: 'Export', duration: 1800 });
  exportCtx.save();
  exportCtx.scale(pixelRatio, pixelRatio);
  renderScene(exportCtx, outputWidth, outputHeight, cameraState, { skipMinimap: true, updateHitboxes: false });
  exportCtx.restore();
  const a=document.createElement('a'); a.href=exportCanvas.toDataURL('image/png'); a.download='infosec_universe_'+mult+'x.png'; a.click();
  showToast('Export ready—check your downloads.', { title: 'Export complete', duration: 2400 });
}
const png1Btn = document.getElementById('png1');
if (png1Btn){ png1Btn.onclick = () => exportPNG(1); }
const png2Btn = document.getElementById('png2');
if (png2Btn){ png2Btn.onclick = () => exportPNG(2); }
const png4Btn = document.getElementById('png4');
if (png4Btn){ png4Btn.onclick = () => exportPNG(4); }
  window.addEventListener('keydown', e=>{
    const active = document.activeElement;
    const isTyping = active && (active.tagName === 'INPUT' || active.tagName === 'TEXTAREA' || active.isContentEditable);
    const key = e.key;
    if (isTyping && key !== '?' && key !== 'Escape'){ return; }
    if (e.defaultPrevented) return;
    const step = 60/scale;
    const lower = key.toLowerCase();
    const hierarchicalModifier = e.ctrlKey || e.metaKey;
    const shouldPanWithArrows = !hierarchicalModifier && !e.altKey;
    let cameraChanged = false;
    if (lower==='w'){ offsetY += step; cameraChanged = true; e.preventDefault(); }
    else if (lower==='s'){ offsetY -= step; cameraChanged = true; e.preventDefault(); }
    else if (lower==='a'){ offsetX += step; cameraChanged = true; e.preventDefault(); }
    else if (lower==='d'){ offsetX -= step; cameraChanged = true; e.preventDefault(); }
    else if (key==='ArrowUp' && shouldPanWithArrows){ e.preventDefault(); offsetY += step; cameraChanged = true; }
    else if (key==='ArrowDown' && shouldPanWithArrows){ e.preventDefault(); offsetY -= step; cameraChanged = true; }
    else if (key==='ArrowLeft' && shouldPanWithArrows){ e.preventDefault(); offsetX += step; cameraChanged = true; }
    else if (key==='ArrowRight' && shouldPanWithArrows){ e.preventDefault(); offsetX -= step; cameraChanged = true; }
    else if (e.shiftKey && lower==='j'){ e.preventDefault(); for (let i=0;i<5;i++){ focusSiblingNode(1); } }
    else if (e.shiftKey && lower==='k'){ e.preventDefault(); for (let i=0;i<5;i++){ focusSiblingNode(-1); } }
    else if (lower==='h'){ e.preventDefault(); focusParentNode(); }
    else if (lower==='l'){ e.preventDefault(); focusFirstChild(); }
    else if (lower==='j'){ e.preventDefault(); focusSiblingNode(1); }
    else if (lower==='k'){ e.preventDefault(); focusSiblingNode(-1); }
    else if (hierarchicalModifier && key==='ArrowUp'){ e.preventDefault(); focusParentNode(); }
    else if (hierarchicalModifier && key==='ArrowDown'){ e.preventDefault(); focusFirstChild(); }
    else if (hierarchicalModifier && key==='ArrowLeft'){ e.preventDefault(); focusSiblingNode(-1); }
    else if (hierarchicalModifier && key==='ArrowRight'){ e.preventDefault(); focusSiblingNode(1); }
    else if (key==='+' || (key==='=' && e.shiftKey)){ e.preventDefault(); animateZoom(clamp(scale*1.1,MIN_ZOOM,MAX_ZOOM), 0,0, 240); }
    else if (key==='-' || key==='_'){ e.preventDefault(); animateZoom(clamp(scale/1.1,MIN_ZOOM,MAX_ZOOM), 0,0, 240); }
    else if (key==='Enter' && currentFocusNode){ focusNode(currentFocusNode, { animate: true, ensureVisible: true, frameChildren: true }); }
    else if (lower==='f' && currentFocusNode){ focusNode(currentFocusNode, { animate: true, ensureVisible: true }); }
    else if (key === 'Backspace'){ e.preventDefault(); const v = viewStack.pop(); if (v){ restoreView(v); } }
    if (cameraChanged && !applyingUrlState){ scheduleUrlUpdate(); }
  });
function focusTo(n, targetScale=1, animated=true){
  const desiredX = (canvas.width/2)/targetScale - n.x;
  const desiredY = (canvas.height/2)/targetScale - n.y;
  if (!animated){ offsetX=desiredX; offsetY=desiredY; scale=targetScale; requestRender(); return; }
  const sx0=offsetX, sy0=offsetY, sc0=scale;
  const dx=desiredX-sx0, dy=desiredY-sy0, ds=targetScale-sc0;
  const t0=performance.now();
  const ease = t=> t<.5? 2*t*t : -1+(4-2*t)*t;
  (function anim(ts){
    const t = Math.min(1,(ts-t0)/240);
    offsetX = sx0 + dx*ease(t);
    offsetY = sy0 + dy*ease(t);
    scale   = sc0 + ds*ease(t);
    requestRender();
    if (t<1) requestAnimationFrame(anim);
  })(t0);
}
let lastTime = performance.now();
// Physics can be toggled on/off via the Freeze button.  When disabled,
// tick() is skipped so node positions remain fixed.  This is useful for
// reading and presenting static layouts.
let physicsEnabled = true;

// Automatically enable and disable physics for a short period.  When the
// graph needs to rearrange (e.g. after expanding a node or performing a
// search), call kickPhysics(ms).  It enables physics immediately and then
// disables it again after the specified duration (default 1000 ms).  This
// keeps the layout fluid for a moment while settling into place, then
// freezes it so there is no continued drift during reading.
function kickPhysics(ms = 800){
  physicsEnabled = true;
  if (kickPhysics.timer) clearTimeout(kickPhysics.timer);
  kickPhysics.timer = setTimeout(() => {
    physicsEnabled = false;
  }, ms);
}
function runFrameProfiler({ durationMs = 6000, label = datasetLabel } = {}){
  if (typeof requestAnimationFrame !== 'function') return;
  const samples = [];
  let start = null;
  let last = null;
  function step(now){
    if (start === null){
      start = now;
      last = now;
      requestAnimationFrame(step);
      return;
    }
    const delta = now - last;
    last = now;
    if (delta > 0){
      samples.push(1000 / delta);
    }
    if (now - start < durationMs){
      requestAnimationFrame(step);
    } else {
      finalize();
    }
  }
  function finalize(){
    if (!samples.length) return;
    const sum = samples.reduce((acc, val) => acc + val, 0);
    const average = sum / samples.length;
    const min = Math.min(...samples);
    const sorted = [...samples].sort((a, b) => a - b);
    const p5Index = Math.max(0, Math.floor(sorted.length * 0.05));
    const p5 = sorted[p5Index];
    const below30 = samples.filter(v => v < 30).length;
    const metrics = {
      dataset: label,
      totalNodes: totalNodeCount,
      durationMs,
      framesSampled: samples.length,
      averageFps: Number(average.toFixed(2)),
      minFps: Number(min.toFixed(2)),
      p5Fps: Number(p5.toFixed(2)),
      framesBelow30: below30
    };
    if (typeof window !== 'undefined'){
      window.__atlasProfileResults = metrics;
    }
    try {
      localStorage.setItem('atlas_profile_metrics', JSON.stringify(metrics));
    } catch (error) {
      console.warn('Unable to persist frame metrics', error);
    }
    console.groupCollapsed(`[Atlas] Frame profiler (${label})`);
    console.table(metrics);
    console.groupEnd();
  }
  requestAnimationFrame(step);
}
function loop(now){
  const dt = Math.min(0.05, (now-lastTime)/1000); lastTime=now;
  if (physicsEnabled){
    tick(dt);
    requestRender();
  }
  requestAnimationFrame(loop);
}
requestAnimationFrame(loop);
requestRender();
setTimeout(()=>{
  // Assign fresh angular spans and positions for the initial view.  This
  // ensures macro buckets are evenly spaced around the root when only
  // the first level is open.  Without this call, angleHome values
  // inherited from previous layouts may place macros off‑screen.
  root.children.forEach(macro => assignAngles(macro));
  root.children.forEach(macro => layoutChildren(macro));
  centerOnRoot(true);
  // Kick physics on initial load so the partially expanded map settles,
  // then freeze.  Shorter duration improves responsiveness on initial
  // render.
  kickPhysics(1200);
}, 0);

if (profileConfig.enabled){
  setTimeout(() => {
    const label = `${datasetLabel} (${totalNodeCount} nodes)`;
    kickPhysics(Math.max(profileConfig.durationMs + 400, 1200));
    runFrameProfiler({ durationMs: profileConfig.durationMs, label });
  }, profileConfig.delayMs);
}

// ----------------------------------------------------------------------------
// UI helpers: breadcrumb, filters, tooltip, minimap, help modal, sidebar collapse
// ----------------------------------------------------------------------------

// Finds a node by its id. Useful for cross-component lookups.
function findNodeById(id){ return nodeById.get(id) || null; }

function safeParseStateFromHash(){
  const rawHash = typeof window.location.hash === 'string' ? window.location.hash : '';
  const paramString = rawHash.startsWith('#') ? rawHash.slice(1) : rawHash;
  const params = new URLSearchParams(paramString);
  const coerceNumber = (value, fallback) => {
    if (value === null || value === '') return fallback;
    const parsed = Number(value);
    return Number.isFinite(parsed) ? parsed : fallback;
  };
  const clampNumber = (value, min, max, fallback) => {
    const parsed = coerceNumber(value, fallback);
    if (!Number.isFinite(parsed)) return fallback;
    if (typeof min === 'number' && parsed < min) return min;
    if (typeof max === 'number' && parsed > max) return max;
    return parsed;
  };
  const tagsParam = params.get('tags');
  const openChains = [];
  const openParam = params.get('open');
  if (openParam){
    openParam.split(',').slice(0, 80).forEach(chain => {
      const ids = chain.split('.')
        .map(part => Number(part))
        .filter(id => Number.isInteger(id));
      if (ids.length){
        openChains.push(ids);
      }
    });
  }
  const nodeParam = params.get('node');
  const nodeId = nodeParam !== null ? Number(nodeParam) : null;
  return {
    nodeId: Number.isInteger(nodeId) ? nodeId : null,
    openChains,
    x: coerceNumber(params.get('x'), offsetX),
    y: coerceNumber(params.get('y'), offsetY),
    z: clampNumber(params.get('z'), MIN_ZOOM, MAX_ZOOM, scale),
    theme: params.get('theme'),
    lens: params.get('lens') === '1',
    subtree: params.get('subtree') === '1',
    tagsearch: params.get('tagsearch') === '1',
    tags: tagsParam === null ? null : tagsParam.split(',').map(t => t.trim()).filter(Boolean).slice(0, 50)
  };
}

function applyOpenChains(chains){
  walk(root, node => {
    if (node === root){
      markNodeOpen(node);
    } else {
      markNodeClosed(node);
    }
  });
  if (!Array.isArray(chains) || !chains.length) return;
  for (const chain of chains){
    if (!Array.isArray(chain) || !chain.length) continue;
    let current = root;
    let startIndex = chain[0] === root.id ? 1 : 0;
    for (let i = startIndex; i < chain.length; i++){
      const children = current && current.children;
      if (!Array.isArray(children) || !children.length){
        current = null;
        break;
      }
      const nextId = chain[i];
      const next = children.find(ch => ch.id === nextId);
      if (!next){
        current = null;
        break;
      }
      markNodeOpen(current);
      current = next;
    }
    if (current){
      markNodeOpen(current);
    }
  }
  if (changed){
    refreshVisibilityCaches();
  }
}

function updateUrlFromState(){
  if (applyingUrlState) return;
  const params = new URLSearchParams();
  const focus = lastFocusedNode || currentFocusNode || root;
  if (focus && Number.isFinite(focus.id)){
    params.set('node', String(focus.id));
  }
  const openList = [];
  const seenChains = new Set();
  for (const id of openNodeIds){
    if (id === root.id) continue;
    const node = findNodeById(id);
    if (!node || !node.parent) continue;
    const ids = [];
    let current = node;
    while (current && typeof current.id !== 'undefined'){
      ids.push(current.id);
      if (current === root) break;
      current = current.parent || null;
    }
    if (!ids.length || ids[ids.length - 1] !== root.id){
      continue;
    }
    const serialized = ids.reverse().join('.');
    if (!seenChains.has(serialized)){
      seenChains.add(serialized);
      openList.push(serialized);
      if (openList.length >= 50) break;
    }
  }
  if (openList.length){
    params.set('open', openList.join(','));
  }
  if (Number.isFinite(offsetX)){
    params.set('x', offsetX.toFixed(2));
  }
  if (Number.isFinite(offsetY)){
    params.set('y', offsetY.toFixed(2));
  }
  const safeScale = Number.isFinite(scale) ? clamp(scale, MIN_ZOOM, MAX_ZOOM) : clamp(1, MIN_ZOOM, MAX_ZOOM);
  params.set('z', safeScale.toFixed(3));
  const theme = document.documentElement.getAttribute('data-theme') || 'dark';
  params.set('theme', theme);
  if (fisheyeEnabled){
    params.set('lens', '1');
  }
  if (activeTags.size){
    params.set('tags', Array.from(activeTags).slice(0, 50).join(','));
  }
  if (searchInSubtree){
    params.set('subtree', '1');
  }
  if (searchIncludeTags){
    params.set('tagsearch', '1');
  }
  const serialized = params.toString();
  const nextHash = serialized ? `#${serialized}` : '#';
  if (window.location.hash === nextHash) return;
  try {
    history.replaceState(null, '', nextHash);
  } catch(e) {
    window.location.hash = nextHash;
  }
}

const scheduleUrlUpdate = throttle(() => updateUrlFromState(), 250);

function restoreStateFromUrl(){
  if (!window.location.hash){
    updateBreadcrumb(root);
    return;
  }
  applyingUrlState = true;
  let focusTarget = root;
  try {
    const state = safeParseStateFromHash();
    if (state.theme){
      document.documentElement.setAttribute('data-theme', state.theme);
      try { localStorage.setItem('atlas_theme', state.theme); } catch(e) {}
      syncThemeControl();
    }
    fisheyeEnabled = state.lens;
    if (fisheyeToggleBtn){
      fisheyeToggleBtn.classList.toggle('active', fisheyeEnabled);
      fisheyeToggleBtn.setAttribute('aria-pressed', fisheyeEnabled ? 'true' : 'false');
    }
    searchInSubtree = state.subtree;
    searchIncludeTags = state.tagsearch;
    if (searchSubtreeElem){
      searchSubtreeElem.checked = searchInSubtree;
    }
    if (searchTagsElem){
      searchTagsElem.checked = searchIncludeTags;
    }
    if (Number.isFinite(state.x)) offsetX = state.x;
    if (Number.isFinite(state.y)) offsetY = state.y;
    if (Number.isFinite(state.z)) scale = clamp(state.z, MIN_ZOOM, MAX_ZOOM);
    if (state.tags !== null){
      activeTags.clear();
      state.tags.forEach(t => activeTags.add(t));
      updateTagFiltersUI();
      applyTagFilters();
      persistTagFilters();
    }
    applyOpenChains(state.openChains);
    walk(root, node => {
      if (node.open && node.children && node.children.length > 0){
        queueLayout(node, { immediate: true });
      }
    });
    const target = state.nodeId !== null ? findNodeById(state.nodeId) : root;
    focusTarget = target || root;
    updateOutlineTree(focusTarget.id);
  } catch(error) {
    console.error('Failed to restore state from URL', error);
    updateOutlineTree(root.id);
    focusTarget = root;
  } finally {
    applyingUrlState = false;
    focusNode(focusTarget, { animate: false, ensureVisible: true });
  }
}

// Update breadcrumb trail based on a node's path
function updateBreadcrumb(n){
  const bc = document.getElementById('breadcrumb');
  if (!bc) return;
  bc.innerHTML = '';
  if (!n) return;
  currentFocusNode = n;
  lastFocusedNode = n;
  updateActivePath(n);
  currentPath.length = 0;
  pathTo(n).forEach(node => currentPath.push(node));
  renderDetailsPanel(n);
  const focusLabel = fallbackText(n, 'name');
  const segments = [];
  if (currentPath.length <= 5){
    currentPath.forEach(node => segments.push(node));
  } else {
    segments.push(currentPath[0]);
    segments.push(currentPath[1]);
    segments.push('ellipsis');
    segments.push(currentPath[currentPath.length - 2]);
    segments.push(currentPath[currentPath.length - 1]);
  }
  segments.forEach((segment, idx) => {
    if (segment === 'ellipsis'){
      const ellipsis = document.createElement('span');
      ellipsis.className = 'ellipsis';
      ellipsis.textContent = '…';
      bc.appendChild(ellipsis);
      if (idx < segments.length - 1){
        const sep = document.createElement('span');
        sep.textContent = '›';
        sep.className = 'separator';
        bc.appendChild(sep);
      }
      return;
    }
    const span = document.createElement('span');
    span.textContent = fallbackText(segment, 'name');
    span.className = 'crumb';
    if (segment === n){
      span.classList.add('active');
      span.setAttribute('aria-current', 'page');
    }
    span.onclick = () => { focusNode(segment, { animate: true, ensureVisible: true }); };
    bc.appendChild(span);
    if (idx < segments.length -1){
      const sep = document.createElement('span');
      sep.textContent = '›';
      sep.className = 'separator';
      bc.appendChild(sep);
    }
  });
  if (favoritesFeatureEnabled){
    const isFav = favoriteIdSet.has(n.id);
    const toggleBtn = document.createElement('button');
    toggleBtn.type = 'button';
    toggleBtn.className = 'favorite-toggle';
    toggleBtn.setAttribute('aria-pressed', isFav ? 'true' : 'false');
    const actionLabel = isFav ? 'Remove from favorites' : 'Add to favorites';
    toggleBtn.setAttribute('aria-label', `${actionLabel}: ${focusLabel}`);
    toggleBtn.title = actionLabel;
    toggleBtn.textContent = isFav ? '★' : '☆';
    toggleBtn.addEventListener('click', (event) => {
      event.stopPropagation();
      toggleFavorite(n);
    });
    bc.appendChild(toggleBtn);
  }
  updateOutlineSelection();
  announceFocus(n);
  updateFavoriteSelectionHighlight();
  if (!applyingUrlState){
    scheduleUrlUpdate();
  }
}

function ensureDetailsPopover(){
  if (detailsPopoverElem) return detailsPopoverElem;
  const popover = document.createElement('div');
  popover.className = 'details-popover';
  popover.setAttribute('role', 'dialog');
  popover.setAttribute('aria-modal', 'false');
  popover.setAttribute('aria-hidden', 'true');
  popover.setAttribute('aria-live', 'polite');
  popover.hidden = true;

  const header = document.createElement('div');
  header.className = 'details-header';
  detailsCloseBtn = document.createElement('button');
  detailsCloseBtn.type = 'button';
  detailsCloseBtn.className = 'details-close';
  detailsCloseBtn.textContent = 'Close';
  detailsCloseBtn.addEventListener('click', () => hideDetailsPopover());
  header.appendChild(detailsCloseBtn);
  popover.appendChild(header);

  detailsContentElem = document.createElement('div');
  detailsContentElem.id = 'detailsPopoverContent';
  detailsContentElem.className = 'details-content';
  popover.appendChild(detailsContentElem);

  popover.addEventListener('keydown', (event) => {
    if (event.key === 'Escape'){
      event.preventDefault();
      hideDetailsPopover();
    }
  });

  document.body.appendChild(popover);
  detailsPopoverElem = popover;
  return popover;
}

function hideDetailsPopover(){
  if (!detailsPopoverElem || detailsPopoverElem.hidden) return;
  detailsPopoverElem.hidden = true;
  detailsPopoverElem.setAttribute('aria-hidden', 'true');
  detailsPopoverElem.style.left = '';
  detailsPopoverElem.style.top = '';
  detailsPopoverElem.style.right = '';
  detailsLastAnchorRect = null;
  const restoreTarget = detailsReturnFocus;
  detailsReturnFocus = null;
  if (restoreTarget && typeof restoreTarget.focus === 'function'){
    requestAnimationFrame(() => {
      if (document.contains(restoreTarget)){
        restoreTarget.focus();
      } else if (document.body && typeof document.body.focus === 'function'){
        document.body.focus();
      }
    });
  }
  detailsJustOpened = false;
}

function positionDetailsPopover(anchorRect){
  if (!detailsPopoverElem) return;
  const margin = 16;
  if (anchorRect){
    const size = detailsPopoverElem.getBoundingClientRect();
    let left = anchorRect.left + window.scrollX;
    let top = anchorRect.bottom + window.scrollY + 8;
    const maxLeft = window.scrollX + window.innerWidth - size.width - margin;
    const maxTop = window.scrollY + window.innerHeight - size.height - margin;
    left = Math.min(Math.max(window.scrollX + margin, left), maxLeft);
    top = Math.min(Math.max(window.scrollY + margin, top), maxTop);
    detailsPopoverElem.style.left = `${left}px`;
    detailsPopoverElem.style.top = `${top}px`;
    detailsPopoverElem.style.right = 'auto';
  } else {
    detailsPopoverElem.style.right = `${margin}px`;
    detailsPopoverElem.style.top = `${margin}px`;
    detailsPopoverElem.style.left = 'auto';
  }
}

function renderDetailsPanel(node, options = {}){
  const shouldOpen = !!options.open;
  const popoverIsOpen = detailsPopoverElem && !detailsPopoverElem.hidden;
  if (!shouldOpen && !popoverIsOpen){
    return;
  }

  const popover = ensureDetailsPopover();
  if (!detailsContentElem) return;

  detailsContentElem.innerHTML = '';
  if (!node){
    const empty = document.createElement('div');
    empty.className = 'empty';
    empty.textContent = 'Select a node to inspect its context.';
    detailsContentElem.appendChild(empty);
  } else {
    const title = document.createElement('h2');
    title.textContent = fallbackText(node, 'name');
    detailsContentElem.appendChild(title);

    const pathNodes = currentPath.map(p => fallbackText(p, 'name')).slice(1, -1).join(' › ');
    if (pathNodes){
      const meta = document.createElement('div');
      meta.className = 'muted';
      meta.textContent = pathNodes;
      detailsContentElem.appendChild(meta);
    }

    if (node.tags && node.tags.size > 0){
      const tagLine = document.createElement('div');
      tagLine.className = 'muted';
      tagLine.textContent = 'Tags: ' + Array.from(node.tags).join(', ');
      detailsContentElem.appendChild(tagLine);
    }

    const neighbors = document.createElement('div');
    neighbors.className = 'neighbor-section';
    neighbors.setAttribute('role', 'navigation');
    neighbors.setAttribute('aria-label', 'Neighbor nodes');

    function appendGroup(label, nodes){
      const heading = document.createElement('h3');
      heading.textContent = label;
      neighbors.appendChild(heading);
      if (!nodes.length){
        const emptyGroup = document.createElement('div');
        emptyGroup.className = 'neighbor-empty';
        emptyGroup.textContent = 'None';
        neighbors.appendChild(emptyGroup);
        return;
      }
      const list = document.createElement('ul');
      list.className = 'nav-group';
      list.setAttribute('role', 'list');
      nodes.forEach(targetNode => {
        const item = document.createElement('li');
        const btn = document.createElement('button');
        btn.className = 'nav-chip';
        btn.textContent = fallbackText(targetNode, 'name');
        btn.onclick = () => focusNode(targetNode, { animate: true, ensureVisible: true });
        item.appendChild(btn);
        list.appendChild(item);
      });
      neighbors.appendChild(list);
    }

    const parentNode = node.parent ? [node.parent] : [];
    appendGroup('Parent', parentNode);
    const siblings = node.parent ? node.parent.children.filter(ch => ch !== node) : [];
    appendGroup('Siblings', siblings);
    appendGroup('Children', node.children || []);
    detailsContentElem.appendChild(neighbors);

    const stats = document.createElement('div');
    stats.className = 'muted';
    stats.textContent = `${(node.children || []).length} child${(node.children || []).length === 1 ? '' : 'ren'} • depth ${node.depth}`;
    detailsContentElem.appendChild(stats);
  }

  const labelText = node ? `Context for ${fallbackText(node, 'name')}` : 'Context unavailable';
  popover.setAttribute('aria-label', labelText);
  if (detailsContentElem.id){
    popover.setAttribute('aria-describedby', detailsContentElem.id);
  }
  popover.setAttribute('aria-hidden', 'false');

  if (shouldOpen){
    const anchorRect = options.anchorRect || (options.anchor instanceof HTMLElement ? options.anchor.getBoundingClientRect() : null);
    detailsLastAnchorRect = anchorRect || null;
    const restore = options.restoreFocus instanceof HTMLElement ? options.restoreFocus : (options.anchor instanceof HTMLElement ? options.anchor : document.activeElement);
    detailsReturnFocus = restore;
    detailsPopoverElem.hidden = false;
    detailsJustOpened = true;
    requestAnimationFrame(() => {
      if (!detailsPopoverElem) return;
      detailsPopoverElem.hidden = false;
      positionDetailsPopover(detailsLastAnchorRect);
      detailsJustOpened = false;
      if (detailsCloseBtn){
        detailsCloseBtn.focus();
      }
    });
  } else if (detailsPopoverElem) {
    detailsPopoverElem.hidden = false;
    requestAnimationFrame(() => positionDetailsPopover(detailsLastAnchorRect));
  }
}

function renderOutlineTree(){
  if (!outlineTreeElem) return;
  const previousFocus = outlineLastFocusedId || (lastFocusedNode ? lastFocusedNode.id : root.id);
  outlineTreeElem.innerHTML = '';
  outlineItems.clear();
  srOutlineItems.clear();
  outlineOrder = [];
  const build = (node, depth) => {
    if (node.syntheticOverview && !showSyntheticNodes) return null;
    const li = document.createElement('li');
    li.setAttribute('role', 'treeitem');
    li.dataset.nodeId = node.id;
    li.setAttribute('aria-level', String(depth + 1));
    const row = document.createElement('div');
    row.className = 'tree-item';
    row.dataset.nodeId = node.id;
    row.tabIndex = -1;
    const hasChildren = node.children && node.children.length > 0;
    if (hasChildren){
      const toggle = document.createElement('button');
      toggle.type = 'button';
      toggle.className = 'tree-toggle';
      toggle.textContent = node.open ? '−' : '+';
      toggle.setAttribute('aria-label', node.open ? 'Collapse branch' : 'Expand branch');
      toggle.onclick = (ev) => {
        ev.stopPropagation();
        toggleNode(node, true);
      };
      row.appendChild(toggle);
    } else {
      const spacer = document.createElement('span');
      spacer.className = 'tree-toggle';
      spacer.style.visibility = 'hidden';
      spacer.textContent = '·';
      row.appendChild(spacer);
    }
    const label = document.createElement('div');
    label.className = 'tree-label';
    const nameSpan = document.createElement('span');
    nameSpan.textContent = fallbackText(node, 'name');
    if (!visible(node)){
      nameSpan.style.opacity = '0.6';
    }
    label.appendChild(nameSpan);
    if (node.syntheticOverview){
      const badge = document.createElement('span');
      badge.className = 'overview-badge';
      badge.textContent = 'Overview';
      label.appendChild(badge);
    }
    if (hasChildren){
      const count = document.createElement('span');
      count.className = 'count';
      count.textContent = String(node.children.length);
      label.appendChild(count);
    }
    row.appendChild(label);
    row.addEventListener('click', () => {
      outlineLastFocusedId = node.id;
      focusNode(node, { animate: true, ensureVisible: true });
      row.focus();
    });
    row.addEventListener('focus', () => {
      outlineLastFocusedId = node.id;
    });
    li.appendChild(row);
    outlineItems.set(node.id, row);
    outlineOrder.push(node.id);
    if (hasChildren){
      li.setAttribute('aria-expanded', String(!!node.open));
      if (node.open){
        const group = document.createElement('ul');
        group.className = 'tree-children';
        group.setAttribute('role', 'group');
        node.children.forEach(child => {
          const childLi = build(child, depth + 1);
          if (childLi){ group.appendChild(childLi); }
        });
        li.appendChild(group);
      }
    } else {
      li.setAttribute('aria-expanded', 'false');
    }
    return li;
  };
  outlineTreeElem.appendChild(build(root, 0));
  renderScreenReaderOutline();
  outlineLastFocusedId = outlineItems.has(previousFocus) ? previousFocus : (lastFocusedNode ? lastFocusedNode.id : root.id);
  updateOutlineSelection();
}

function updateOutlineSelection(){
  if (!outlineTreeElem) return;
  const focusId = lastFocusedNode ? lastFocusedNode.id : root.id;
  outlineOrder.forEach(id => {
    const row = outlineItems.get(id);
    if (!row) return;
    const selected = id === focusId;
    row.setAttribute('aria-selected', selected ? 'true' : 'false');
    row.tabIndex = selected ? 0 : -1;
  });
  const status = outlineStatusElem;
  if (status){
    status.textContent = `Focused ${fallbackText(lastFocusedNode || root, 'name')}`;
  }
  if (outlineTreeElem === document.activeElement){
    const row = outlineItems.get(focusId);
    if (row && row !== document.activeElement){
      row.focus();
    }
  }
  updateScreenReaderOutlineSelection();
}

function renderScreenReaderOutline(){
  if (!srOutlineTreeElem) return;
  srOutlineTreeElem.innerHTML = '';
  srOutlineItems.clear();
  const tree = document.createElement('ul');
  tree.setAttribute('role', 'tree');
  tree.className = 'sr-outline-list';
  srOutlineTreeElem.appendChild(tree);
  const build = (node, depth) => {
    if (node.syntheticOverview && !showSyntheticNodes) return null;
    const li = document.createElement('li');
    li.setAttribute('role', 'treeitem');
    li.dataset.nodeId = String(node.id);
    li.setAttribute('aria-level', String(depth + 1));
    const row = document.createElement('div');
    row.className = 'sr-outline-row';
    const hasChildren = node.children && node.children.length > 0;
    if (hasChildren){
      const groupId = `sr-outline-children-${node.id}`;
      const collapsed = srOutlineCollapsed.has(node.id);
      const toggle = document.createElement('button');
      toggle.type = 'button';
      toggle.className = 'sr-outline-toggle';
      toggle.setAttribute('aria-controls', groupId);
      toggle.setAttribute('aria-expanded', collapsed ? 'false' : 'true');
      toggle.textContent = collapsed ? 'Expand' : 'Collapse';
      toggle.addEventListener('click', () => {
        if (srOutlineCollapsed.has(node.id)){
          srOutlineCollapsed.delete(node.id);
        } else {
          srOutlineCollapsed.add(node.id);
        }
        renderScreenReaderOutline();
        updateScreenReaderOutlineSelection();
      });
      row.appendChild(toggle);
      li.setAttribute('aria-expanded', collapsed ? 'false' : 'true');
      const group = document.createElement('ul');
      group.setAttribute('role', 'group');
      group.id = groupId;
      group.hidden = collapsed;
      node.children.forEach(child => {
        const childItem = build(child, depth + 1);
        if (childItem){ group.appendChild(childItem); }
      });
      li.appendChild(row);
      li.appendChild(group);
    } else {
      const spacer = document.createElement('span');
      spacer.className = 'sr-outline-toggle sr-outline-toggle--spacer';
      spacer.setAttribute('aria-hidden', 'true');
      spacer.textContent = '•';
      row.appendChild(spacer);
      li.setAttribute('aria-expanded', 'false');
      li.appendChild(row);
    }
    const label = document.createElement('span');
    label.className = 'sr-outline-label';
    label.textContent = fallbackText(node, 'name');
    row.appendChild(label);
    const focusBtn = document.createElement('button');
    focusBtn.type = 'button';
    focusBtn.className = 'sr-outline-focus';
    focusBtn.textContent = 'Focus in map';
    focusBtn.addEventListener('click', (event) => {
      event.preventDefault();
      srOutlineCollapsed.delete(node.id);
      let ancestor = node.parent;
      while (ancestor){
        srOutlineCollapsed.delete(ancestor.id);
        ancestor = ancestor.parent;
      }
      outlineLastFocusedId = node.id;
      focusNode(node, { animate: true, ensureVisible: true });
    });
    row.appendChild(focusBtn);
    srOutlineItems.set(node.id, li);
    return li;
  };
  const rootItem = build(root, 0);
  if (rootItem){
    tree.appendChild(rootItem);
  }
}

function updateScreenReaderOutlineSelection(){
  if (!srOutlineItems || srOutlineItems.size === 0) return;
  const focusId = lastFocusedNode ? lastFocusedNode.id : root.id;
  srOutlineItems.forEach((item, id) => {
    item.setAttribute('aria-current', id === focusId ? 'true' : 'false');
  });
}

function announceFocus(node){
  if (focusAnnounceElem){
    focusAnnounceElem.textContent = `${fallbackText(node, 'name')} focused`;
  }
  if (outlineStatusElem){
    outlineStatusElem.textContent = `${fallbackText(node, 'name')} focused`;
  }
}

function updateOutlineTree(focusId){
  renderOutlineTree();
  if (focusId && outlineItems.has(focusId)){
    const targetRow = outlineItems.get(focusId);
    if (targetRow){
      requestAnimationFrame(() => targetRow.focus());
    }
  }
}

function moveOutlineFocus(delta){
  if (!outlineOrder.length) return;
  const currentId = outlineLastFocusedId || (lastFocusedNode ? lastFocusedNode.id : outlineOrder[0]);
  let index = outlineOrder.indexOf(currentId);
  if (index === -1) index = 0;
  let nextIndex = index + delta;
  nextIndex = Math.max(0, Math.min(outlineOrder.length - 1, nextIndex));
  const nextId = outlineOrder[nextIndex];
  const row = outlineItems.get(nextId);
  if (row){
    outlineLastFocusedId = nextId;
    row.focus();
  }
}

function handleOutlineKeyDown(event){
  const row = event.target.closest('.tree-item');
  if (!row) return;
  const nodeId = Number(row.dataset.nodeId);
  const node = findNodeById(nodeId);
  if (!node) return;
  switch(event.key){
    case 'ArrowDown':
      event.preventDefault();
      moveOutlineFocus(1);
      break;
    case 'ArrowUp':
      event.preventDefault();
      moveOutlineFocus(-1);
      break;
    case 'ArrowRight':
      if (node.children && node.children.length){
        event.preventDefault();
        if (!node.open){
          outlineLastFocusedId = node.id;
          toggleNode(node, true);
        } else {
          const childId = node.children[0].id;
          outlineLastFocusedId = childId;
          const childRow = outlineItems.get(childId);
          if (childRow){
            childRow.focus();
          }
        }
      }
      break;
    case 'ArrowLeft':
      if (node.children && node.children.length && node.open){
        event.preventDefault();
        outlineLastFocusedId = node.id;
        toggleNode(node, true);
      } else if (node.parent){
        event.preventDefault();
        outlineLastFocusedId = node.parent.id;
        focusNode(node.parent, { animate: true, ensureVisible: true });
        const parentRow = outlineItems.get(node.parent.id);
        if (parentRow){ parentRow.focus(); }
      }
      break;
    case 'Home':
      event.preventDefault();
      outlineLastFocusedId = outlineOrder[0];
      const first = outlineItems.get(outlineOrder[0]);
      if (first){ first.focus(); }
      break;
    case 'End':
      event.preventDefault();
      outlineLastFocusedId = outlineOrder[outlineOrder.length - 1];
      const last = outlineItems.get(outlineOrder[outlineOrder.length - 1]);
      if (last){ last.focus(); }
      break;
    case 'Enter':
    case ' ':
      event.preventDefault();
      focusNode(node, { animate: true, ensureVisible: true, frameChildren: true });
      break;
    default:
      break;
  }
}

if (outlineTreeElem){
  outlineTreeElem.addEventListener('focus', () => {
    const focusId = outlineLastFocusedId || (lastFocusedNode ? lastFocusedNode.id : root.id);
    const row = outlineItems.get(focusId);
    if (row){ row.focus(); }
  });
  outlineTreeElem.addEventListener('keydown', handleOutlineKeyDown);
}

// Render Filters UI for macro buckets
function persistMacroVisibility(){
  try { localStorage.setItem(MACRO_VISIBILITY_STORAGE_KEY, JSON.stringify(macroVisibility)); } catch(e) {}
}

function persistTagFilters(){
  try { localStorage.setItem(TAG_FILTER_STORAGE_KEY, JSON.stringify(Array.from(activeTags).sort())); } catch(e) {}
}

function updateFiltersUI(){
  const filtersElem = document.getElementById('filters');
  if (!filtersElem) return;
  filtersElem.innerHTML = '';
  root.children.forEach(n => {
    const label = document.createElement('label');
    label.className = 'filter-option';
    const cb = document.createElement('input');
    cb.type = 'checkbox';
    cb.checked = macroVisibility[n.id];
    label.classList.toggle('is-active', cb.checked);
    cb.onchange = () => {
      macroVisibility[n.id] = cb.checked;
      label.classList.toggle('is-active', cb.checked);
      persistMacroVisibility();
      refreshVisibilityCaches();
      updateOutlineTree(lastFocusedNode ? lastFocusedNode.id : root.id);
<<<<<<< HEAD
      requestRender();
=======
      draw();
      refreshSectorLegendStates();
>>>>>>> 648f8b09
      if (!applyingUrlState){ scheduleUrlUpdate(); }
    };
    const span = document.createElement('span');
    span.textContent = fallbackText(n, 'name');
    label.appendChild(cb);
    label.appendChild(span);
    filtersElem.appendChild(label);
  });
}


function applySyntheticVisibilityChanges(){
  refreshVisibilityCaches();
  updateOutlineTree(lastFocusedNode ? lastFocusedNode.id : root.id);
  requestRender();
  updateMinimap();
  if (!applyingUrlState){ scheduleUrlUpdate(); }
}

function updateOverviewControls(){
  if (!overviewToggleRowElem) return;
  overviewToggleRowElem.innerHTML = '';
  const showLabel = document.createElement('label');
  showLabel.className = 'muted';
  const showInput = document.createElement('input');
  showInput.type = 'checkbox';
  showInput.checked = showSyntheticNodes;
  showInput.addEventListener('change', () => {
    showSyntheticNodes = showInput.checked;
    try { localStorage.setItem(OVERVIEW_VISIBILITY_KEY, showSyntheticNodes ? 'shown' : 'hidden'); } catch(e) {}
    if (!showSyntheticNodes){
      dimSyntheticNodes = false;
      try { localStorage.setItem(OVERVIEW_DIM_KEY, '0'); } catch(e) {}
    }
    updateOverviewControls();
    applySyntheticVisibilityChanges();
  });
  showLabel.appendChild(showInput);
  showLabel.appendChild(document.createTextNode(' Display overview summaries'));
  overviewToggleRowElem.appendChild(showLabel);

  const dimLabel = document.createElement('label');
  dimLabel.className = 'muted';
  const dimInput = document.createElement('input');
  dimInput.type = 'checkbox';
  dimInput.checked = dimSyntheticNodes;
  dimInput.disabled = !showSyntheticNodes;
  dimInput.addEventListener('change', () => {
    dimSyntheticNodes = dimInput.checked;
    try { localStorage.setItem(OVERVIEW_DIM_KEY, dimSyntheticNodes ? '1' : '0'); } catch(e) {}
    applySyntheticVisibilityChanges();
  });
  dimLabel.appendChild(dimInput);
  dimLabel.appendChild(document.createTextNode(' Dim overview nodes'));
  overviewToggleRowElem.appendChild(dimLabel);
}


// Render subcategory quick links (depth‑2 categories).  These pills make it
// easy to jump directly to common subdomains without typing in the search
// field.  Clicking a pill expands just that branch and recentres the view.
function updateSubFiltersUI(){
  const subElem = document.getElementById('subFilters');
  if (!subElem) return;
  subElem.innerHTML = '';
  // Iterate over each macro bucket and its immediate children (depth‑2 categories)
  root.children.forEach((macro) => {
    macro.children.forEach((child) => {
      const pill = document.createElement('span');
      pill.className = 'sub-pill';
      // Colour the pill border according to its macro bucket for orientation
      pill.style.borderColor = ringColour(macro.ringIndex);
      pill.textContent = fallbackText(child, 'name');
      pill.onclick = () => {
        focusNode(child, { animate: false, ensureVisible: true, exclusive: true });
        triggerNodeFlash(child, 900);
      };
      subElem.appendChild(pill);
    });
  });
}

function applyTagFilters(){
  const hasActive = activeTags.size > 0;
  function mark(node){
    let direct = false;
    if (node.tags && node.tags.size > 0){
      for (const tag of node.tags){
        if (activeTags.has(tag)){ direct = true; break; }
      }
    }
    let childMatch = false;
    (node.children || []).forEach(child => {
      if (mark(child)) childMatch = true;
    });
    const relevant = direct || childMatch;
    node.dimmed = hasActive && !relevant;
    return relevant;
  }
  mark(root);
}

function updateTagFiltersUI(){
  const tagElem = document.getElementById('tagFilters');
  if (!tagElem) return;
  tagElem.innerHTML = '';
  const sorted = Array.from(allTags).sort();
  if (sorted.length === 0){
    const empty = document.createElement('span');
    empty.className = 'muted';
    empty.textContent = 'Tags appear automatically as topics are annotated.';
    tagElem.appendChild(empty);
    return;
  }
  sorted.forEach(tag => {
    const label = document.createElement('label');
    label.className = 'filter-option';
    const input = document.createElement('input');
    input.type = 'checkbox';
    input.value = tag;
    input.checked = activeTags.has(tag);
    label.classList.toggle('is-active', input.checked);
    input.onchange = () => {
      if (input.checked){ activeTags.add(tag); } else { activeTags.delete(tag); }
      applyTagFilters();
      label.classList.toggle('is-active', input.checked);
      persistTagFilters();
      draw();
      if (!applyingUrlState){ scheduleUrlUpdate(); }
    };
    const span = document.createElement('span');
    span.textContent = tag;
    label.appendChild(input);
    label.appendChild(span);
    tagElem.appendChild(label);
  });
}

if (clearFiltersBtn){
  clearFiltersBtn.addEventListener('click', () => {
    let visibilityChanged = false;
    root.children.forEach(n => {
      if (!macroVisibility[n.id]){
        macroVisibility[n.id] = true;
        visibilityChanged = true;
      }
    });
    const hadActiveTags = activeTags.size > 0;
    if (hadActiveTags){
      activeTags.clear();
    }
    persistMacroVisibility();
    persistTagFilters();
    applyTagFilters();
    refreshVisibilityCaches();
    updateFiltersUI();
    updateTagFiltersUI();
    updateOutlineTree(lastFocusedNode ? lastFocusedNode.id : root.id);
    draw();
    if (!applyingUrlState){ scheduleUrlUpdate(); }
    if (visibilityChanged || hadActiveTags){
      showToast('All filters restored to their defaults.', { title: 'Filters reset', duration: 2600 });
    }
  });
}

// Real‑time alert feed.  Fetches the latest CVEs from a public API via a
// permissive proxy.  If the request fails (likely due to CORS or network
// restrictions), falls back to a static sample list.  Each alert shows the
// CVE identifier and a truncated summary.  Users can click the refresh
// button to reload the feed.
// Removed real‑time alert feed: function stub replaced with no‑op.
function fetchRealTimeFeed(){
  // Intentionally empty. Real‑time alerts have been removed.
}

// Tooltip handling: show/hide
const tooltipElem = document.getElementById('tooltip');
function showTooltip(n, pageX, pageY){
  if (!tooltipElem || !n) return;
  // Clear previous content
  tooltipElem.innerHTML = '';
  tooltipElem.style.display = 'block';
  // Node name (bold)
  const title = document.createElement('div');
  title.textContent = fallbackText(n, 'name');
  title.style.fontWeight = '600';
  title.style.marginBottom = '4px';
  tooltipElem.appendChild(title);
  // Full path (excluding root for brevity)
  const pathNodes = pathTo(n).slice(1); // skip root
  if (pathNodes.length > 1){
    const pathDiv = document.createElement('div');
    pathDiv.style.color = getComputedStyle(document.documentElement).getPropertyValue('--muted');
    pathDiv.style.fontSize = '11px';
    pathDiv.style.marginBottom = '4px';
    pathDiv.textContent = pathNodes.map(node => fallbackText(node, 'name')).join(' › ');
    tooltipElem.appendChild(pathDiv);
  }
  if (n.tags && n.tags.size > 0){
    const tagDiv = document.createElement('div');
    tagDiv.style.fontSize = '11px';
    tagDiv.style.marginBottom = '4px';
    tagDiv.textContent = 'Tags: ' + Array.from(n.tags).join(', ');
    tooltipElem.appendChild(tagDiv);
  }
  const provenance = document.createElement('div');
  provenance.className = 'badge';
  provenance.textContent = n.syntheticOverview ? 'Synthetic overview summary' : 'Curated dataset node';
  tooltipElem.appendChild(provenance);
  // Children count
  if (n.children && n.children.length > 0){
    const countDiv = document.createElement('div');
    countDiv.style.fontSize = '11px';
    countDiv.style.color = getComputedStyle(document.documentElement).getPropertyValue('--muted');
    countDiv.textContent = `${n.children.length} child${n.children.length===1?'':'ren'}`;
    tooltipElem.appendChild(countDiv);
  }
  // Position tooltip near the cursor, offset to avoid covering the pointer
  tooltipElem.style.left = (pageX + 12) + 'px';
  tooltipElem.style.top = (pageY + 12) + 'px';
}
function hideTooltip(){ if (tooltipElem) tooltipElem.style.display = 'none'; }

function showTouchPreview(node){
  if (!touchPreviewElem || !node) return;
  hideTooltip();
  touchPreviewElem.innerHTML = '';
  const header = document.createElement('header');
  const title = document.createElement('h3');
  title.textContent = fallbackText(node, 'name');
  const closeBtn = document.createElement('button');
  closeBtn.type = 'button';
  closeBtn.setAttribute('aria-label', 'Dismiss node preview');
  closeBtn.textContent = '✕';
  closeBtn.onclick = () => hideTouchPreview();
  header.appendChild(title);
  header.appendChild(closeBtn);
  touchPreviewElem.appendChild(header);
  const pathNodes = pathTo(node).slice(1);
  if (pathNodes.length){
    const pathDiv = document.createElement('div');
    pathDiv.className = 'path';
    pathDiv.textContent = pathNodes.map(p => fallbackText(p, 'name')).join(' › ');
    touchPreviewElem.appendChild(pathDiv);
  }
  if (node.tags && node.tags.size){
    const tagsDiv = document.createElement('div');
    tagsDiv.className = 'tags';
    node.tags.forEach(tag => {
      const tagChip = document.createElement('span');
      tagChip.textContent = tag;
      tagsDiv.appendChild(tagChip);
    });
    touchPreviewElem.appendChild(tagsDiv);
  }
  const meta = document.createElement('div');
  meta.className = 'meta';
  const details = [];
  details.push(node.syntheticOverview ? 'Synthetic overview summary' : 'Curated dataset node');
  if (node.children && node.children.length){
    details.push(`${node.children.length} child${node.children.length === 1 ? '' : 'ren'}`);
  }
  meta.textContent = details.join(' • ');
  touchPreviewElem.appendChild(meta);
  touchPreviewElem.hidden = false;
  touchPreviewElem.classList.add('visible');
  touchPreviewNode = node;
  suppressNextClick = true;
  if (touchPreviewTimer){
    clearTimeout(touchPreviewTimer);
  }
  touchPreviewTimer = setTimeout(() => hideTouchPreview(), 6000);
}

function hideTouchPreview(){
  if (!touchPreviewElem) return;
  if (touchPreviewTimer){
    clearTimeout(touchPreviewTimer);
    touchPreviewTimer = null;
  }
  touchPreviewElem.classList.remove('visible');
  touchPreviewElem.hidden = true;
  touchPreviewElem.innerHTML = '';
  touchPreviewNode = null;
}

// Mini‑map update. Draw small representation of nodes and a viewport rectangle. Save bounds for interaction.
function computeVisibleBounds(nodes){
  let minX = Infinity, minY = Infinity, maxX = -Infinity, maxY = -Infinity;
  nodes.forEach(n => {
    if (n.x < minX) minX = n.x;
    if (n.x > maxX) maxX = n.x;
    if (n.y < minY) minY = n.y;
    if (n.y > maxY) maxY = n.y;
  });
  const margin = 80;
  return {
    minX: minX - margin,
    minY: minY - margin,
    maxX: maxX + margin,
    maxY: maxY + margin
  };
}

function drawMinimapTo(canvasEl, nodes, bounds){
  if (!canvasEl) return null;
  const ctxMini = canvasEl.getContext('2d');
  if (!ctxMini) return null;
  const { minX, minY, maxX, maxY } = bounds;
  const worldW = Math.max(1, maxX - minX);
  const worldH = Math.max(1, maxY - minY);
  const cw = canvasEl.width;
  const ch = canvasEl.height;
  const scaleFactor = Math.min(cw / worldW, ch / worldH);
  const offsetXMini = (cw - worldW * scaleFactor) / 2;
  const offsetYMini = (ch - worldH * scaleFactor) / 2;
  ctxMini.clearRect(0, 0, cw, ch);
  nodes.forEach(n => {
    const cat = nodeCategoryIndex(n);
    ctxMini.fillStyle = ringColour(cat);
    const x = offsetXMini + (n.x - minX) * scaleFactor;
    const y = offsetYMini + (n.y - minY) * scaleFactor;
    ctxMini.beginPath();
    ctxMini.arc(x, y, 3, 0, Math.PI * 2);
    ctxMini.fill();
  });
  if (lastFocusedNode){
    const accent = (getComputedStyle(document.documentElement).getPropertyValue('--accent') || '#ff9b6a').trim() || '#ff9b6a';
    const x = offsetXMini + (lastFocusedNode.x - minX) * scaleFactor;
    const y = offsetYMini + (lastFocusedNode.y - minY) * scaleFactor;
    ctxMini.strokeStyle = accent;
    ctxMini.lineWidth = 2;
    ctxMini.beginPath();
    ctxMini.arc(x, y, 6, 0, Math.PI * 2);
    ctxMini.stroke();
  }
  const tl = screenToWorld(0, 0);
  const br = screenToWorld(canvas.width, canvas.height);
  const vw = br[0] - tl[0];
  const vh = br[1] - tl[1];
  const vx = offsetXMini + (tl[0] - minX) * scaleFactor;
  const vy = offsetYMini + (tl[1] - minY) * scaleFactor;
  const vwMini = vw * scaleFactor;
  const vhMini = vh * scaleFactor;
  ctxMini.strokeStyle = 'rgba(234,179,8,0.8)';
  ctxMini.lineWidth = 2;
  ctxMini.strokeRect(vx, vy, vwMini, vhMini);
  return { minX, minY, scale: scaleFactor, offsetX: offsetXMini, offsetY: offsetYMini };
}

function updateMinimap(){
  const nodes = collectVisible();
  const mini = document.getElementById('minimap');
  if (!nodes.length){
    if (mini){
      const ctxMini = mini.getContext('2d');
      if (ctxMini){ ctxMini.clearRect(0, 0, mini.width, mini.height); }
    }
    if (minimapTouchCanvas){
      const ctxTouch = minimapTouchCanvas.getContext('2d');
      if (ctxTouch){ ctxTouch.clearRect(0, 0, minimapTouchCanvas.width, minimapTouchCanvas.height); }
    }
    miniMapBounds = null;
    miniMapTouchBounds = null;
    return;
  }
  const bounds = computeVisibleBounds(nodes);
  miniMapBounds = drawMinimapTo(mini, nodes, bounds);
  miniMapTouchBounds = drawMinimapTo(minimapTouchCanvas, nodes, bounds);
}

// Mini‑map interaction: drag on minimap to recenter main view
let draggingMini = false;
let activeMiniCanvas = null;
const minimapCanvas = document.getElementById('minimap');

function pointerPositionFromEvent(event){
  if (event.touches && event.touches.length){
    return { clientX: event.touches[0].clientX, clientY: event.touches[0].clientY };
  }
  if (event.changedTouches && event.changedTouches.length){
    return { clientX: event.changedTouches[0].clientX, clientY: event.changedTouches[0].clientY };
  }
  return { clientX: event.clientX, clientY: event.clientY };
}

function beginMinimapDrag(event, canvasEl){
  const bounds = canvasEl === minimapTouchCanvas ? miniMapTouchBounds : miniMapBounds;
  if (!bounds) return;
  draggingMini = true;
  activeMiniCanvas = canvasEl;
  handleMiniDrag(event, bounds, canvasEl);
}

function continueMinimapDrag(event){
  if (!draggingMini || !activeMiniCanvas) return;
  const bounds = activeMiniCanvas === minimapTouchCanvas ? miniMapTouchBounds : miniMapBounds;
  handleMiniDrag(event, bounds, activeMiniCanvas);
}

function endMinimapDrag(){
  draggingMini = false;
  activeMiniCanvas = null;
}

if (minimapCanvas){
  minimapCanvas.addEventListener('mousedown', (e) => beginMinimapDrag(e, minimapCanvas));
  minimapCanvas.addEventListener('mousemove', (e) => continueMinimapDrag(e));
  minimapCanvas.addEventListener('touchstart', (e) => beginMinimapDrag(e, minimapCanvas), { passive: true });
  minimapCanvas.addEventListener('touchmove', (e) => {
    if (!draggingMini || activeMiniCanvas !== minimapCanvas) return;
    continueMinimapDrag(e);
    e.preventDefault();
  }, { passive: false });
  const minimapHotMargin = 18;
  const minimapWrap = minimapCanvas.parentElement;
  if (minimapWrap){
    minimapWrap.addEventListener('touchstart', (event) => {
      if (event.target === minimapCanvas) return;
      if (!event.touches || event.touches.length !== 1) return;
      const touch = event.touches[0];
      const rect = minimapCanvas.getBoundingClientRect();
      if (touch.clientX >= rect.left - minimapHotMargin && touch.clientX <= rect.right + minimapHotMargin &&
          touch.clientY >= rect.top - minimapHotMargin && touch.clientY <= rect.bottom + minimapHotMargin){
        event.preventDefault();
        beginMinimapDrag(event, minimapCanvas);
      }
    }, { passive: false });
  }
}
if (minimapTouchCanvas){
  minimapTouchCanvas.addEventListener('mousedown', (e) => beginMinimapDrag(e, minimapTouchCanvas));
  minimapTouchCanvas.addEventListener('mousemove', (e) => continueMinimapDrag(e));
  minimapTouchCanvas.addEventListener('touchstart', (e) => beginMinimapDrag(e, minimapTouchCanvas), { passive: true });
  minimapTouchCanvas.addEventListener('touchmove', (e) => {
    if (!draggingMini || activeMiniCanvas !== minimapTouchCanvas) return;
    continueMinimapDrag(e);
    e.preventDefault();
  }, { passive: false });
}
window.addEventListener('mouseup', endMinimapDrag);
window.addEventListener('touchend', endMinimapDrag);
window.addEventListener('touchcancel', endMinimapDrag);

function handleMiniDrag(event, bounds, canvasEl){
  if (!bounds || !canvasEl) return;
  const point = pointerPositionFromEvent(event);
  if (!point) return;
  const rect = canvasEl.getBoundingClientRect();
  const x = point.clientX - rect.left;
  const y = point.clientY - rect.top;
  const wx = (x - bounds.offsetX) / bounds.scale + bounds.minX;
  const wy = (y - bounds.offsetY) / bounds.scale + bounds.minY;
  offsetX = (canvas.width / 2) / scale - wx;
  offsetY = (canvas.height / 2) / scale - wy;
  if (!applyingUrlState){
    scheduleUrlUpdate();
  }
}

function closeMinimapTouchPanel(){
  if (!minimapTouchPanel) return;
  minimapTouchPanel.hidden = true;
  minimapTouchPanel.setAttribute('aria-hidden', 'true');
  if (minimapTouchToggle){
    minimapTouchToggle.setAttribute('aria-expanded', 'false');
  }
  const restore = minimapTouchReturnFocus || minimapTouchToggle;
  minimapTouchReturnFocus = null;
  if (restore && typeof restore.focus === 'function'){
    restore.focus();
  }
}

if (minimapTouchToggle && minimapTouchPanel){
  minimapTouchToggle.addEventListener('click', () => {
    if (!minimapTouchPanel.hidden){
      closeMinimapTouchPanel();
    } else {
      minimapTouchReturnFocus = document.activeElement;
      minimapTouchPanel.hidden = false;
      minimapTouchPanel.setAttribute('aria-hidden', 'false');
      minimapTouchToggle.setAttribute('aria-expanded', 'true');
      updateMinimap();
      if (minimapTouchClose){
        requestAnimationFrame(() => minimapTouchClose.focus());
      }
    }
  });
}
if (minimapTouchClose){
  minimapTouchClose.addEventListener('click', () => closeMinimapTouchPanel());
}
if (minimapTouchPanel){
  minimapTouchPanel.addEventListener('click', (event) => {
    if (event.target === minimapTouchPanel){
      closeMinimapTouchPanel();
    }
  });
  minimapTouchPanel.addEventListener('keydown', (event) => {
    if (event.key === 'Escape'){
      event.preventDefault();
      closeMinimapTouchPanel();
    }
  });
}

// Sidebar collapse toggle
const toggleSidebarBtn = document.getElementById('toggleSidebarBtn');
if (toggleSidebarBtn){
  toggleSidebarBtn.onclick = () => {
    const appElem = document.querySelector('.app');
    if (!appElem) return;
    const collapsed = appElem.classList.toggle('collapsed');
    appElem.classList.remove('show-sidebar');
    const reopenBtn = document.getElementById('sidebarReopenBtn');
    if (reopenBtn) {
      reopenBtn.style.display = collapsed ? 'block' : 'none';
    }
    toggleSidebarBtn.setAttribute('title', collapsed ? 'Expand sidebar' : 'Collapse sidebar');
    if (mobileSidebarOpen){
      closeMobileSidebar({ restoreFocus: false });
    }
  };
}

const sidebarFocusableSelector = 'a[href],button:not([disabled]),input:not([disabled]),select:not([disabled]),textarea:not([disabled]),[tabindex]:not([tabindex="-1"])';

function getSidebarFocusableElements(){
  if (!primarySidebarElem) return [];
  return Array.from(primarySidebarElem.querySelectorAll(sidebarFocusableSelector))
    .filter(el => el.offsetParent !== null && el.getAttribute('aria-hidden') !== 'true');
}

function activateSidebarFocusTrap(){
  if (sidebarFocusTrapHandler || !primarySidebarElem) return;
  sidebarFocusTrapHandler = (event) => {
    if (!mobileSidebarOpen) return;
    if (event.key === 'Tab'){
      const focusable = getSidebarFocusableElements();
      if (!focusable.length){
        event.preventDefault();
        primarySidebarElem.focus();
        return;
      }
      const first = focusable[0];
      const last = focusable[focusable.length - 1];
      const active = document.activeElement;
      if (event.shiftKey){
        if (active === first){
          event.preventDefault();
          last.focus();
        }
      } else if (active === last){
        event.preventDefault();
        first.focus();
      }
    } else if (event.key === 'Escape'){
      event.preventDefault();
      closeMobileSidebar();
    }
  };
  sidebarFocusInHandler = (event) => {
    if (!mobileSidebarOpen || !primarySidebarElem) return;
    if (!primarySidebarElem.contains(event.target)){
      event.stopPropagation();
      const focusable = getSidebarFocusableElements();
      const target = focusable[0] || primarySidebarElem;
      if (target && typeof target.focus === 'function'){
        target.focus();
      }
    }
  };
  document.addEventListener('keydown', sidebarFocusTrapHandler, true);
  document.addEventListener('focusin', sidebarFocusInHandler, true);
}

function deactivateSidebarFocusTrap(){
  if (sidebarFocusTrapHandler){
    document.removeEventListener('keydown', sidebarFocusTrapHandler, true);
    sidebarFocusTrapHandler = null;
  }
  if (sidebarFocusInHandler){
    document.removeEventListener('focusin', sidebarFocusInHandler, true);
    sidebarFocusInHandler = null;
  }
}

function openMobileSidebar(trigger){
  if (!appRootElem || !primarySidebarElem) return;
  appRootElem.classList.add('show-sidebar');
  appRootElem.classList.remove('collapsed');
  const reopenBtn = document.getElementById('sidebarReopenBtn');
  if (reopenBtn) reopenBtn.style.display = 'none';
  mobileSidebarOpen = true;
  mobileSidebarReturnFocus = trigger || document.activeElement;
  if (!primarySidebarElem.hasAttribute('tabindex')){
    primarySidebarElem.setAttribute('tabindex', '-1');
  }
  if (hamburgerBtn){
    hamburgerBtn.setAttribute('aria-expanded', 'true');
  }
  activateSidebarFocusTrap();
  const focusable = getSidebarFocusableElements();
  const target = focusable[0] || primarySidebarElem;
  if (target && typeof target.focus === 'function'){
    target.focus();
  }
}

function closeMobileSidebar(options = {}){
  if (!appRootElem) return;
  const wasOpen = mobileSidebarOpen || appRootElem.classList.contains('show-sidebar');
  appRootElem.classList.remove('show-sidebar');
  if (hamburgerBtn){
    hamburgerBtn.setAttribute('aria-expanded', 'false');
  }
  if (!wasOpen) return;
  mobileSidebarOpen = false;
  deactivateSidebarFocusTrap();
  const shouldRestore = options.restoreFocus !== false;
  const restoreTarget = shouldRestore ? (mobileSidebarReturnFocus || hamburgerBtn) : null;
  mobileSidebarReturnFocus = null;
  if (restoreTarget && typeof restoreTarget.focus === 'function'){
    restoreTarget.focus();
  }
}

const hamburgerBtn = document.getElementById('hamburgerBtn');
if (hamburgerBtn){
  hamburgerBtn.addEventListener('click', () => {
    if (mobileSidebarOpen){
      closeMobileSidebar();
    } else {
      openMobileSidebar(hamburgerBtn);
    }
  });
}

document.addEventListener('click', (event) => {
  if (!mobileSidebarOpen) return;
  if (primarySidebarElem && !primarySidebarElem.contains(event.target) && event.target !== hamburgerBtn){
    closeMobileSidebar();
  }
});

window.addEventListener('resize', () => {
  if (window.innerWidth > 1100){
    closeMobileSidebar({ restoreFocus: false });
  }
});

// Help modal toggling
const helpBtn = document.getElementById('helpBtn');
const helpCloseBtn = document.getElementById('helpCloseBtn');
const helpModal = document.getElementById('helpModal');
const onboardingModal = document.getElementById('onboardingModal');
const onboardingSkipBtn = document.getElementById('onboardingSkipBtn');
const onboardingShortcutsBtn = document.getElementById('onboardingShortcutsBtn');
const focusableSelector = 'a[href],button:not([disabled]),input:not([disabled]),select:not([disabled]),textarea:not([disabled]),[tabindex]:not([tabindex="-1"])';
let helpModalReturnFocus = null;
let onboardingReturnFocus = null;

function syncBodyModalState(){
  const helpOpen = !!(helpModal && helpModal.classList.contains('open'));
  const onboardingOpen = !!(onboardingModal && onboardingModal.classList.contains('open'));
  if (document.body){
    if (helpOpen || onboardingOpen){
      document.body.classList.add('modal-open');
    } else {
      document.body.classList.remove('modal-open');
    }
  }
}

function getFocusableElements(container){
  if (!container) return [];
  return Array.from(container.querySelectorAll(focusableSelector));
}

function openHelpModal(trigger){
  if (!helpModal) return;
  helpModal.hidden = false;
  helpModal.classList.add('open');
  helpModal.setAttribute('aria-hidden', 'false');
  helpModalReturnFocus = trigger || document.activeElement;
  if (appRootElem){ appRootElem.setAttribute('aria-hidden', 'true'); }
  syncBodyModalState();
  const focusable = getFocusableElements(helpModal);
  const target = focusable[0] || helpModal;
  if (target){ target.focus(); }
}

function closeHelpModal(){
  if (!helpModal || helpModal.hidden) return;
  helpModal.classList.remove('open');
  helpModal.setAttribute('aria-hidden', 'true');
  helpModal.hidden = true;
  const onboardingOpen = onboardingModal && onboardingModal.classList.contains('open');
  if (appRootElem && !onboardingOpen){ appRootElem.removeAttribute('aria-hidden'); }
  syncBodyModalState();
  const focusTarget = helpModalReturnFocus;
  helpModalReturnFocus = null;
  if (focusTarget && typeof focusTarget.focus === 'function'){
    focusTarget.focus();
  }
}

function markOnboardingSeen(){
  try { localStorage.setItem(ONBOARDING_SEEN_KEY, '1'); } catch(e) {}
}

function openOnboardingModal(trigger){
  if (!onboardingModal) return;
  onboardingModal.hidden = false;
  onboardingModal.classList.add('open');
  onboardingModal.setAttribute('aria-hidden', 'false');
  onboardingReturnFocus = trigger || document.activeElement;
  if (appRootElem){ appRootElem.setAttribute('aria-hidden', 'true'); }
  syncBodyModalState();
  const focusable = getFocusableElements(onboardingModal);
  const target = focusable[0] || onboardingModal;
  if (target){ target.focus(); }
}

function closeOnboardingModal(options = {}){
  if (!onboardingModal || onboardingModal.hidden) return;
  const { persistSeen = false, restoreFocus = true } = options;
  onboardingModal.classList.remove('open');
  onboardingModal.setAttribute('aria-hidden', 'true');
  onboardingModal.hidden = true;
  if (persistSeen){ markOnboardingSeen(); }
  const helpOpen = helpModal && helpModal.classList.contains('open');
  if (appRootElem && !helpOpen){ appRootElem.removeAttribute('aria-hidden'); }
  syncBodyModalState();
  const focusTarget = onboardingReturnFocus;
  onboardingReturnFocus = null;
  if (restoreFocus && focusTarget && typeof focusTarget.focus === 'function'){
    focusTarget.focus();
  }
}

function shouldShowOnboarding(){
  try {
    return localStorage.getItem(ONBOARDING_SEEN_KEY) !== '1';
  } catch(e) {
    return true;
  }
}

function maybeShowOnboardingCoachmark(){
  if (!onboardingModal) return;
  if (!shouldShowOnboarding()) return;
  setTimeout(() => {
    if (onboardingModal.classList.contains('open')) return;
    if (helpModal && helpModal.classList.contains('open')) return;
    openOnboardingModal(helpBtn);
  }, 600);
}

if (helpModal){
  helpModal.addEventListener('keydown', (event) => {
    if (event.key === 'Escape'){
      event.preventDefault();
      closeHelpModal();
      return;
    }
    if (event.key === 'Tab'){
      const focusable = getFocusableElements(helpModal).filter(el => el.offsetParent !== null);
      if (!focusable.length) return;
      const first = focusable[0];
      const last = focusable[focusable.length - 1];
      if (event.shiftKey){
        if (document.activeElement === first){
          event.preventDefault();
          last.focus();
        }
      } else {
        if (document.activeElement === last){
          event.preventDefault();
          first.focus();
        }
      }
    }
  });
}

if (helpBtn){
  helpBtn.addEventListener('click', () => openHelpModal(helpBtn));
}
if (helpCloseBtn){
  helpCloseBtn.addEventListener('click', () => closeHelpModal());
}
if (onboardingSkipBtn){
  onboardingSkipBtn.addEventListener('click', () => closeOnboardingModal({ persistSeen: true }));
}
if (onboardingShortcutsBtn){
  onboardingShortcutsBtn.addEventListener('click', () => {
    closeOnboardingModal({ persistSeen: true, restoreFocus: false });
    openHelpModal(onboardingShortcutsBtn);
  });
}
if (onboardingModal){
  onboardingModal.addEventListener('keydown', (event) => {
    if (event.key === 'Escape'){
      event.preventDefault();
      closeOnboardingModal({ persistSeen: true });
      return;
    }
    if (event.key === 'Tab'){
      const focusable = getFocusableElements(onboardingModal).filter(el => el.offsetParent !== null);
      if (!focusable.length) return;
      const first = focusable[0];
      const last = focusable[focusable.length - 1];
      if (event.shiftKey){
        if (document.activeElement === first){
          event.preventDefault();
          last.focus();
        }
      } else if (document.activeElement === last){
        event.preventDefault();
        first.focus();
      }
    }
  });
}
window.addEventListener('keydown', (e) => {
  if (e.key === 'Escape'){
    closeContextMenu();
    hideDetailsPopover();
    closeHelpModal();
    closeOnboardingModal({ persistSeen: true });
  }
});
window.addEventListener('keydown', (e) => {
  if (e.key === '?'){
    e.preventDefault();
    closeOnboardingModal({ persistSeen: true, restoreFocus: false });
    if (helpModal && helpModal.classList.contains('open')){
      closeHelpModal();
    } else {
      openHelpModal(helpBtn);
    }
  }
});
window.addEventListener('keydown', (event) => {
  if ((event.key === 'ContextMenu' || (event.shiftKey && event.key === 'F10'))){
    const node = lastFocusedNode || currentFocusNode;
    if (!node) return;
    event.preventDefault();
    const [sx, sy] = worldToScreen(node.x, node.y);
    const rect = canvas.getBoundingClientRect();
    const pageX = rect.left + sx;
    const pageY = rect.top + sy;
    openContextMenu(node, pageX, pageY);
  }
});

// Initialise filters UI
updateFiltersUI();
renderSectorLegend();
refreshSectorLegendStates();
updateOverviewControls();
updateSubFiltersUI();
updateTagFiltersUI();
renderOutlineTree();
if (favoritesFeatureEnabled){
  updateFavoritesUI();
}
updateRecentSearchesUI();
maybeShowOnboardingCoachmark();

// Sidebar reopen button: when clicked, restore the sidebar and hide the
// overlay.  Also update the main toggle arrow to reflect the state.
const reopenButton = document.getElementById('sidebarReopenBtn');
if (reopenButton){
  reopenButton.onclick = () => {
    const appElem = document.querySelector('.app');
    if (appElem){
      appElem.classList.remove('collapsed');
      appElem.classList.remove('show-sidebar');
    }
    const toggleBtn = document.getElementById('toggleSidebarBtn');
    if (toggleBtn){ toggleBtn.setAttribute('title', 'Collapse sidebar'); }
    reopenButton.style.display = 'none';
  };
}

// Update breadcrumb and restore state from the URL on first load
restoreStateFromUrl();
window.addEventListener('hashchange', () => {
  restoreStateFromUrl();
});

// Real‑time alerts removed: no initialization required
// const realtimeBtn = document.getElementById('realtimeRefreshBtn');
// if (realtimeBtn){ realtimeBtn.onclick = () => fetchRealTimeFeed(); }
// fetchRealTimeFeed();

// -----------------------------------------------------------------------------
// Motion control UI removed
//
// The force-directed graph now runs with fixed physics constants (SPRING_K,
// REPULSION_K, DAMPING, etc.).  If you wish to customise motion behaviour,
// adjust these constants near the top of this script.  Removing the slider
// simplifies the interface while retaining the breathing animation on expand.

// -----------------------------------------------------------------------------
// Initial layout: fully expanded tree repositioning
//
// Because we set every node to open by default (via walk(root, n => { n.open = true; })),
// the children retain whatever positions they had when initially created.  Without
// recalculating angles and re‑laying out each subtree, the expanded map looks
// cluttered and asymmetric.  Here we schedule a one‑time recalculation of
// angular spans for all macros and radial positions for all open nodes.  This
// produces the same mycelium‑style symmetry as when clicking “Expand All”.
setTimeout(() => {
  try {
    // Reassign angles for all top‑level macro buckets.  Each macro gets an
    // equal portion of the full circle.  assignAngles will recurse down and
    // subdivide its sector among its children, so deeper levels inherit
    // appropriate angleHome values.
    root.children.forEach((macro) => {
      assignAngles(macro);
    });
    // Radially lay out every open node’s children according to their
    // angleHome.  This ensures the fully expanded tree starts in a neat,
    // non‑overlapping configuration.  Without this call, many nodes remain
    // clumped together near their parent from the initial random placement.
    walk(root, n => {
      if (n.open && n.children && n.children.length > 0) {
        layoutChildren(n);
      }
    });
  } catch(e) {
    console.error('Initial layout error', e);
  }
}, 0);

// Track hovered node and show tooltip (desktop only)
if (supportsHover){
  canvas.addEventListener('mousemove', (ev) => {
    if (draggingCanvas || dragNode) {
      hideTooltip();
      hoveredSectorId = null;
      return;
    }
    if (tooltipElem && tooltipElem.style.display !== 'none'){
      const tr = tooltipElem.getBoundingClientRect();
      if (ev.clientX >= tr.left && ev.clientX <= tr.right && ev.clientY >= tr.top && ev.clientY <= tr.bottom) {
        return;
      }
    }
    const rect = canvas.getBoundingClientRect();
    const x = ev.clientX - rect.left;
    const y = ev.clientY - rect.top;
    let sectorHit = null;
    for (let i = sectorHoverAreas.length - 1; i >= 0; i--){
      const area = sectorHoverAreas[i];
      if (x >= area.x && x <= area.x + area.width && y >= area.y && y <= area.y + area.height){
        sectorHit = area;
        break;
      }
    }
    if (sectorHit){
      hoveredSectorId = sectorHit.id;
      hoverNode = sectorHit.node;
      showTooltip(sectorHit.node, ev.pageX, ev.pageY);
      return;
    }
    hoveredSectorId = null;
    const vis = collectVisible();
    let found = null;
    for (let i = vis.length - 1; i >= 0; i--) {
      const n = vis[i]; const h = n._hit;
      if (!h) continue;
      if (x >= h.x && x <= h.x + h.w && y >= h.y && y <= h.y + h.h){ found = n; break; }
    }
    if (found){
      hoverNode = found;
      showTooltip(found, ev.pageX, ev.pageY);
    } else {
      hoverNode = null;
      hideTooltip();
    }
  });
  canvas.addEventListener('mouseleave', () => { hideTooltip(); hoveredSectorId = null; hoverNode = null; });
}

}

document.addEventListener('DOMContentLoaded', () => {
  boot().catch(showFatalError);
});
<|MERGE_RESOLUTION|>--- conflicted
+++ resolved
@@ -77,21 +77,8 @@
 const favoritesEmptyElem = document.getElementById('favoritesEmpty');
 const favoritesCountElem = document.getElementById('favoritesCount');
 let datasetMeta = null;
-<<<<<<< HEAD
-let renderPending = false;
-
-function requestRender(){
-  if (renderPending) return;
-  renderPending = true;
-  requestAnimationFrame(() => {
-    renderPending = false;
-    draw();
-  });
-}
-=======
 let favoriteIds = [];
 const favoriteIdSet = new Set();
->>>>>>> 648f8b09
 
 function showFatalError(error){
   console.error(error);
@@ -835,12 +822,8 @@
 const minimapTouchClose = document.getElementById('minimapTouchClose');
 const minimapTouchCanvas = document.getElementById('minimapTouchCanvas');
 const touchPreviewElem = document.getElementById('touchPreview');
-<<<<<<< HEAD
-function resize(){ canvas.width = canvas.clientWidth; canvas.height = canvas.clientHeight; requestRender(); }
-=======
 const sectorLegendElem = document.getElementById('sectorLegend');
 function resize(){ canvas.width = canvas.clientWidth; canvas.height = canvas.clientHeight; }
->>>>>>> 648f8b09
 window.addEventListener('resize', resize); resize();
 
 // Camera
@@ -2228,24 +2211,6 @@
 let mobileSidebarReturnFocus = null;
 let sidebarFocusTrapHandler = null;
 let sidebarFocusInHandler = null;
-<<<<<<< HEAD
-const schedulePointerWork = (() => {
-  let rafId = null;
-  let pending = null;
-  return (fn) => {
-    pending = fn;
-    if (rafId !== null) return;
-    rafId = requestAnimationFrame(() => {
-      const task = pending;
-      pending = null;
-      rafId = null;
-      if (typeof task === 'function'){
-        task();
-      }
-    });
-  };
-})();
-=======
 function stopInertia(){
   if (inertiaFrame !== null){
     cancelAnimationFrame(inertiaFrame);
@@ -2393,7 +2358,6 @@
       }, { passive: false });
     });
 }
->>>>>>> 648f8b09
 canvas.addEventListener('mousedown',e=>{
   stopInertia();
   const r = canvas.getBoundingClientRect(); const x = e.clientX - r.left, y = e.clientY - r.top;
@@ -3263,14 +3227,10 @@
   currentFocusNode = entry ? entry.node : null;
   if (currentFocusNode){
     triggerNodeFlash(currentFocusNode, 1500);
-<<<<<<< HEAD
-    requestRender();
-=======
     if (autopan){
       focusNode(currentFocusNode, { animate: true, ensureVisible: true, keepZoom: true });
     }
     draw();
->>>>>>> 648f8b09
   }
 }
 
@@ -4522,12 +4482,8 @@
       persistMacroVisibility();
       refreshVisibilityCaches();
       updateOutlineTree(lastFocusedNode ? lastFocusedNode.id : root.id);
-<<<<<<< HEAD
-      requestRender();
-=======
       draw();
       refreshSectorLegendStates();
->>>>>>> 648f8b09
       if (!applyingUrlState){ scheduleUrlUpdate(); }
     };
     const span = document.createElement('span');

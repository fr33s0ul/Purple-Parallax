<!DOCTYPE html>
<html lang="en" data-theme="dark">
<head>
<meta charset="utf-8"/>
<meta name="viewport" content="width=device-width, initial-scale=1"/>
<title>Cybersecurity Atlas</title>
<style>
  :root{
    /*
      Custom colour palette inspired by fr33s0ul.tech: a dark terminal‑like
      background with a red accent.  These values were selected based on
      observations of the blog’s header and overall colour scheme【197086332769172†screenshot】.
    */
    --bg:#0e1012;
    --panel:#0f1519;
    --ink:#d3d7df;
    --muted:#8c99a6;
    --accent:#c75c5c;
    --edge:#27303b;
    --edge-soft:rgba(39,48,59,0.4);
    --chip:#11161a;
    --chip-stroke:#2a343e;
    --stroke:#3e4955;
    --box:#0f1519;
    --ok:#22c55e;
    --warn:#eab308;
  }
  [data-theme="light"]{
    /* Light theme colours derived from the dark palette for consistency */
    --bg:#f7f7f9;
    --panel:#ffffff;
    --ink:#0e1012;
    --muted:#6b7280;
    --accent:#e06666; /* lighter red accent */
    --edge:#d1d5db;
    --edge-soft:rgba(0,0,0,0.12);
    --chip:#ffffff;
    --chip-stroke:#e5e7eb;
    --stroke:#4b5563;
    --box:#ffffff;
  }
  html,body{margin:0;height:100%;color:var(--ink);background:var(--bg);font-family:ui-sans-serif,system-ui,-apple-system,Segoe UI,Roboto,Helvetica,Arial}
  .app{display:grid;grid-template-columns:320px 1fr;height:100%}
  aside{background:var(--panel);border-right:1px solid var(--edge);padding:14px 14px 18px;overflow:auto}
  /* dark scrollbar */
  aside::-webkit-scrollbar{width:8px;height:8px;background:var(--panel)}
  aside::-webkit-scrollbar-thumb{background:var(--edge);border-radius:4px}
  aside::-webkit-scrollbar-thumb:hover{background:var(--accent)}
  h1{margin:2px 0 4px;font-size:18px}
  .muted{color:var(--muted);font-size:12px}
  .row{margin-top:8px}
  /* Arrange the control buttons in a single row with spacing.  This
     allows the sidebar toggle button to be pushed to the far right via
     margin-left:auto on #toggleSidebarBtn. */
  .btn-row{
    display:flex;
    flex-wrap:wrap;
    align-items:center;
    gap:6px;
  }
  .btn{display:inline-block;background:var(--panel);border:1px solid var(--edge);color:var(--ink);padding:7px 9px;border-radius:8px;cursor:pointer;font-size:13px;margin:5px 5px 0 0}
  .btn:hover{border-color:var(--accent)}
  .btn:active{transform:translateY(1px)}
  .pill{display:inline-block;border:1px solid var(--edge);border-radius:999px;padding:6px 10px;font-size:12px;margin:5px 5px 0 0;background:var(--panel);cursor:pointer}
  input[type="search"]{width:100%;padding:10px 12px;border-radius:10px;background:var(--panel);color:var(--ink);border:1px solid var(--edge);outline:none}
  #results{max-height:240px;overflow:auto;margin-top:6px}
  .hit{padding:6px 8px;border:1px solid var(--edge);border-radius:8px;background:var(--panel);margin:4px 0;white-space:nowrap;overflow:hidden;text-overflow:ellipsis;cursor:pointer}
  .hit:hover{border-color:var(--accent)}
  .canvas-wrap{position:relative;height:100%;background:var(--bg)}
  canvas{width:100%;height:100%;display:block;background:var(--bg);cursor:grab}
  canvas.grabbing{cursor:grabbing}
  .key{display:inline-block;border:1px solid var(--edge);padding:1px 6px;border-radius:4px;margin:0 2px;font-size:11px;color:var(--muted)}

  /* Sidebar collapsed state: hide sidebar and let canvas fill full width */
  .app.collapsed aside{
    width:0;
    padding:0;
    border:none;
    overflow:hidden;
  }
  .app.collapsed .canvas-wrap{
    grid-column:1 / -1;
  }

  /* Position the sidebar toggle button inline with the other controls.  The
     button aligns to the right end of the control row via automatic
     left margin.  We remove fixed positioning so it does not overlap
     content. */
  #toggleSidebarBtn {
    position:static;
    margin-left:6px;
    background:var(--panel);
    border:1px solid var(--edge);
    color:var(--ink);
    padding:6px 8px;
    border-radius:8px;
    cursor:pointer;
  }

  /* Sidebar reopen button: hidden by default and shown only when the
     sidebar is collapsed.  It floats along the left edge and invites
     users to restore the sidebar. */
  #sidebarReopenBtn {
    display:none;
    position:fixed;
    left:0;
    top:50%;
    transform:translate(-50%, -50%);
    background:var(--panel);
    border:1px solid var(--edge);
    color:var(--ink);
    padding:6px 8px;
    border-radius:0 4px 4px 0;
    cursor:pointer;
    z-index:3000;
  }
  .app.collapsed #sidebarReopenBtn{
    display:block;
  }
  /* Tooltip styling */
  #tooltip{
    position:fixed;
    pointer-events:auto;
    background:var(--panel);
    color:var(--ink);
    padding:6px 10px;
    border:1px solid var(--edge);
    border-radius:6px;
    font-size:12px;
    z-index:1000;
    display:none;
    white-space:nowrap;
  }
  /* Mini‑map styling */
  #minimap{
    position:absolute;
    bottom:12px;
    right:12px;
    width:180px;
    height:180px;
    background:var(--panel);
    border:1px solid var(--edge);
    border-radius:8px;
    box-shadow:0 2px 6px rgba(0,0,0,0.4);
    cursor:crosshair;
  }
  /* Modal for help dialog */
  .modal{
    display:none;
    position:fixed;
    top:0;
    left:0;
    width:100%;
    height:100%;
    background:rgba(0,0,0,0.6);
    align-items:center;
    justify-content:center;
    z-index:2000;
  }
  .modal-content{
    background:var(--panel);
    color:var(--ink);
    padding:20px 24px;
    border:1px solid var(--edge);
    border-radius:10px;
    box-shadow:0 4px 12px rgba(0,0,0,0.4);
    max-width:500px;
    width:90%;
  }
  .modal-content h2{margin-top:0;font-size:20px;margin-bottom:10px;}
  .modal-content ul{list-style-type:none;padding-left:0;margin-bottom:16px;}
  .modal-content li{margin-bottom:6px;font-size:14px;}

  /* Style for motion slider label */
  #motionContainer label{
    display:block;
    font-size:12px;
    margin-bottom:4px;
    color:var(--muted);
  }
  #motionContainer input[type="range"]{
    width:100%;
    cursor:pointer;
  }

  /* Subcategory pill styling */
  .sub-pill{
    display:inline-block;
    border:1px solid var(--edge);
    border-radius:999px;
    padding:5px 8px;
    font-size:11px;
    background:var(--panel);
    margin:4px 4px 0 0;
    cursor:pointer;
  }
  .sub-pill:hover{
    border-color:var(--accent);
  }

  /* The real‑time alert card styles have been removed along with the feature. */
</style>
</head>
<body>
<div class="app">
  <aside>
    <h1>Cybersecurity Atlas</h1>
    <div class="muted">Wheel = zoom • drag = pan • click to expand/collapse • <span class="key">WASD</span>/<span class="key">←↑→↓</span> pan • <span class="key">+</span>/<span class="key">-</span> zoom • <span class="key">Enter</span> toggle • <span class="key">F</span> focus</div>
    <div class="row"><input id="q" type="search" placeholder="Search (e.g., ATT&CK, KQL) — Enter to jump"/></div>
    <div id="results"></div>
    <!-- Control row with buttons arranged inline.  The btn-row class
         enables flexbox layout, allowing the sidebar toggle to be
         pushed to the far right with auto margin. -->
    <div class="row btn-row">
      <button class="btn" id="backBtn">Back</button>
      <button class="btn" id="centerBtn">Center</button>
      <button class="btn" id="expandBtn">Expand All</button>
      <button class="btn" id="collapseBtn">Collapse All</button>
      <button class="btn" id="themeBtn">Light</button>
      <!-- Collapse sidebar toggle and keyboard help -->
      <button class="btn" id="toggleSidebarBtn" title="Collapse/Expand sidebar" style="margin-left:auto;">⟨</button>
      <button class="btn" id="helpBtn" title="Keyboard shortcuts">?</button>
    </div>

    <!-- Breadcrumb trail to show the current focused path -->
    <div id="breadcrumb" class="row"></div>

    <!-- Filters section to toggle entire macro buckets on/off -->
    <div class="row muted">Filters</div>
    <div id="filters" class="row"></div>

    <!-- Favourites section for quick access to starred nodes -->
    <div class="row muted">Favorites</div>
    <div id="favorites" class="row"></div>
    <div class="row muted">Macro buckets</div>
    <div id="bucketTags" class="row"></div>
    <div class="row muted">Export</div>
    <div class="row btn-row">
      <button class="btn" id="png1">PNG 1×</button>
      <button class="btn" id="png2">2×</button>
      <button class="btn" id="png4">4×</button>
    </div>
    <!-- Subcategory quick links -->
    <div class="row muted">Subcategories</div>
    <div id="subFilters" class="row"></div>

    <!-- Real‑time alerts removed: this section has been omitted to simplify the UI and reduce load. -->
  </aside>
  <!-- Reopen button appears when the sidebar is collapsed.  It floats on the
       left edge of the viewport as a small arrow. -->
  <button id="sidebarReopenBtn" title="Show sidebar">⟩</button>
  <div class="canvas-wrap">
    <canvas id="c"></canvas>
    <!-- Overview minimap in bottom‑right corner -->
    <canvas id="minimap" width="200" height="200"></canvas>
    <!-- Tooltip for node details and favourite toggle -->
    <div id="tooltip"></div>
  </div>
</div>

<!-- Modal overlay for keyboard shortcuts help -->
<div id="helpModal" class="modal">
  <div class="modal-content">
    <h2>Keyboard Shortcuts</h2>
    <ul>
      <li><strong>WASD / Arrow keys:</strong> Pan the view</li>
      <li><strong>+</strong> / <strong>-</strong>: Zoom in/out</li>
      <li><strong>Enter:</strong> Expand or collapse the selected node</li>
      <li><strong>F:</strong> Focus the current search result</li>
      <li><strong>Backspace:</strong> Return to the previous view</li>
      <li><strong>?</strong>: Show this help dialog</li>
    </ul>
    <button id="helpCloseBtn" class="btn">Close</button>
  </div>
</div>

<script>
/*
TUNABLES (easy to tweak)
----------------------------------------
PHYSICS
  SPRING_K            = 0.07      // link spring stiffness
  // Increase the repulsion strength and damping so that clusters separate
  // more decisively while still settling quickly.  Larger repulsion
  // encourages children to push away from each other and the higher
  // damping ensures movement decays promptly.  These values were tuned
  // specifically to reduce overlap in deep branches with long labels.
  REPULSION_K         = 700       // stronger repulsion to push nodes apart quickly
  DAMPING             = 0.92      // slightly higher damping so movement stops quickly
  COLLISION_PADDING   = 14        // extra padding added to collision radius
  POLAR_K             = 0.015     // radial "soft pin" for depth‑1 nodes
  GRAVITY_TO_PARENT_K = 0.005     // mild pull toward parent (helps settling)

LINK DISTANCES (pixels)
  L0_L1 = 160                     // root ↔ depth‑1
  // Increase link distances for successive depths to give more room
  // to deeper levels.  This, combined with larger dynamic radii in
  // layoutChildren(), reduces the chance that long labels overlap.
  L1_L2 = 220                     // depth‑1 ↔ depth‑2
  DEPTH_STEP = 60                 // +60 per depth after 2

RING & RADIAL
  R1_RADIUS = 160                 // nominal radius for depth‑1 ring (further reduced to tighten initial layout)
  R1_SPREAD = 0                   // additional spread per bucket (kept 0; we use equal radius)

CAMERA
  MIN_ZOOM = 0.40
  MAX_ZOOM = 2.50
  // Decrease pan and zoom easing durations.  Shorter easing times make
  // navigation feel more responsive, which is especially important on
  // mobile devices where long animations can feel sluggish.
  // Shorter durations for panning and wheel zooming improve the
  // responsiveness of navigation.  A 100 ms easing feels snappy on
  // desktop and mobile, making it easier to reposition and zoom
  // quickly without feeling sluggish.
  PAN_EASE_MS = 60               // shorter pan/zoom duration for faster navigation
  WHEEL_EASE_MS = 60             // shorter zoom easing for snappier scrolls

VISUAL
  BOX_PAD   = 12                 // inner padding for normal nodes
  CHIP_PADX = 14                 // horizontal padding for first‑ring "chips"
  CHIP_RAD  = 18                 // corner radius for chips
*/

// ----------------------------------------------------------------------------
// DATA (kept intact). Same as your v11 dataset; we only wrap under 7 buckets.
// ----------------------------------------------------------------------------
<<<<<<< HEAD
(async function(){
// ----------------------------------------------------------------------------
// DATA LOADING
// ----------------------------------------------------------------------------
let data;
try {
  const response = await fetch('data/master.json');
  if (!response.ok) {
    throw new Error(`Failed to fetch data/master.json: ${response.status}`);
  }
  const master = await response.json();
  data = JSON.parse(JSON.stringify(master));
} catch (error) {
  console.error('Unable to load atlas dataset', error);
  const canvasWrap = document.querySelector('.canvas-wrap');
  if (canvasWrap) {
    const fallback = document.createElement('div');
    fallback.textContent = 'Unable to load atlas data. Please refresh to try again.';
    fallback.style.padding = '24px';
    fallback.style.color = 'var(--muted, #8c99a6)';
    fallback.style.fontSize = '14px';
    fallback.style.fontFamily = 'ui-sans-serif, system-ui, -apple-system, Segoe UI, Roboto, Helvetica, Arial';
    fallback.style.textAlign = 'center';
    fallback.style.maxWidth = '420px';
    fallback.style.margin = '40px auto';
    canvasWrap.appendChild(fallback);
  }
  return;
}

=======
const data = /* v11 dataset, unchanged labels */ (function(){return {
  "name": "InfoSec Universe — Ultimate Map",
  "children": [
    {"name":"Core Foundations","children":[
      {"name":"Networking","children":[
        {"name":"Layers: OSI / TCP/IP"},
        {"name":"Protocols: HTTP(S), DNS, SMTP, SSH, SNMP, SMB, RDP • HTTP/3 (QUIC) • DoH/DoT"},
        {"name":"Subnetting (IPv4/IPv6) / VLANs / VPN / SD-WAN"},
        {"name":"Routing: OSPF, BGP"},
        {"name":"TLS/PKI basics"},
        {"name":"Capture/Analyze: tcpdump, Wireshark, Zeek"}]},
      {"name":"Operating Systems","children":[
        {"name":"Linux (priv-esc, systemd, journald, iptables/nftables, SELinux, AppArmor)"},
        {"name":"Windows (AD, Sysinternals, ETW, Event Logs)"},
        {"name":"macOS (launchd, codesign, Gatekeeper, SIP (System Integrity Protection))"}]},
      {"name":"Scripting & Automation","children":[
        {"name":"Python (requests, asyncio, pandas)"},
        {"name":"Bash/PowerShell"},
        {"name":"API/REST/GraphQL"},
        {"name":"Regex/JQ/JMESPath"},
        {"name":"Git/GitHub/GitLab"}]},
      {"name":"Compute & Virtualization","children":[
        {"name":"Docker/Containers"},
        {"name":"Kubernetes basics"},
        {"name":"Hypervisors: VMware/VirtualBox/Hyper-V"}]},
      {"name":"Security Mindsets","children":[
        {"name":"CIA Triad • Parkerian Hexad"},
        {"name":"Assume Breach & Defense-in-Depth"},
        {"name":"Threat Modeling (STRIDE, PASTA)"},
        {"name":"Kill Chain / ATT&CK / D3FEND"}]}]},
    {"name":"GRC & Standards","children":[
      {"name":"Frameworks","children":[
        {"name":"ISO 27001/2 (ISMS)"},
        {"name":"NIST CSF 2.0 • SP 800-53 • 800-171"},
        {"name":"SOC 2 • PCI DSS 4.0 • HIPAA • HITRUST"},
        {"name":"CIS Controls • COBIT • ITIL"},
        {"name":"EU NIS2"},{"name":"DORA (EU)"},{"name":"CMMC 2.0 (DoD)"}]},
      {"name":"Privacy & Law","children":[
        {"name":"GDPR • UK GDPR • DPA 2018"},
        {"name":"eIDAS • ePrivacy"},
        {"name":"DPIA/PIA • Records of Processing Activities (RoPA)"},
        {"name":"Data Retention/Classification"},
        {"name":"CCPA/CPRA (California)"}]},
      {"name":"Risk Management","children":[
        {"name":"Registers • Likelihood × Impact • Inherent/Residual"},
        {"name":"Assessment (Qual/Quant; FAIR)"},
        {"name":"Treatment: Avoid/Reduce/Transfer/Accept"},
        {"name":"KRIs/KPIs • Audit Readiness"}]},
      {"name":"Policy Suite","children":[
        {"name":"Acceptable Use, Access Control, BYOD"},
        {"name":"Vulnerability Mgmt, Patch, Change, Backup"},
        {"name":"Incident Response, DR/BCP"},
        {"name":"Secure SDLC, Third-Party, Data Protection"},
        {"name":"Security Awareness & Training (phishing simulations, annual training)"}]}]},
    {"name":"Identity & Access","children":[
      {"name":"Directories & Federation","children":[
        {"name":"AD/Entra ID (Azure AD) • Hybrid"},
        {"name":"Okta • Ping • Keycloak • AD FS (legacy)"},
        {"name":"Break-glass/Emergency Accounts (temporary MFA-exempt access with monitoring)"},
        {"name":"SSO: SAML/OIDC/OAuth2"},
        {"name":"Kerberos/NTLM • LDAP"},
        {"name":"Provisioning: SCIM (System for Cross-domain Identity Management)"}]},
      {"name":"AuthZ Models","children":[
        {"name":"RBAC/ABAC/ReBAC"},
        {"name":"Least Privilege • JIT/JEA"},
        {"name":"Segregation of Duties (SoD)"}]},
      {"name":"Secrets & PAM","children":[
        {"name":"PAM: CyberArk, BeyondTrust, Delinea"},
        {"name":"Vault/Secrets Mgmt: HashiCorp, SOPS"},
        {"name":"MFA/Passkeys • Phish-Resistant MFA"},
        {"name":"Privileged Session Management (PSM) session recording"}]}]},
    {"name":"Network Security","children":[
      {"name":"Edge & Segmentation","children":[
        {"name":"Firewalls: pfSense/OPNsense, iptables/nftables, VyOS; commercial: Palo Alto, Fortinet, Check Point, Cisco ASA (legacy) / FTD"},
        {"name":"NGFW/WAF/IPS/IDS: Suricata, Snort, ModSecurity"},
        {"name":"Reverse proxies/LB: Nginx, HAProxy"},
        {"name":"Secure Web Gateway/ZTNA/CASB (SSE stack; optional RBI)"},
        {"name":"VPN: OpenVPN/WireGuard, IPsec/SSL"},
        {"name":"DDoS: RTBH/Anycast • BGP Flowspec • Scrubbing"},
        {"name":"Micro/Macro Segmentation"},
        {"name":"Network Access Control (NAC: 802.1X, Cisco ISE, Aruba ClearPass)"}]},
      {"name":"DNS & TLS","children":[
        {"name":"DNSSEC • DoH/DoT • RPZ • BIND/Unbound/PowerDNS • Let's Encrypt/ACME/Certbot"},
        {"name":"PKI • mTLS • Cert Lifecycle • ACME/Smallstep"},
        {"name":"Email Auth: SPF, DKIM, DMARC, MTA-STS, TLS-RPT, BIMI, ARC"}]},
      {"name":"Telemetry","children":[
        {"name":"NetFlow/IPFIX/sFlow • softflowd/pmacct"},
        {"name":"Zeek/Suricata (IDS & JSON telemetry) • PCAP • tcpdump"},
        {"name":"Syslog/syslog-ng • RADIUS/TACACS+"},
        {"name":"JA3/JA4 TLS fingerprints"},
        {"name":"Windows Event Forwarding (WEF)/WinRM • NXLog/Winlogbeat"}]}]},
    {"name":"Endpoint & Email Security","children":[
      {"name":"Endpoint","children":[
        {"name":"EDR/XDR Platforms: Microsoft Defender for Endpoint, CrowdStrike Falcon, Cortex XDR, SentinelOne"},
        {"name":"Anti-Virus/NGAV • File Integrity Monitoring (AIDE, Tripwire, Wazuh)"},
        {"name":"App Control & Hardening: WDAC/AppLocker • ASR rules • Exploit Protection"},
        {"name":"MDM/MAM: Intune, JAMF • Hardening Baselines • open-source: MicroMDM"},
        {"name":"USB/Removable Media Controls • Device Control"},
        {"name":"Endpoint Telemetry & IR (Open-Source): Wazuh (HIDS), OSQuery (telemetry), Velociraptor (DFIR)"}]},
      {"name":"Email & Collaboration","children":[
        {"name":"Secure Email Gateway (SEG): MailScanner/SpamAssassin, Postfix/Exim; Dovecot (IMAP); plus Mimecast, Proofpoint, Microsoft Defender for Office 365 (EOP, Safe Links/Attachments)"},
        {"name":"Phishing Sim • BEC (Business Email Compromise) controls • Time-of-click URL rewriting"},
        {"name":"DLP • Sensitivity Labels • Retention"}]}]},
    {"name":"Cloud Security","children":[
      {"name":"AWS","children":[
        {"name":"IAM, SCPs, Organizations"},
        {"name":"GuardDuty, Security Hub, Detective"},
        {"name":"CloudTrail, Config, VPC Flow Logs"},
        {"name":"EC2 IMDSv2 enforced (account default; token required; hop limit 2)"},
        {"name":"S3 Block Public Access (org + account)"},
        {"name":"KMS, Secrets Manager, SSM Parameter Store"},
        {"name":"WAF, Shield, ALB/NLB, PrivateLink"},
        {"name":"EKS/ECS, ECR • Image Scanning"}]},
      {"name":"Azure","children":[
        {"name":"Entra ID, PIM • Defender for Cloud"},
        {"name":"Sentinel • Log Analytics"},
        {"name":"Key Vault, Managed Identities"},
        {"name":"Storage Accounts, Private Endpoints"},
        {"name":"WAF/AppGW/Azure Front Door"},
        {"name":"Azure Virtual Desktop (AVD) • Intune"}]},
      {"name":"GCP","children":[
        {"name":"Org Policies, IAM, Workload Identity"},
        {"name":"Security Command Center • Cloud Armor"},
        {"name":"Cloud Logging/Monitoring • KMS • IAP"}]},
      {"name":"Cloud-Native","children":[
        {"name":"Shared Responsibility • Landing Zones"},
        {"name":"CSPM/CWPP/CNAPP: Prisma, Wiz, Defender; open-source: Cloud Custodian, Prowler, ScoutSuite, Checkov, tfsec, Terrascan, KICS, Kubescape, Falco, kube-bench, kube-hunter"},
        {"name":"K8s: RBAC, PSA (Pod Security Admission)/OPA/Gatekeeper, Kyverno • Pod Security Standards (baseline/restricted)"},
        {"name":"Service Mesh: Istio/Linkerd • mTLS"},
        {"name":"Serverless: IAM, VPC egress, Secrets"},
        {"name":"DSPM (Data Security Posture Mgmt)"},
        {"name":"ASPM (Application Security Posture Mgmt)"},
        {"name":"SSPM (SaaS Security Posture Management)"}]}]},
    {"name":"AppSec & DevSecOps","children":[
      {"name":"Secure SDLC","children":[
        {"name":"Requirements/Threat Modeling"},
        {"name":"Code Reviews • Secure Patterns"},
        {"name":"SAST/DAST/IAST/SCA: ZAP, Semgrep, Bandit, Gosec, Brakeman, Nikto (legacy/signature-based); SCA: OSV‑Scanner, Dependency‑Check, Trivy, Syft • CodeQL"},
        {"name":"SBOM • Supply Chain (SLSA) • SPDX • CycloneDX • Sigstore/cosign • in-toto"},
        {"name":"Secrets Scanning: Gitleaks, TruffleHog, GitGuardian"}]},
      {"name":"API & Web","children":[
        {"name":"OWASP ASVS • Top 10 • API Top 10"},
        {"name":"AuthN/Z (JWT, OAuth2, OIDC)"},
        {"name":"GraphQL: restrict/disable introspection in prod • depth/complexity limits • schema allow-lists • role-based access"},
        {"name":"Rate limiting • WAF • Client-side protections (CSP, Trusted Types) • Bot mgmt"},
        {"name":"Runtime in-app protection (RASP)"},
        {"name":"JWT BCP: short expiries, audience/issuer checks, key rotation; avoid “none”/weak algs"}]},
      {"name":"Container & IAC","children":[
        {"name":"IaC: Terraform/CloudFormation; scanning: Checkov, tfsec, Terrascan, KICS; Policy as Code (OPA/Conftest, Sentinel)"},
        {"name":"Image Scanning & SBOM: Trivy, Grype, Syft, Snyk"},
        {"name":"Runtime: Admission, Policy, Falco, OPA, Kyverno, kube-bench, kube-hunter • Tetragon (eBPF) • seccomp • AppArmor/SELinux • SecurityContext (runAsNonRoot, drop caps)"}]},
      {"name":"DevOps Tooling","children":[
        {"name":"CI/CD: GitHub Actions, GitLab, Jenkins, Argo CD, Spinnaker"},
        {"name":"Artifact: Nexus, Artifactory, Harbor/Docker Registry"},
        {"name":"Monitoring: Prometheus, Grafana, Loki, VictoriaMetrics"},
        {"name":"Tracing: Jaeger, Zipkin, OpenTelemetry"}]}]},
    {"name":"Detection Engineering & SOC","children":[
      {"name":"Detection Engineering","children":[
        {"name":"SIEM: Elastic (ELK) • OpenSearch • Wazuh • Graylog • Splunk • Microsoft Sentinel; Query languages: KQL (Microsoft Sentinel), SPL (Splunk) (Splunk), KQL (Elastic), EQL (Elastic), PPL (OpenSearch) (OpenSearch) • Sigma"},
        {"name":"Alerting & Correlation: Kibana Alerting/Detection Rules, OpenSearch Alerting, ElastAlert2 (legacy), Falco, Sigma correlations"},
        {"name":"Threat Rules: ATT&CK mapping, D3FEND"},
        {"name":"Deception: Honeypots, Honeytokens"},
        {"name":"Security data lake & schemas: OCSF • OpenTelemetry logs • object storage (Parquet/Delta)"},
        {"name":"Purple Teaming & Adversary Emulation: CALDERA • Atomic Red Team • PurpleSharp — validate & tune detections"}]},
      {"name":"SOC Operations","children":[
        {"name":"Tier1/Tier2/Tier3 Roles"},
        {"name":"Ticketing & Escalation"},
        {"name":"Shift Handover & Documentation"},
        {"name":"SOAR: Cortex XSOAR • Splunk SOAR • Tines • Shuffle"}]},
      {"name":"Incident Response","children":[
        {"name":"Preparation, Identification, Containment • playbooks"},
        {"name":"Eradication, Recovery, Lessons Learned • BCP/DR"},
        {"name":"Forensics & Evidence Handling: TheHive, Cortex, Velociraptor"}]}]},
    {"name":"Threat Intel & Hunting","children":[
      {"name":"CTI","children":[
        {"name":"STIX/TAXII • MISP • OpenCTI • Yeti • AIL"},
        {"name":"Intel Cycle: Direction, Collection, Processing, Analysis, Dissemination"},
        {"name":"Actor profiling • TTPs • Campaigns"}]},
      {"name":"Hunting","children":[
        {"name":"Hypothesis-driven • ATT&CK mapping"},
        {"name":"Windows: Sysmon/ETW, Sysinternals • Linux: Auditd/eBPF"},
        {"name":"Anomaly baselines • Beaconing • Living‑off‑the‑Land • Sigma/YARA"},
        {"name":"Tooling: Jupyter notebooks, Kusto, SigmaHQ, OSQuery • Atomic Red Team • CALDERA • PurpleSharp • Fleet (osquery manager)"}]}]},
    {"name":"Offensive Security","children":[
      {"name":"Recon & OSINT","children":[
        {"name":"Subdomains/DNS: Amass, Subfinder, Assetfinder • ASN • Cert Transparency"},
        {"name":"Tech stack & Fingerprinting: WhatWeb, Wappalyzer • Leak search: Dehashed, HaveIBeenPwned"},
        {"name":"OSINT: Shodan, Censys, FOFA, Spiderfoot • Social & Physical Recon"}]},
      {"name":"Exploitation","children":[
        {"name":"Web: SSRF, IDOR, RCE, SQLi, XXE, XSS, CSRF"},
        {"name":"AD: Kerberoast/AS-REP, ACL Abuse, DCSync"},
        {"name":"Phishing/Pretext: Social‑Engineer Toolkit, GoPhish • Initial Access"},
        {"name":"Exploit Dev • BOF • ROP • Shellcode • Metasploit, pwntools"}]},
      {"name":"Post-Ex & Lateral","children":[
        {"name":"Credential Dumping • Pass-the-Hash/Ticket"},
        {"name":"C2: Cobalt Strike, Sliver, Mythic"},
        {"name":"OPSEC & Evasion • LOLBAS/GTFOBins"}]},
      {"name":"Wireless/IoT/Physical","children":[
        {"name":"Wi‑Fi: WEP/WPA/WPA3 • WPS • Evil Twin • Aircrack‑ng • Kismet"},
        {"name":"BLE/Zigbee/Z‑Wave • SDR (HackRF, RTL‑SDR)"},
        {"name":"BadUSB/Dropboxes (Rubber Ducky) • Locks/Badges"}]}]},
    {"name":"OT/ICS & Mobile/IoT","children":[
      {"name":"OT/ICS","children":[
        {"name":"Protocols: Modbus, DNP3, IEC 60870‑5‑104, OPC‑UA, BACnet, MQTT"},
        {"name":"Zones/Conduits • Purdue Model • Segmentation"},
        {"name":"Safety • Availability • Patch windows (maintenance) • Discovery: GRASSMARLIN"}]},
      {"name":"Mobile/IoT","children":[
        {"name":"Mobile: iOS/Android security • MDM • App vetting"},
        {"name":"IoT: Firmware analysis (Binwalk/QEMU), SBOM, Secure Boot, TUF"}]}]},
    {"name":"Crypto & Protocols","children":[
      {"name":"Crypto","children":[
        {"name":"Symmetric/Asymmetric • Hashing • MACs (OpenSSL, Libsodium, OpenPGP)"},
        {"name":"TLS, PFS, Key Exchange • PKI • SSH/Libssh"},
        {"name":"FPE/Tokenization • HSM/KMS • Secret sharing (Shamir/SOPS/age)"},
        {"name":"PQC: FIPS 203 (ML-KEM/Kyber), FIPS 204 (ML-DSA/Dilithium), FIPS 205 (SLH-DSA/SPHINCS+) — migration planning • FIPS 206 (FALCON)"}]},
      {"name":"Identity Protocols","children":[
        {"name":"OAuth2/OIDC (PAR, JAR, DPoP) • SAML • FIDO2/Passkeys"},
        {"name":"JWT/JWS/JWE"}]}]},
    {"name":"AI / Quantum / Emerging Security Domains","children":[
      {"name":"AI Security","children":[
        {"name":"Adversarial ML (evasion, poisoning)"},
        {"name":"LLM Red Teaming & Jailbreak Testing"},
        {"name":"Model Extraction & Data Poisoning"},
        {"name":"Model Watermarking & Provenance"},
        {"name":"AI Governance & Model Risk Mgmt (NIST AI RMF)"}]},
      {"name":"Quantum Security","children":[
        {"name":"Post-Quantum Cryptography (Kyber, Dilithium, FALCON, SPHINCS+)"},
        {"name":"Quantum Key Distribution (QKD)"},
        {"name":"Post-Quantum Migration Planning"},
        {"name":"Quantum-Resistant Algorithms (FIPS 203–206)"}]},
      {"name":"Cyber-Physical Convergence","children":[
        {"name":"ICS + AI Security Integration"},
        {"name":"OT Threat Modeling (ISA/IEC 62443 + AI)"},
        {"name":"Autonomous Systems Safety (AVs, Robotics)"},
        {"name":"Digital Twins & Sensor Integrity"}]}]},
    {"name":"Data Protection","children":[
      {"name":"Classification & Controls","children":[
        {"name":"Labels/Policies • DLP (Endpoint, Network, Cloud)"},
        {"name":"Encryption at Rest/In Transit • Key Mgmt (Veracrypt, LUKS/dm‑crypt, SOPS)"},
        {"name":"Backups/Retention: restic, Borg, Duplicity • DRM"}]},
      {"name":"Privacy Engineering","children":[
        {"name":"PII/PHI/PCI • Minimisation & Consent management"},
        {"name":"Anonymisation/Pseudonymisation • Differential Privacy"},
        {"name":"Federated/Local processing (Edge) • Homomorphic encryption & MPC"},
        {"name":"Zero-Knowledge Proofs (verification without revealing data)"}]}]},
    {"name":"Metrics, Reporting & Blueprints","children":[
      {"name":"KPIs/KRIs","children":[
        {"name":"Coverage, Dwell Time, Alert Volumes"},
        {"name":"Patch SLAs, Phish Rates, Control Efficacy"}]},
      {"name":"Exec Reporting","children":[
        {"name":"Dashboards • Risk Heatmaps"},
        {"name":"Board Packs • Audit Trails"}]},
      {"name":"Reference Architectures","children":[
        {"name":"Zero Trust • SASE • ZTNA"},
        {"name":"Identity-Centric Security"},
        {"name":"Cloud Landing Zones"},
        {"name":"Secure SDLC & DevSecOps"}]}]},
    {"name":"Careers & Learning","children":[
      {"name":"Paths","children":[
        {"name":"SOC (Tier1→Tier3) • Detection Eng • IR/DFIR"},
        {"name":"Threat Intel/Hunter • AppSec • Cloud Sec"},
        {"name":"GRC/Risk/Privacy • Red Team/Pentest"}]},
      {"name":"Certs (Examples)","children":[
        {"name":"CompTIA: Sec+, CySA+, Pentest+"},
        {"name":"SANS/GIAC: GCIH, GCIA, GCFA, GCTI"},
        {"name":"OffSec: OSCP/OSWE/OSEP/OSED (OSCE³)"},
        {"name":"Azure/AWS/GCP Security, CISM/CISA/CISSP"}]},
      {"name":"Labs & CTFs","children":[
        {"name":"TryHackMe • HackTheBox • RangeForce"},
        {"name":"DetectionLab • Blue Team Labs • SigmaHQ"},
        {"name":"Malware Traffic Analysis • FLARE-VM"}]}]},
    {"name":"Toolbox (Examples)","children":[
      {"name":"SIEM/XDR","children":[
        {"name":"Microsoft Sentinel • Defender XDR • Security Onion/Wazuh"},
        {"name":"Splunk • Elastic • OpenSearch/Graylog • QRadar"},
        {"name":"CrowdStrike • Cortex XDR • SentinelOne"}]},
      {"name":"Vuln & Config","children":[
        {"name":"OpenVAS/GVM, Lynis, CIS‑CAT • Prowler • ScoutSuite • Nessus/Qualys/Rapid7"},
        {"name":"WSUS/MECM (SCCM) • Intune • SUSE Manager / Red Hat Satellite"}]},
      {"name":"Web & API Testing","children":[
        {"name":"Burp Suite • OWASP ZAP • Postman"},
        {"name":"Nuclei • ffuf • dirsearch • SQLMap"}]},
      {"name":"AD & Lateral","children":[
        {"name":"BloodHound • Rubeus • Mimikatz • SharpHound"},
        {"name":"CrackMapExec • Responder • Impacket"}]},
      {"name":"Forensics & Malware","children":[
        {"name":"Volatility3, Velociraptor, KAPE, Autopsy, Brim, Wireshark"},
        {"name":"Ghidra, IDA Free, CAPA, YARA"}]},
      {"name":"Cloud & K8s","children":[
        {"name":"Wiz • Prisma • Defender for Cloud • Prowler • ScoutSuite"},
        {"name":"Kubebench/Kubeaudit • Trivy • Falco • Kubescape • kube‑hunter • Regula"}]}]},
    {"name":"AI in Security","children":[
      {"name":"Use Cases","children":[
        {"name":"Triage assistance • Threat summarisation"},
        {"name":"Alert dedup • Entity linking • Playbook assist"},
        {"name":"Risk text analysis • Policy QA"}]},
      {"name":"Risks & Controls","children":[
        {"name":"Model/Prompt Injection • Data leakage"},
        {"name":"Eval/Red-Teaming • Guardrails"},
        {"name":"Adversarial ML attacks (evasion, poisoning)"}]}]},
    {"name":"RF/SDR & Satellite","children":[
      {"name":"SDR Labs & Tools","children":[
        {"name":"GNU Radio • USRP/HackRF • RTL‑SDR • SDRangel"},
        {"name":"Protocol fuzzing & replay"},
        {"name":"Rogue downlink/backhaul"},
        {"name":"Encryption overlays"},
        {"name":"Ground stations & antennas"}]},
      {"name":"GNSS & RF Resilience","children":[
        {"name":"Spoofing/jamming detection"},
        {"name":"Multi‑constellation (GPS, GLONASS, Galileo, BeiDou)"},
        {"name":"Inertial backups & ground‑station detection"},
        {"name":"Resilience & fallback comms (HF/Mesh)"}]}]},
    {"name":"Blockchain / Web3 Security","children":[
      {"name":"Smart contract auditing (Solidity/EVM)"},
      {"name":"Wallet & key security (HSMs, MPC wallets)"},
      {"name":"DeFi risks (oracle manipulation, flash loans)"},
      {"name":"Smart contract vulns: reentrancy, integer overflow/underflow, access control"},
      {"name":"Security tooling: Slither, Mythril, Echidna, Foundry/Forge"},
      {"name":"Audit practices: formal verification, fuzzing, time-locked upgrades"}]
    }
  ]};})();
>>>>>>> 090617a4

// -----------------------------------------------------------------------------
// Enrich second‑level categories with a synthetic overview leaf.  In the
// original v11 canvas, some categories displayed additional details.  To
// preserve that behaviour in the radial map, we append a new child to each
// second‑level category summarising its immediate children.  For example,
// the category "Detection Engineering" gains an "Overview: SIEM…, Alerting…,"
// leaf.  This ensures that high‑level context lives within the hierarchy
// itself and can be viewed like any other leaf.
function addDetailNodesForDataset(node, depth=0) {
  if (node.children) {
    node.children.forEach(ch => addDetailNodesForDataset(ch, depth+1));
    // Depth 2 corresponds to second‑level categories (root → macro → category)
    if (depth === 2 && node.children.length > 0) {
      const summary = node.children.map(c => c.name).join(', ');
      node.children.push({ name: 'Overview: ' + summary });
    }
  }
}
addDetailNodesForDataset(data);

// ----------------------------------------------------------------------------
// L1 “macro bucket” wrapper nodes (same names as your edited draft).
// We *wrap* existing root categories; originals keep their names (unchanged).
// ----------------------------------------------------------------------------
const macroGroups = {
  "Foundations & Standards": ["Core Foundations","GRC & Standards"],
  "Identity, Crypto & Blockchain": ["Identity & Access","Crypto & Protocols","Blockchain / Web3 Security"],
  "Network, Cloud & OT/IoT": ["Network Security","Cloud Security","OT/ICS & Mobile/IoT","RF/SDR & Satellite"],
  "Endpoints & Data": ["Endpoint & Email Security","Data Protection"],
  "App & Emerging Security": ["AppSec & DevSecOps","AI / Quantum / Emerging Security Domains","AI in Security"],
  "Operations, Threat & OffSec": ["Detection Engineering & SOC","Threat Intel & Hunting","Offensive Security"],
  "Guidance & Resources": ["Metrics, Reporting & Blueprints","Careers & Learning","Toolbox (Examples)"]
};

// category colours (pastel on dark)
// Updated category palette to complement the blog’s dark theme.  Each colour
// provides a distinct pastel accent while maintaining harmony with the
// crimson accent used on fr33s0ul.tech.
const catColours = [
  "#c75c5c", // red accent (primary)
  "#4caf50", // green
  "#00bcd4", // cyan
  "#ffc107", // amber
  "#9c27b0", // purple
  "#03a9f4", // blue
  "#ff9800"  // orange
];

// ----------------------------------------------------------------------------
// Build tree nodes
// ----------------------------------------------------------------------------
let nextId = 0;
function mkNode(d, depth=0){
  const n = {
    id: ++nextId,
    name: d.name,
    depth,
    x: 0, y: 0, vx:0, vy:0,
    open: true,
    parent: null,
    children: [],
    isMacro:false,
    angleHome:0, // for depth‑1
    ringIndex:0,
    match:false,
    appear:1 // 0..1 for fade/scale on spawn
  };
  if (d.children) n.children = d.children.map(ch => (mkNode(ch, depth+1)));
  n.children.forEach(c=>c.parent=n);
  return n;
}
const rawRoot = mkNode(data,0);

// Wrap under 7 macro buckets
function wrapIntoMacros(root){
  const byName = new Map(root.children.map(c=>[c.name,c]));
  const newChildren = [];
  Object.entries(macroGroups).forEach(([group, list], i)=>{
    // Macro buckets are initially collapsed (open:false) so that second-level categories are hidden by default.
    const g = {id:++nextId, name:group, depth:1, x:0,y:0,vx:0,vy:0,open:false,parent:root,children:[],isMacro:true, angleHome:0, ringIndex:i, match:false,appear:1};
    list.forEach(nm=>{
      const kid = byName.get(nm);
      if (kid){ kid.parent=g; reDepth(kid,2); g.children.push(kid); byName.delete(nm); }
    });
    if (g.children.length>0) newChildren.push(g);
  });
  // any leftover root children stay as additional macro groups of one
  for (const [nm, child] of byName){
    const g = {id:++nextId,name:nm,depth:1,x:0,y:0,vx:0,vy:0,open:false,parent:root,children:[child],isMacro:true,angleHome:0,ringIndex:newChildren.length,match:false,appear:1};
    child.parent=g; reDepth(child,2);
    newChildren.push(g);
  }
  root.children = newChildren;
  // After wrapping, assign angular spans to the macros and recursively assign
  // angles to all nodes.  This ensures each subtree is allocated a distinct
  // sector based on its position in the macro list.  The root receives the
  // full 360° span; each macro receives an equal fraction of that span.  The
  // assignAngles function defined below will further subdivide each macro's
  // span among its children.  Without this call, angleHome values remain
  // undefined and layoutChildren would fall back to default angles.
  root.angularSpan = Math.PI * 2;
  // Set a dummy angleHome for the root (not used for placement but needed for recursion)
  root.angleHome = 0;
  const N = root.children.length;
  root.children.forEach((macro,i) => {
    macro.angularSpan = (2 * Math.PI) / N;
    // Place macros evenly around the circle, starting from the top (-π/2).  Each
    // macro's angleHome is the centre of its assigned sector.  We subtract π/2
    // so that the first macro starts at the top of the circle.
    macro.angleHome = (i * (2 * Math.PI) / N) - Math.PI / 2;
  });
  // Recursively assign angles to all descendants.  We call this outside the
  // macro loop to ensure the root is visited.
  root.children.forEach((macro) => {
    assignAngles(macro);
  });
}

// Recursively assign angleHome and angularSpan to a node's descendants.  Each
// child receives a sub‑sector of its parent's angularSpan, divided equally
// among siblings.  The child's angleHome is set to the centre of its
// allocated sector.  This function should be called after macros are created
// to compute all angleHome/angularSpan properties used by layoutChildren.
function assignAngles(node){
  if (!node.children || node.children.length === 0) return;
  const m = node.children.length;
  const totalSpan = node.angularSpan || (2 * Math.PI);
  node.children.forEach((child, idx) => {
    // Each child receives an equal share of the parent's span
    const span = totalSpan / m;
    child.angularSpan = span;
    // Centre of child's sector: start at parent's start angle minus half the
    // parent's span, then add half the child's span and index*span
    const startAngle = (node.angleHome || 0) - (totalSpan / 2);
    child.angleHome = startAngle + (idx + 0.5) * span;
    // Recurse further down the tree
    assignAngles(child);
  });
}
function reDepth(n,d){ n.depth=d; n.children.forEach(c=>reDepth(c,d+1)); }
wrapIntoMacros(rawRoot);
const root = rawRoot;

// Set a custom root title for the map.  This updates both the data model
// and the UI breadcrumbs.  Without this override, the root would retain its
// original "InfoSec Universe — Ultimate Map" label from the dataset.  The
// chosen name "Cybersecurity Atlas" better reflects the content and ties
// into the blog theme.
root.name = "Cybersecurity Atlas";

// Only open the root and first‑level macro buckets on initial load.  Keeping
// deeper levels collapsed reduces empty space and prevents very long
// connectors from dominating the initial view.  Users can expand
// deeper branches interactively.
walk(root, n=>{ n.open = (n.depth < 2); });

// ----------------------------------------------------------------------------
// Additional state for filters, favourites, breadcrumb and mini‑map
// Each top-level macro bucket visibility can be toggled on/off via the Filters UI.
const macroVisibility = {};
root.children.forEach(n => { macroVisibility[n.id] = true; });

// Favourites persist in localStorage under the key 'infosec_favorites'. They are an array of node IDs.
let favourites = [];
try { favourites = JSON.parse(localStorage.getItem('infosec_favourites')) || []; } catch(e) { favourites = []; }

// Currently hovered node for tooltip
let hoverNode = null;
// Store mini‑map scaling information for hit detection
let miniMapBounds = null;

// ----------------------------------------------------------------------------
// Canvas & UI
// ----------------------------------------------------------------------------
const canvas = document.getElementById('c');
const ctx = canvas.getContext('2d');
function resize(){ canvas.width = canvas.clientWidth; canvas.height = canvas.clientHeight; }
window.addEventListener('resize', resize); resize();

// Camera
let offsetX=0, offsetY=0, scale=1;
const MIN_ZOOM=0.40, MAX_ZOOM=2.50;

function worldToScreen(wx,wy){ return [(wx+offsetX)*scale,(wy+offsetY)*scale]; }
function screenToWorld(sx,sy){ return [sx/scale - offsetX, sy/scale - offsetY]; }

// ----------------------------------------------------------------------------
// Helpers
// ----------------------------------------------------------------------------
function walk(n,fn){ fn(n); n.children.forEach(c=>walk(c,fn)); }
function visible(n){
  // A node is visible if all its ancestors are expanded, and its top-level macro bucket is not filtered out.
  if (!n.parent) return true;
  // Check macro visibility: find first-level macro ancestor (child of root)
  let top = n;
  while (top.parent && top.parent !== root){ top = top.parent; }
  if (top.parent === root && !macroVisibility[top.id]) return false;
  if (!n.parent.open) return false;
  return visible(n.parent);
}
function pathTo(n){ const p=[]; let cur=n; while(cur){ p.push(cur); cur=cur.parent; } return p.reverse(); }
function collectVisible(){ const arr=[]; walk(root,n=>{ if(visible(n)) arr.push(n); }); return arr; }
function collectLinks(){ const L=[]; walk(root,n=>{ if(!visible(n)) return; n.children.forEach(c=>{ if(visible(c)) L.push([n,c]); }); }); return L; }

function textLinesFor(n, maxWidth, isChip){
  // wrap by measuring.  We support two modes: simple space‑based wrapping
  // for normal labels, and bullet‑based splitting for labels containing
  // the "\u2022" (•) character.  Bullet splitting helps break up long
  // lists of items into separate lines, improving readability of
  // overview nodes and other leaves with many comma/semicolon separated
  // entries.
  ctx.save();
  ctx.font = (isChip? 14: 14) + "px Segoe UI, Arial, sans-serif";
  const lines = [];
  // Helper to push a word array into lines, wrapping at maxWidth
  function wrapWords(wordsArray){
    let cur="";
    for (const w of wordsArray){
      const t = cur ? cur + " " + w : w;
      if (ctx.measureText(t).width <= maxWidth || cur === ""){
        cur = t;
      } else {
        lines.push(cur);
        cur = w;
      }
    }
    if (cur) lines.push(cur);
  }
  const name = n.name || "";
  /*
    For non‑chip nodes, attempt to break very long labels into logical
    segments.  If the label contains a colon, split after the first
    colon to separate an "Overview" prefix.  Then split the remainder
    on common delimiters such as bullets (•) and slashes (/).  Each
    resulting segment is treated as its own line and prefixed with a
    bullet where appropriate.  This reduces the width of overview
    labels and makes long lists easier to scan.  If none of these
    delimiters are present or the name is short, fall back to simple
    whitespace wrapping.
  */
  if (!isChip && name.length > 35){
    let segments = [];
    let text = name;
    // Split off a prefix ending with the first colon, if present
    const colonIdx = text.indexOf(":");
    if (colonIdx !== -1){
      segments.push(text.slice(0, colonIdx+1).trim());
      text = text.slice(colonIdx+1).trim();
    }
    // Split on bullet or slash delimiters
    if (/\u2022|\//.test(text)){
      const parts = text.split(/\s*[\u2022\/]+\s*/);
      parts.forEach((part, idx) =>{
        // Prefix bullets for all but the first segment if a prefix exists
        const prefixNeeded = (idx > 0 || segments.length>0);
        const prefix = prefixNeeded ? "\u2022 " : "";
        segments.push(prefix + part.trim());
      });
    } else {
      segments.push(text);
    }
    segments.forEach(seg =>{
      const words = seg.split(/\s+/);
      wrapWords(words);
    });
  } else if (!isChip && name.includes("\u2022")){
    // If there are bullets but the label isn’t long, split on bullets only
    const parts = name.split(/\s*\u2022\s*/);
    parts.forEach((seg, idx) => {
      const prefix = idx === 0 ? "" : "\u2022 ";
      wrapWords((prefix + seg).trim().split(/\s+/));
    });
  } else {
    // Simple wrap on whitespace
    wrapWords(name.split(/\s+/));
  }
  ctx.restore();
  return lines.slice(0, Math.max(1, lines.length));
}
function measureNode(n){
  const isChip = n.depth===1;
  // Reduce the maximum line width for normal nodes to encourage
  // additional wrapping.  Narrower boxes make dense leaf lists easier
  // to read on both desktop and mobile screens.
  const maxW = isChip? Infinity : 280;
  const padX = isChip? 14 : 12;
  const padY = isChip? 8 : 10;
  const lines = textLinesFor(n, maxW, isChip);
  const w = (function(){
    ctx.font = (isChip? 14: 14) + "px Segoe UI, Arial, sans-serif";
    const lw = Math.max(...lines.map(l=>ctx.measureText(l).width));
    // For normal nodes, restrict the width to a range to avoid overly
    // long boxes.  The minimum width is 140 and maximum is 320.  This
    // interacts with maxW above to produce comfortably sized labels.
    return isChip? (lw + padX*2) : Math.max(140, Math.min(320, lw + padX*2));
  })();
  const h = (isChip? 34 : (lines.length*18 + padY*2));
  return {w,h,lines,isChip};
}

// colours
const ringColour = i => catColours[i % catColours.length];

// -----------------------------------------------------------------------------
// Animation helpers
// -----------------------------------------------------------------------------
// Pulsing counter for hover animation.  It increments continuously in the
// rendering loop and is used to create a subtle breathing effect on the
// hovered node.
let hoverPulse = 0;

// Lighten a colour by a given percentage (0–1).  Accepts hex codes, rgb(),
// or rgba() strings.  It returns an rgba string.  When passed an rgba
// string, the alpha channel is preserved.  For hex and rgb strings, alpha
// defaults to 1.  Lightening moves each channel towards 255 by the
// specified amount.  When percent is 0, the original colour is returned.
function lightenColor(col, percent){
  if (!col) return col;
  let r=0,g=0,b=0,a=1;
  // Normalize colour to rgba components
  if (col.startsWith('#')){
    const hex = col.replace('#','');
    const n = parseInt(hex,16);
    if (hex.length===6){
      r = (n>>16)&255; g = (n>>8)&255; b = n&255;
    } else if (hex.length===3){
      r = ((n>>8)&15)*17; g = ((n>>4)&15)*17; b = (n&15)*17;
    }
  } else if (col.startsWith('rgba')){
    const parts = col.replace(/rgba\(|\)/g,'').split(',');
    r = parseFloat(parts[0]); g = parseFloat(parts[1]); b = parseFloat(parts[2]); a = parseFloat(parts[3]);
  } else if (col.startsWith('rgb')){
    const parts = col.replace(/rgb\(|\)/g,'').split(',');
    r = parseFloat(parts[0]); g = parseFloat(parts[1]); b = parseFloat(parts[2]); a = 1;
  } else {
    // If unknown format, return original colour
    return col;
  }
  const pr = Math.min(255, Math.round(r + (255 - r) * percent));
  const pg = Math.min(255, Math.round(g + (255 - g) * percent));
  const pb = Math.min(255, Math.round(b + (255 - b) * percent));
  return `rgba(${pr},${pg},${pb},${a})`;
}

// ----------------------------------------------------------------------------
// Layout init: place macro buckets evenly around the root (radial)
// ----------------------------------------------------------------------------
const TWO_PI = Math.PI*2;
function placeInitial(){
  root.x = 0; root.y = 0;
  const N = root.children.length;
  // Use a smaller initial radius for macro buckets to reduce empty space
  // around the root.  This value is kept in sync with the dynamic
  // macro orbit radius used in tick().
  const R = 160;
  root.children.forEach((n,i)=>{
    const ang = (i * TWO_PI / N) - Math.PI/2;
    n.angleHome = ang; n.ringIndex=i;
    n.x = R * Math.cos(ang);
    n.y = R * Math.sin(ang);
  });
  walk(root, n=>{
    if (n.depth>=2){
      const p = n.parent;
      const d = linkDistance(p,n);
      const jitter = (Math.random()-0.5)*40;
      const ang = Math.atan2(p.y, p.x) + (Math.random()-0.5)*0.8;
      n.x = p.x + (d + jitter)*Math.cos(ang);
      n.y = p.y + (d + jitter)*Math.sin(ang);
    }
  });
}
placeInitial();

// center camera on root
function centerOnRoot(animated=true){ focusTo(root, scale, animated); }

// ----------------------------------------------------------------------------
// Physics
// ----------------------------------------------------------------------------
// Base values for the physics constants.  These are used as starting points
// and scaled by the motion slider to adjust the feel of the layout on demand.
const BASE_SPRING_K = 0.07;
const BASE_REPULSION_K = 500;
const BASE_DAMPING = 0.90;

// Use let for physics constants so they can be updated via the motion slider.
// They start with the base values but can be changed at runtime.
let SPRING_K = BASE_SPRING_K;
let REPULSION_K = BASE_REPULSION_K;
let DAMPING = BASE_DAMPING;
// Collision padding remains constant; reduce to allow nodes to nestle closer
const COLLISION_PADDING = 12;
const POLAR_K = 0.015;
const GRAVITY_TO_PARENT_K = 0.005;

function linkDistance(a,b){
  const d = b.depth;
  // Use shorter base distances to keep branches tight and minimise
  // excessive empty space.  The first two levels stay roomy while deeper
  // branches step out in smaller increments.  See TUNABLES comment above.
  // Tune link distances to keep branches tight without creating long dangling lines.
  // Shallower levels remain roomy while deeper levels step out more gently.
  // Shorter link distances to keep branches compact.  The shallow
  // levels remain roomy while deeper levels step out in small increments.
  if (d === 1) return 120;            // root to macro
  if (d === 2) return 150;            // macro to category
  // Deeper levels: add 30px per depth to avoid long dangling edges
  return 120 + (d - 2) * 30;
}

function tick(dt){
  const nodes = collectVisible();
  const links = collectLinks();
  nodes.forEach(n=>{ n.fx=0; n.fy=0; });
  for (const [a,b] of links){
    const dx = b.x - a.x, dy = b.y - a.y;
    let dist = Math.hypot(dx,dy) || 0.0001;
    const L = linkDistance(a,b);
    const f = SPRING_K * (dist - L);
    const nx = dx/dist, ny=dy/dist;
    const fx = f*nx, fy=f*ny;
    b.fx -= fx; b.fy -= fy;
    a.fx += fx; a.fy += fy;
    b.fx += GRAVITY_TO_PARENT_K * (a.x - b.x);
    b.fy += GRAVITY_TO_PARENT_K * (a.y - b.y);
  }
  const N = root.children.length;
  root.children.forEach((n,i)=>{
    if (!visible(n)) return;
    // Reduce macro orbit radius further to tighten the initial layout.
    // A smaller radius brings first‑level categories closer to the root
    // and eliminates large empty areas at the centre, while still
    // preventing overlaps between macro chips.
    const R = 200;
    const tx = root.x + R*Math.cos(n.angleHome);
    const ty = root.y + R*Math.sin(n.angleHome);
    n.fx += POLAR_K * (tx - n.x);
    n.fy += POLAR_K * (ty - n.y);
  });
  for (let i=0;i<nodes.length;i++){
    for (let j=i+1;j<nodes.length;j++){
      const a = nodes[i], b = nodes[j];
      const dx = b.x - a.x, dy = b.y - a.y;
      let dist2 = dx*dx + dy*dy;
      if (dist2===0){ dist2 = 0.01; }
      const dist = Math.sqrt(dist2);
      const ma = measureNode(a), mb = measureNode(b);
      // Use a larger portion of the label width to compute collision radius to increase spacing.
      const ra = (ma.w * 0.8 + COLLISION_PADDING);
      const rb = (mb.w * 0.8 + COLLISION_PADDING);
      const rep = REPULSION_K * ((ra+rb)/2) / dist2;
      const nx = dx/dist, ny = dy/dist;
      a.fx -= rep*nx; a.fy -= rep*ny;
      b.fx += rep*nx; b.fy += rep*ny;
      const overlap = (ra+rb) - dist;
      if (overlap>0){
        const push = overlap*0.20;
        a.fx -= push*nx; a.fy -= push*ny;
        b.fx += push*nx; b.fy += push*ny;
      }
    }
  }
  nodes.forEach(n=>{
    n.vx = (n.vx + n.fx*dt) * DAMPING;
    n.vy = (n.vy + n.fy*dt) * DAMPING;
    if (!n.isDragging){
      n.x += n.vx*dt;
      n.y += n.vy*dt;
    } else {
      n.vx*=0.4; n.vy*=0.4;
    }
  });
}

// ----------------------------------------------------------------------------
// Drawing
// ----------------------------------------------------------------------------
function nodeCategoryIndex(n){
  let cur=n; while(cur.parent && cur.parent!==root) cur=cur.parent; return cur.parent? cur.ringIndex : 0;
}
function draw(){
  ctx.save();
  ctx.clearRect(0,0,canvas.width,canvas.height);
  ctx.lineCap="round"; ctx.lineJoin="round";
  const vis = collectVisible();
  const links = collectLinks();
  for (const [a,b] of links){
    const [x1,y1] = worldToScreen(a.x,a.y);
    const [x2,y2] = worldToScreen(b.x,b.y);
    ctx.strokeStyle = getComputedStyle(document.documentElement).getPropertyValue('--edge-soft');
    ctx.lineWidth = 1.2;
    ctx.beginPath();
    ctx.moveTo(x1,y1);
    const mx = (x1+x2)/2;
    ctx.bezierCurveTo(mx,y1,mx,y2,x2,y2);
    ctx.stroke();
  }
  // Increment pulsing counter for hover animation.  This creates a subtle
  // breathing effect on the hovered node when drawing frames.
  hoverPulse += 0.1;
  if (hoverPulse > Math.PI * 2) hoverPulse -= Math.PI * 2;
  for (const n of vis){
    const {w,h,lines,isChip} = measureNode(n);
    const [sx,sy] = worldToScreen(n.x,n.y);
    const cat = nodeCategoryIndex(n);
    let fill, stroke, text;
    const themeDark = document.documentElement.getAttribute('data-theme')!=='light';
    if (n===root){
      fill = themeDark? "#111827" : "#ffffff";
      stroke = themeDark? "#334155" : "#cbd5e1";
      text = getComputedStyle(document.documentElement).getPropertyValue('--ink');
    } else if (n.depth===1){
      const base = ringColour(cat);
      const rgb = hexToRgb(base);
      const tint = themeDark? `rgba(${rgb.r},${rgb.g},${rgb.b},0.22)` : `rgba(${rgb.r},${rgb.g},${rgb.b},0.18)`;
      fill = tint;
      stroke = themeDark? "rgba(255,255,255,0.12)" : "#c9d4ea";
      text = getComputedStyle(document.documentElement).getPropertyValue('--ink');
    } else {
      const base = ringColour(cat);
      const rgb = hexToRgb(base);
      if (themeDark){
        fill = `rgba(${rgb.r},${rgb.g},${rgb.b},0.08)`;
        stroke = `rgba(${rgb.r},${rgb.g},${rgb.b},0.35)`;
      } else {
        fill = `rgba(${rgb.r},${rgb.g},${rgb.b},0.12)`;
        stroke = `rgba(${rgb.r},${rgb.g},${rgb.b},0.35)`;
      }
      text = getComputedStyle(document.documentElement).getPropertyValue('--ink');
    }
    // If this node is hovered, apply a subtle pulse animation: scale up and
    // lighten the fill and stroke slightly.  The star of the show is the
    // accent colour as stroke to draw the eye.  The pulsation uses the
    // hoverPulse counter to compute a small scaling factor between 1.0 and 1.05.
    let pulseScale = 1;
    if (n === hoverNode){
      // On hover, lighten the node slightly and apply the accent colour
      // to the stroke, but avoid oscillating scale.  A single fixed
      // enlargement (1.04×) keeps the node legible without causing
      // continuous breathing motions or sudden zooming effects.
      const accent = getComputedStyle(document.documentElement).getPropertyValue('--accent');
      fill = lightenColor(fill, 0.15);
      stroke = accent || stroke;
      pulseScale = 1.04;
    }
    // Set shadow if this node matches the search term
    if (n.match){
      ctx.shadowColor = "rgba(234,179,8,0.6)";
      ctx.shadowBlur = 24*scale;
    } else {
      ctx.shadowColor = "transparent";
      ctx.shadowBlur = 0;
    }
    // Compute scaled width and height for pulsing effect
    const ww = w * scale * pulseScale;
    const hh = h * scale * pulseScale;
    const rx = (isChip? 18*scale : 12*scale) * pulseScale;
    const x = sx - ww/2;
    const y = sy - hh/2;
    ctx.fillStyle = fill;
    ctx.strokeStyle = stroke;
    ctx.lineWidth = (n===root? 2.2: 1.4) * scale;
    roundRect(ctx,x,y,ww,hh,rx);
    ctx.fill(); ctx.stroke();
    ctx.shadowBlur=0;
    ctx.fillStyle = text;
    ctx.font = (isChip? 14*scale*pulseScale : 14*scale*pulseScale) + "px Segoe UI, Arial, sans-serif";
    ctx.textBaseline="middle";
    if (isChip){
      ctx.textAlign="center";
      ctx.fillText(n.name, sx, sy);
    } else {
      ctx.textAlign="left";
      let ty = y + 10*scale*pulseScale + 9;
      for (const L of lines){
        ctx.fillText(L, x + 12*scale*pulseScale, ty);
        ty += 18*scale*pulseScale;
      }
    }
    // Update hit box to reflect the scaled rectangle for accurate interaction
    n._hit = {x,y,w:ww,h:hh, sx,sy};
  }
  ctx.restore();

  // Update the overview minimap after drawing
  if (typeof updateMinimap === 'function') {
    updateMinimap();
  }
}
function roundRect(ctx,x,y,w,h,r){
  const rr = Math.min(r, w/2, h/2);
  ctx.beginPath();
  ctx.moveTo(x+rr,y);
  ctx.lineTo(x+w-rr,y);
  ctx.quadraticCurveTo(x+w,y,x+w,y+rr);
  ctx.lineTo(x+w,y+h-rr);
  ctx.quadraticCurveTo(x+w,y+h,x+w-rr,y+h);
  ctx.lineTo(x+rr,y+h);
  ctx.quadraticCurveTo(x,y+h,x,y+h-rr);
  ctx.lineTo(x,y+rr);
  ctx.quadraticCurveTo(x,y,x+rr,y);
  ctx.closePath();
}
function hexToRgb(hex){ const h=hex.replace('#',''); const n=parseInt(h,16); return {r:(n>>16)&255,g:(n>>8)&255,b:n&255}; }

// -----------------------------------------------------------------------------
// -----------------------------------------------------------------------------
// Layout helper: position the children of a node using the precomputed
// angleHome values.  Each node stores an angleHome (its polar orientation
// relative to its parent) and an angularSpan (the size of the sector
// allocated to its subtree).  This helper computes a suitable radial
// distance based on the combined widths of the children and the link
// distance, then positions each child along its angleHome.  Because the
// angles are assigned hierarchically during initialisation, subtrees will
// expand in non‑overlapping sectors reminiscent of a mycelium or root
// structure.
function layoutChildren(n){
  if (!n.children || n.children.length === 0) return;
  const m = n.children.length;
  // Base link distance between parent and a child. Use the first child as a
  // representative sample. This sets the minimum radius for the ring.
  // Base link distance between parent and a child. Use the first child as a
  // representative sample. This sets the minimum radius for the ring.
  const base = linkDistance(n, n.children[0]);
  // Compute total width of children to approximate the necessary arc length. A
  // larger total width results in a slightly increased radius to reduce
  // immediate overlaps.  We divide by 2π to approximate circumference and
  // add a small padding.
  // Compute widths of children to derive a dynamic radius.  We sum all
  // widths and track the maximum width.  The average width will later
  // determine how much arc length each child needs.
  let sumWidths = 0, maxWidth = 0;
  n.children.forEach(ch => {
    const metrics = measureNode(ch);
    sumWidths += metrics.w;
    if (metrics.w > maxWidth) maxWidth = metrics.w;
  });
  // Use the maximum width among children rather than the average to
  // derive a more generous ring radius.  Wider labels require more arc
  // length to remain readable.  We also take into account the number
  // of children relative to the allocated angular span to ensure that
  // crowded sectors get pushed outward.  The constants here have been
  // increased to further separate final leaves and avoid overlap.
  const avgWidth = sumWidths / m;
  const span = n.angularSpan || (2 * Math.PI);
  // Dynamic radius: based on the maximum width and number of children.
  // Increase the ring radius further for nodes with many children.  The
  // maximum width multiplied by the number of children, divided by the
  // angular span, provides a baseline for the arc length.  We add a
  // generous constant to push crowded clusters outward.  These values can
  // be tuned based on the dataset; larger constants yield more spacing
  // and reduce label overlap at the cost of a larger overall map.
  // Compute ring radius based on the total label width of all children.
  // The arc length of the sector (r * span) must be at least the sum of
  // child widths to avoid overlap.  We therefore divide the total
  // widths by the angular span to approximate a suitable radius, then
  // add a constant to provide padding.  This scales dynamically with
  // both the number of children and their label lengths.
  // Compute a generous ring radius.  We divide the total width by the
  // available angular span to approximate the required circumference
  // for placing all children without overlap, then multiply by a
  // factor to further separate large clusters.  An extra constant
  // padding ensures breathing space even for small groups.  These
  // values have been increased to spread out the final leaves and
  // accommodate very long labels.
  // Increase the dynamic radius multiplier and padding to further
  // separate children with long labels.  A higher multiplier on the
  // total widths and a larger constant push crowded clusters farther
  // outwards.  This change improves readability for deep branches.
  // Adjust the additional radius so that long labels still get breathing
  // space but the connecting lines are not excessively long.  A lower
  // multiplier and smaller padding shorten edges, especially for
  // overview leaves.  The constant is tuned based on typical label
  // widths in the data set.
  // Dynamically scale the additional radius based on the total widths
  // relative to the available angular span.  A smaller multiplier on
  // sumWidths produces a tighter ring, while a moderate constant
  // provides baseline spacing.  This reduces excessively long
  // connectors when navigating deep branches.
  // Compute a tighter additional radius for this level.  A smaller
  // multiplier on sumWidths and a lower constant shorten edges and
  // keep deep leaves closer to their ancestors.  These values were
  // tuned to balance readability and compactness on both desktop and
  // mobile devices.
  // Compute a compact additional radius.  A smaller multiplier on the
  // total width and a lower constant shorten edges and keep deep leaves
  // closer to their ancestors.  These values were tuned to minimise
  // long connectors when navigating deep branches.
  // Compute a compact additional radius.  We bound the dynamic radius to
  // prevent very long connectors when child labels are exceptionally wide.
  // A smaller multiplier on the total width and a lower constant shorten
  // edges; the radius is capped at three times the base link distance.
  const calcAdd = (sumWidths / span) * 0.05 + 20;
  // Cap the additional radius at 2.5× the base link distance to avoid
  // extremely long connectors for wide clusters.
  const additionalRadius = Math.min(calcAdd, base * 2.5);
  // Reduce the depth factor even further so successive levels stay close
  // to their parent.  A smaller value keeps the tree tight while still
  // giving each generation its own ring.
  const depthFactor = 20;
  // Compute the base radial distance for the first ring.  This is the
  // distance used when all children can fit comfortably on a single
  // circle.  We omit the additional radius here and instead
  // distribute it across rings below.  The depth factor pushes each
  // level outward, while the link distance sets a minimum separation
  // from the parent.
  const distanceBase = base + (n.depth * depthFactor);

  /*
    If a node has many children, placing them all on a single ring can
    produce overlapping labels.  To mitigate this, we spread siblings
    across multiple concentric rings.  Each ring hosts up to a fixed
    number of children (maxPerRing).  Outer rings get progressively
    larger radii so their arc length increases and labels have more
    room to breathe.

    We choose a modest default of six children per ring; if there are
    fewer children, they all occupy the first ring.  The number of
    rings is computed from the total number of children.  A ring
    spacing equal to the depth factor pushes each additional ring
    outward by a fixed distance, keeping siblings on separate
    orbits.  These constants can be tuned to taste: larger
    maxPerRing values reduce the number of rings but increase
    crowding; larger ringSpacing values create more separation
    between rings.
  */
  const maxPerRing = 8;
  const rings = Math.ceil(m / maxPerRing);

  // Position each child according to its assigned angleHome and ring.
  n.children.forEach((ch, idx) => {
    const ringIndex = Math.floor(idx / maxPerRing);
    // Distribute the additional radius evenly across the number of rings.
    // The first ring uses 1/rings of the additional radius, the second
    // ring uses 2/rings, etc.  This yields shorter connectors and
    // avoids unnecessary extra spacing between rings.
    const radius = distanceBase + additionalRadius * ((ringIndex + 1) / rings);
    const angle = (typeof ch.angleHome === 'number') ? ch.angleHome : Math.atan2(ch.y - n.y, ch.x - n.x);
    ch.x = n.x + radius * Math.cos(angle);
    ch.y = n.y + radius * Math.sin(angle);
    // Reset velocity so children don't drift during physics relaxation
    ch.vx = 0;
    ch.vy = 0;
  });
  // Recursively lay out open children to propagate the radial spacing deeper
  // into the tree.  Without this recursion, grandchildren retain positions
  // from previous layouts, which can cause asymmetric expansion.  By
  // repositioning open subtrees here, each level fans out within its
  // allocated sector, yielding a symmetrical, mycelium-like pattern.
  n.children.forEach(ch => {
    if (ch.open && ch.children && ch.children.length > 0) {
      layoutChildren(ch);
    }
  });
}

// ----------------------------------------------------------------------------
// Interaction (pan/zoom/drag, click toggle, wheel smooth zoom)
// ----------------------------------------------------------------------------
// Track dragging state. When dragging a node or panning the canvas, we set these flags.
let draggingCanvas=false, dragNode=null, dragStart=[0,0], grabStart=[0,0], lastMouse=[0,0];
// To prevent inadvertent expansion on drag, record whether the pointer moved beyond a small
// threshold while a button is held. If true, the click handler will skip toggling.
let movedDuringDrag = false;
// Track if a node drag just occurred so that the subsequent click event can be suppressed.
let justDraggedNode = false;
// Record the mouse position at the beginning of a potential drag (mousedown)
let mouseDownScreen = [0,0];
// Track which node (if any) was pressed on mousedown. This allows us to
// distinguish between clicking a node (to expand/collapse) and dragging it.  The
// click handler will only toggle the node if the mouse went down and up on
// the same node without significant movement.
let downNode = null;
canvas.addEventListener('mousedown',e=>{
  const r = canvas.getBoundingClientRect(); const x = e.clientX - r.left, y = e.clientY - r.top;
  lastMouse=[x,y];
  // Reset movement detection at the start of each mouse press
  movedDuringDrag = false;
  mouseDownScreen=[x,y];
  const vis = collectVisible();
  let target=null;
  // find the node under the pointer
  for (let i=vis.length-1;i>=0;i--){ const n=vis[i]; const h=n._hit; if (!h) continue; if (x>=h.x && x<=h.x+h.w && y>=h.y && y<=h.y+h.h){ target=n; break; } }
  if (target){
    dragNode=target; target.isDragging=true;
    const [wx,wy] = screenToWorld(x,y);
    target._grabDx = target.x - wx; target._grabDy = target.y - wy;
    // remember which node was initially pressed; used to distinguish click vs drag
    downNode = target;
  } else {
    draggingCanvas=true; dragStart=[x,y]; grabStart=[offsetX,offsetY]; canvas.classList.add('grabbing');
    downNode = null;
  }
});
window.addEventListener('mouseup',()=>{
  // On mouseup, end any drag operations. If a node was being dragged and
  // the pointer moved significantly (movedDuringDrag), set justDraggedNode
  // so that the subsequent click does not toggle the node. Otherwise,
  // leave justDraggedNode=false so a simple click toggles as expected.
  if (dragNode){
    dragNode.isDragging = false;
    dragNode = null;
    if (movedDuringDrag){
      justDraggedNode = true;
    }
  }
  draggingCanvas = false;
  canvas.classList.remove('grabbing');
  // Do not reset movedDuringDrag here; the click handler will do that on a true click.
});
canvas.addEventListener('mousemove',e=>{
  const r = canvas.getBoundingClientRect(); const x = e.clientX - r.left, y = e.clientY - r.top;
  if (draggingCanvas){
    const dx=(x - dragStart[0]) / scale, dy=(y - dragStart[1]) / scale;
    offsetX = grabStart[0] + dx; offsetY = grabStart[1] + dy;
    // flag as moved when panning beyond a small threshold
    if (!movedDuringDrag){
      const mdx = x - mouseDownScreen[0];
      const mdy = y - mouseDownScreen[1];
      // Use a larger threshold to reduce accidental toggles on minor movement when panning
      // Increase threshold to reduce accidental toggles on small pointer movements
      if (Math.abs(mdx) > 6 || Math.abs(mdy) > 6) movedDuringDrag = true;
    }
  } else if (dragNode){
    const [wx,wy] = screenToWorld(x,y);
    dragNode.x = wx + dragNode._grabDx;
    dragNode.y = wy + dragNode._grabDy;
    // flag as moved when dragging node beyond a small threshold
    if (!movedDuringDrag){
      const mdx = x - mouseDownScreen[0];
      const mdy = y - mouseDownScreen[1];
      // Use a larger threshold to reduce accidental toggles on minor movement
      // Increase threshold to reduce accidental toggles on small pointer movements
      if (Math.abs(mdx) > 6 || Math.abs(mdy) > 6) movedDuringDrag = true;
    }
  }
});
canvas.addEventListener('click',e=>{
  // Determine which node (if any) the mouse is over on click
  const r = canvas.getBoundingClientRect(); const x = e.clientX - r.left, y = e.clientY - r.top;
  let target=null;
  const vis = collectVisible();
  for (let i=vis.length-1;i>=0;i--){
    const n=vis[i]; const h=n._hit; if (!h) continue;
    if (x>=h.x && x<=h.x+h.w && y>=h.y && y<=h.y+h.h){ target=n; break; }
  }
  // Determine if the pointer moved significantly since the press. Use the stored mouseDownScreen to avoid relying on mousemove events (which may not fire in all drag simulations).
  const dxMove = x - mouseDownScreen[0];
  const dyMove = y - mouseDownScreen[1];
  // Increase the movement threshold to better distinguish between a
  // deliberate click and a slight pointer wobble.  A higher threshold
  // makes it easier to expand/collapse nodes on touchpads where the
  // cursor may move a few pixels during a click.
  // Increase the movement threshold further to ensure clicks on
  // first‑level categories are interpreted as clicks even on
  // touchpads with jitter.  A threshold of 12px allows for minor
  // pointer drift.
  const moved = Math.abs(dxMove) > 12 || Math.abs(dyMove) > 12;
  // If a node drag just occurred, skip toggling entirely to prevent accidental expansion
  if (justDraggedNode){
    justDraggedNode = false;
  } else {
    // Toggle only if there was no significant movement and the click started and ended on the same node
    if (!moved && downNode && target && target === downNode){
      toggleNode(target,true);
      // Center the view on the clicked node without animation to avoid
      // jarring jumps.  After focusing, let the layout relax briefly
      // before freezing to avoid long drifts.
      focusTo(target, scale, false);
      kickPhysics();
    }
  }
  // Always reset state
  downNode = null;
  movedDuringDrag = false;
});
canvas.addEventListener('wheel', (e)=>{
  e.preventDefault();
  const r = canvas.getBoundingClientRect(); const cx=e.clientX-r.left, cy=e.clientY-r.top;
  const [wx,wy] = screenToWorld(cx,cy);
  // Use a more aggressive zoom factor to make zooming out/in quicker.  A
  // larger factor reduces the number of scrolls needed to reach the
  // desired scale.  The easing duration is set by WHEEL_EASE_MS.
  // Use a more aggressive zoom factor to make zooming faster and reduce
  // the number of scrolls needed.  A smaller factor on zoom out and a
  // larger factor on zoom in help reach the desired scale quickly.
  // Use a more aggressive zoom factor to improve responsiveness when
  // scrolling on laptop trackpads or mobile devices.  A smaller
  // factor on zoom out (deltaY>0) causes a larger decrease in scale,
  // while a larger factor on zoom in speeds up zooming in.  This
  // reduces the number of scrolls required to reach the desired
  // magnification.
  // Use a moderate zoom factor.  Smaller changes per scroll give finer control
  // while still allowing quick zooming.  Values closer to 1 minimise abrupt
  // jumps on sensitive trackpads.
  const factor = (e.deltaY > 0 ? 0.85 : 1.15);
  const targetScale = clamp(scale * factor, MIN_ZOOM, MAX_ZOOM);
  animateZoom(targetScale, wx, wy, WHEEL_EASE_MS);
}, { passive: false });
function clamp(v,a,b){ return Math.max(a, Math.min(b,v)); }
function animateZoom(targetScale, anchorWx, anchorWy, ms){
  const startScale = scale;
  const startOffX = offsetX, startOffY = offsetY;
  const startTime = performance.now();
  const ease = t=> t<.5 ? 2*t*t : -1+(4-2*t)*t;
  function step(now){
    const t = Math.min(1,(now-startTime)/ms);
    const s = startScale + (targetScale-startScale)*ease(t);
    const [cx,cy] = worldToScreen(anchorWx,anchorWy);
    offsetX = (cx/s) - anchorWx; offsetY = (cy/s) - anchorWy; scale=s;
    if (t<1) requestAnimationFrame(step);
  }
  requestAnimationFrame(step);
}
function toggleNode(n, animated){
  if (n.children.length===0) return;
  const opening = !n.open;
  n.open = opening;
  if (opening){
    // Automatically open the immediate children when a node is expanded.
    // Without this, children remain collapsed and the user must click
    // each child individually, which makes exploration cumbersome.  We
    // leave deeper descendants closed so users can drill down as desired.
    n.children.forEach(ch => { ch.open = true; });
    /*
      When opening a node, we need to reallocate angular sectors for the
      newly visible subtree.  Without doing so, children and deeper
      descendants retain their previous angleHome values and can overlap
      each other or extend into neighbouring sectors.  By calling
      assignAngles(n), each child receives an equal share of its
      parent's angularSpan and gets a fresh angleHome value.  After
      assigning angles, layoutChildren(n) positions all open
      descendants using those angles.  This ensures a tidy, symmetric
      expansion every time and prevents entangled leaves.
    */
    assignAngles(n);
    layoutChildren(n);
    // Initialise appearance state for the children so they fade in
    n.children.forEach(ch => {
      ch.appear = 0;
    });
    // Animate the appearance quickly for a snappy feel (180 ms)
    const t0 = performance.now();
    (function anim(time){
      const t = Math.min(1,(time - t0) / 180);
      n.children.forEach(ch => ch.appear = t);
      if (t < 1 && n.open) requestAnimationFrame(anim);
    })(t0);
    // Let physics run briefly to settle the new layout, then freeze
    kickPhysics();
  }
}
const qElem = document.getElementById('q'), resultsElem = document.getElementById('results');
let currentFocusNode=null;
let viewStack=[];
function snapshotView(){
  const openMap={}; walk(root,n=>openMap[n.id]=n.open);
  return {offsetX,offsetY,scale, openMap};
}
function restoreView(v){
  offsetX=v.offsetX; offsetY=v.offsetY; scale=v.scale;
  walk(root,n=>{ n.open = !!v.openMap[n.id]; });
}
qElem.addEventListener('input', ()=>{
  const term = qElem.value.trim().toLowerCase();
  resultsElem.innerHTML="";
  let first=null;
  walk(root,n=>{
    n.match = !!term && n.name.toLowerCase().includes(term);
    if (n.match && !first) first=n;
  });
  if (term){
    const list=[]; walk(root,n=>{ if(n.match) list.push(n); });
    list.slice(0,60).forEach(n=>{
      const div=document.createElement('div'); div.className='hit'; div.textContent=n.name;
      div.onclick=()=>jumpToMatch(n);
      resultsElem.appendChild(div);
    });
    currentFocusNode = first || null;
  } else {
    currentFocusNode = null;
  }
});
qElem.addEventListener('keydown', (e)=>{
  if (e.key==='Enter'){
    if (currentFocusNode){ jumpToMatch(currentFocusNode); }
  }
});
function openPathOnly(n){
  walk(root,x=>{ x.open=false; });
  const pathNodes = pathTo(n);
  // Mark nodes along the path as open
  pathNodes.forEach(x=> x.open=true);
  // Radially lay out children of each node along the opened path.  This
  // minimises overlap when jumping directly to a deep node via search.
  pathNodes.forEach(x => {
    if (x.children && x.children.length>0) {
      // Reassign angular spans for this node and all descendants.  This
      // ensures that any previously hidden children get fresh angles
      // allocated in the parent's sector before positioning.  Without
      // updating angles, newly opened branches may overlap old layouts.
      assignAngles(x);
      layoutChildren(x);
    }
  });

  // After laying out the opened path, allow physics to run briefly to
  // settle the arrangement, then freeze.  This avoids jitter while
  // preserving the new configuration.
  kickPhysics();
}
function jumpToMatch(n){
  viewStack.push(snapshotView());
  openPathOnly(n);
  // Instantly centre on the target without animation to avoid a jarring
  // jump.  Use the current zoom level so the scale remains unchanged.
  focusTo(n, scale, false);
  // Allow the layout to relax after jumping to a search result, then freeze.
  kickPhysics();
}
document.getElementById('backBtn').onclick=()=>{
  const v=viewStack.pop(); if (!v) return;
  restoreView(v);
};
document.getElementById('centerBtn').onclick=()=>centerOnRoot(true);
document.getElementById('expandBtn').onclick=()=>{
  // Expand every node in the tree
  walk(root, n => { n.open = true; });
  // Reassign angles for all descendants starting from macros.  Although angles
  // were precomputed during initialisation, calling assignAngles again ensures
  // that any dynamic changes (e.g. after altering the number of visible macro
  // buckets) are reflected across the tree.  We only need to process the
  // direct children of the root because assignAngles recurses downwards.
  root.children.forEach(macro => assignAngles(macro));
  // After expanding everything and recalculating angles, reposition every
  // node's children according to their assigned angles.  This produces a
  // uniformly spaced, mycelium‑like layout across the entire map.
  walk(root,n=>{
    if (n.open && n.children && n.children.length>0) layoutChildren(n);
  });

  // After expanding and repositioning every node, allow the layout to
  // settle briefly before freezing to eliminate post‑expansion drift.
  kickPhysics(1500);
};
// Collapse All handled below with layout and physics adjustments
// Freeze the layout after collapsing to keep macros stable
document.getElementById('collapseBtn').onclick=()=>{
  walk(root,n=>{ if(n!==root) n.open=false; });
  // After collapsing, recalculate positions of first ring for consistency
  root.children.forEach(macro => assignAngles(macro));
  root.children.forEach(macro => layoutChildren(macro));
  kickPhysics();
};
const themeBtnElem = document.getElementById('themeBtn');
themeBtnElem.onclick=()=>{
  const html=document.documentElement;
  const light = html.getAttribute('data-theme')==='light';
  html.setAttribute('data-theme', light? 'dark':'light');
  themeBtnElem.textContent = light? 'Light':'Dark';
};
const bucketTagsElem = document.getElementById('bucketTags');
root.children.forEach((n,i)=>{
  const s=document.createElement('span'); s.className='pill'; s.textContent=n.name;
  s.style.borderColor = ringColour(i);
  s.onclick=()=>focusTo(n, 1.05, true);
  bucketTagsElem.appendChild(s);
});
function exportPNG(mult){
  const w=canvas.width*mult, h=canvas.height*mult;
  const off = document.createElement('canvas'); off.width=w; off.height=h;
  const octx = off.getContext('2d');
  const old = {scale, offsetX, offsetY};
  const targetScale = scale*mult;
  octx.save();
  const saveCtx=ctx, saveCanvas=canvas;
  (function swap(){
    canvas.width=w; canvas.height=h;
    scale = targetScale;
    draw();
    octx.drawImage(canvas, 0, 0);
    canvas.width = saveCanvas.clientWidth; canvas.height = saveCanvas.clientHeight;
    scale = old.scale;
    draw();
  })();
  const a=document.createElement('a'); a.href=off.toDataURL('image/png'); a.download='infosec_universe_'+mult+'x.png'; a.click();
}
document.getElementById('png1').onclick=()=>exportPNG(1);
document.getElementById('png2').onclick=()=>exportPNG(2);
document.getElementById('png4').onclick=()=>exportPNG(4);
window.addEventListener('keydown', e=>{
  const step = 60/scale;
  if (e.key==='ArrowUp' || e.key==='w') offsetY += step;
  if (e.key==='ArrowDown' || e.key==='s') offsetY -= step;
  if (e.key==='ArrowLeft' || e.key==='a') offsetX += step;
  if (e.key==='ArrowRight' || e.key==='d') offsetX -= step;
  if (e.key==='+'){ animateZoom(clamp(scale*1.1,MIN_ZOOM,MAX_ZOOM), 0,0, 240); }
  if (e.key==='-'){ animateZoom(clamp(scale/1.1,MIN_ZOOM,MAX_ZOOM), 0,0, 240); }
  if (e.key==='Enter' && currentFocusNode){ toggleNode(currentFocusNode,true); }
  if (e.key.toLowerCase()==='f' && currentFocusNode){ focusTo(currentFocusNode, scale, true); }
  // Backspace goes to previous view (same as Back button)
  if (e.key === 'Backspace'){
    const v = viewStack.pop();
    if (v){
      restoreView(v);
      // Update breadcrumb for the current focused node (pick first visible if no focus)
      let n = null;
      if (currentFocusNode && visible(currentFocusNode)) {
        n = currentFocusNode;
      } else {
        // find the first visible macro bucket or root as fallback
        const vis = collectVisible();
        n = vis.length > 0 ? vis[0] : root;
      }
      updateBreadcrumb(n);
    }
  }
});
function focusTo(n, targetScale=1, animated=true){
  const desiredX = (canvas.width/2)/targetScale - n.x;
  const desiredY = (canvas.height/2)/targetScale - n.y;
  if (!animated){ offsetX=desiredX; offsetY=desiredY; scale=targetScale; return; }
  const sx0=offsetX, sy0=offsetY, sc0=scale;
  const dx=desiredX-sx0, dy=desiredY-sy0, ds=targetScale-sc0;
  const t0=performance.now();
  const ease = t=> t<.5? 2*t*t : -1+(4-2*t)*t;
  (function anim(ts){
    const t = Math.min(1,(ts-t0)/240);
    offsetX = sx0 + dx*ease(t);
    offsetY = sy0 + dy*ease(t);
    scale   = sc0 + ds*ease(t);
    if (t<1) requestAnimationFrame(anim);
  })(t0);
}
let lastTime = performance.now();
// Physics can be toggled on/off via the Freeze button.  When disabled,
// tick() is skipped so node positions remain fixed.  This is useful for
// reading and presenting static layouts.
let physicsEnabled = true;

// Automatically enable and disable physics for a short period.  When the
// graph needs to rearrange (e.g. after expanding a node or performing a
// search), call kickPhysics(ms).  It enables physics immediately and then
// disables it again after the specified duration (default 1000 ms).  This
// keeps the layout fluid for a moment while settling into place, then
// freezes it so there is no continued drift during reading.
function kickPhysics(ms = 800){
  physicsEnabled = true;
  if (kickPhysics.timer) clearTimeout(kickPhysics.timer);
  kickPhysics.timer = setTimeout(() => {
    physicsEnabled = false;
  }, ms);
}
function loop(now){
  const dt = Math.min(0.05, (now-lastTime)/1000); lastTime=now;
  if (physicsEnabled){
    tick(dt);
  }
  draw();
  requestAnimationFrame(loop);
}
requestAnimationFrame(loop);
setTimeout(()=>{
  // Assign fresh angular spans and positions for the initial view.  This
  // ensures macro buckets are evenly spaced around the root when only
  // the first level is open.  Without this call, angleHome values
  // inherited from previous layouts may place macros off‑screen.
  root.children.forEach(macro => assignAngles(macro));
  root.children.forEach(macro => layoutChildren(macro));
  centerOnRoot(true);
  // Kick physics on initial load so the partially expanded map settles,
  // then freeze.  Shorter duration improves responsiveness on initial
  // render.
  kickPhysics(1200);
}, 0);

// ----------------------------------------------------------------------------
// UI helpers: breadcrumb, filters, favourites, tooltip, minimap, help modal, sidebar collapse
// ----------------------------------------------------------------------------

// Finds a node by its id. We'll use this when rendering favourites from stored IDs.
function findNodeById(id){ let found=null; walk(root,n=>{ if(n.id===id) found=n; }); return found; }

// Update breadcrumb trail based on a node's path
function updateBreadcrumb(n){
  const bc = document.getElementById('breadcrumb');
  bc.innerHTML = '';
  if (!n) return;
  const path = pathTo(n);
  path.forEach((node, idx) => {
    const span = document.createElement('span');
    span.textContent = node.name;
    span.style.cursor = 'pointer';
    span.style.color = getComputedStyle(document.documentElement).getPropertyValue('--accent');
    span.style.marginRight = '6px';
    span.onclick = () => { focusTo(node, scale, true); updateBreadcrumb(node); };
    bc.appendChild(span);
    if (idx < path.length -1){
      const sep = document.createElement('span');
      sep.textContent = '›';
      sep.style.marginRight = '6px';
      sep.style.color = getComputedStyle(document.documentElement).getPropertyValue('--muted');
      bc.appendChild(sep);
    }
  });
  // Add a favourite star at the end of the breadcrumb to toggle this node
  const star = document.createElement('span');
  star.textContent = favourites.indexOf(n.id) >= 0 ? '★' : '☆';
  star.style.marginLeft = '4px';
  star.style.cursor = 'pointer';
  star.style.fontSize = '16px';
  star.onclick = (ev) => { ev.stopPropagation(); toggleFavourite(n); updateBreadcrumb(n); };
  bc.appendChild(star);
}

// Render Filters UI for macro buckets
function updateFiltersUI(){
  const filtersElem = document.getElementById('filters');
  if (!filtersElem) return;
  filtersElem.innerHTML = '';
  root.children.forEach(n => {
    const label = document.createElement('label');
    label.style.display = 'block';
    label.style.fontSize = '12px';
    label.style.cursor = 'pointer';
    const cb = document.createElement('input');
    cb.type = 'checkbox';
    cb.checked = macroVisibility[n.id];
    cb.style.marginRight = '6px';
    cb.onchange = () => { macroVisibility[n.id] = cb.checked; };
    const span = document.createElement('span');
    span.textContent = n.name;
    label.appendChild(cb);
    label.appendChild(span);
    filtersElem.appendChild(label);
  });
}

// Save favourites to localStorage
function saveFavourites(){
  try { localStorage.setItem('infosec_favourites', JSON.stringify(favourites)); } catch(e) {}
}

// Toggle favourite state for a node
function toggleFavourite(n){
  const idx = favourites.indexOf(n.id);
  if (idx >= 0){ favourites.splice(idx, 1); } else { favourites.push(n.id); }
  saveFavourites(); updateFavouritesUI();
}

// Render favourites list
function updateFavouritesUI(){
  const favElem = document.getElementById('favorites');
  if (!favElem) return;
  favElem.innerHTML = '';
  favourites.forEach(id => {
    const node = findNodeById(id);
    if (!node) return;
    const div = document.createElement('div');
    div.textContent = node.name;
    div.className = 'hit';
    div.style.fontSize = '12px';
    div.style.background = 'var(--panel)';
    // When clicking a favourite, expand the path to the node first so that it
    // becomes visible. Then focus and update the breadcrumb. Without
    // openPathOnly, nodes might remain collapsed and the favourite would
    // seemingly do nothing on refresh.
    div.onclick = () => {
      openPathOnly(node);
      // Instantly centre on the favourite without animation so that
      // returning to a saved node does not cause a jump.  Retain the
      // current zoom level.
      focusTo(node, scale, false);
      updateBreadcrumb(node);
      // Kick physics briefly to settle the layout and then freeze.
      kickPhysics();
    };
    favElem.appendChild(div);
  });
}

// Render subcategory quick links (depth‑2 categories).  These pills make it
// easy to jump directly to common subdomains without typing in the search
// field.  Clicking a pill expands just that branch and recentres the view.
function updateSubFiltersUI(){
  const subElem = document.getElementById('subFilters');
  if (!subElem) return;
  subElem.innerHTML = '';
  // Iterate over each macro bucket and its immediate children (depth‑2 categories)
  root.children.forEach((macro) => {
    macro.children.forEach((child) => {
      const pill = document.createElement('span');
      pill.className = 'sub-pill';
      // Colour the pill border according to its macro bucket for orientation
      pill.style.borderColor = ringColour(macro.ringIndex);
      pill.textContent = child.name;
      pill.onclick = () => {
        openPathOnly(child);
        // Instantly centre on the subcategory without animation to avoid
        // a zoom or jump effect.  Keep the current scale so the view
        // remains consistent.
        focusTo(child, scale, false);
        updateBreadcrumb(child);
        // Kick physics briefly after jumping to a subcategory so the layout
        // settles quickly and freezes.
        kickPhysics();
      };
      subElem.appendChild(pill);
    });
  });
}

// Real‑time alert feed.  Fetches the latest CVEs from a public API via a
// permissive proxy.  If the request fails (likely due to CORS or network
// restrictions), falls back to a static sample list.  Each alert shows the
// CVE identifier and a truncated summary.  Users can click the refresh
// button to reload the feed.
// Removed real‑time alert feed: function stub replaced with no‑op.
function fetchRealTimeFeed(){
  // Intentionally empty. Real‑time alerts have been removed.
}

// Tooltip handling: show/hide
const tooltipElem = document.getElementById('tooltip');
function showTooltip(n, pageX, pageY){
  if (!tooltipElem || !n) return;
  // Clear previous content
  tooltipElem.innerHTML = '';
  tooltipElem.style.display = 'block';
  // Node name (bold)
  const title = document.createElement('div');
  title.textContent = n.name;
  title.style.fontWeight = '600';
  title.style.marginBottom = '4px';
  tooltipElem.appendChild(title);
  // Full path (excluding root for brevity)
  const pathNodes = pathTo(n).slice(1); // skip root
  if (pathNodes.length > 1){
    const pathDiv = document.createElement('div');
    pathDiv.style.color = getComputedStyle(document.documentElement).getPropertyValue('--muted');
    pathDiv.style.fontSize = '11px';
    pathDiv.style.marginBottom = '4px';
    pathDiv.textContent = pathNodes.map(node => node.name).join(' › ');
    tooltipElem.appendChild(pathDiv);
  }
  // Children count
  if (n.children && n.children.length > 0){
    const countDiv = document.createElement('div');
    countDiv.style.fontSize = '11px';
    countDiv.style.color = getComputedStyle(document.documentElement).getPropertyValue('--muted');
    countDiv.textContent = `${n.children.length} child${n.children.length===1?'':'ren'}`;
    tooltipElem.appendChild(countDiv);
  }
  // Favourite star toggler within tooltip
  const starDiv = document.createElement('span');
  starDiv.textContent = favourites.indexOf(n.id) >= 0 ? '★' : '☆';
  starDiv.style.cursor = 'pointer';
  starDiv.style.marginLeft = '8px';
  starDiv.style.fontSize = '14px';
  starDiv.onclick = (ev) => {
    ev.stopPropagation();
    toggleFavourite(n);
    // Update star in tooltip and breadcrumb after toggling
    starDiv.textContent = favourites.indexOf(n.id) >= 0 ? '★' : '☆';
    updateBreadcrumb(n);
  };
  // Append star to title line
  title.appendChild(starDiv);
  // Position tooltip near the cursor, offset to avoid covering the pointer
  tooltipElem.style.left = (pageX + 12) + 'px';
  tooltipElem.style.top = (pageY + 12) + 'px';
}
function hideTooltip(){ if (tooltipElem) tooltipElem.style.display = 'none'; }

// Mini‑map update. Draw small representation of nodes and a viewport rectangle. Save bounds for interaction.
function updateMinimap(){
  const mini = document.getElementById('minimap');
  if (!mini) return;
  const ctxMini = mini.getContext('2d');
  const nodes = collectVisible();
  if (nodes.length === 0) return;
  // Compute bounding box of all visible nodes
  let minX=Infinity, minY=Infinity, maxX=-Infinity, maxY=-Infinity;
  nodes.forEach(n => {
    if (n.x < minX) minX = n.x;
    if (n.x > maxX) maxX = n.x;
    if (n.y < minY) minY = n.y;
    if (n.y > maxY) maxY = n.y;
  });
  const margin = 80;
  minX -= margin; maxX += margin; minY -= margin; maxY += margin;
  const worldW = maxX - minX, worldH = maxY - minY;
  const cw = mini.width, ch = mini.height;
  const scaleFactor = Math.min(cw/worldW, ch/worldH);
  const offsetXMini = (cw - worldW*scaleFactor)/2;
  const offsetYMini = (ch - worldH*scaleFactor)/2;
  // store bounds for interaction
  miniMapBounds = {minX, minY, scale: scaleFactor, offsetX: offsetXMini, offsetY: offsetYMini};
  // clear
  ctxMini.clearRect(0,0,cw,ch);
  // draw nodes as small coloured dots
  nodes.forEach(n => {
    const cat = nodeCategoryIndex(n);
    const base = ringColour(cat);
    ctxMini.fillStyle = base;
    const x = offsetXMini + (n.x - minX) * scaleFactor;
    const y = offsetYMini + (n.y - minY) * scaleFactor;
    ctxMini.beginPath();
    ctxMini.arc(x, y, 3, 0, Math.PI*2);
    ctxMini.fill();
  });
  // draw viewport rectangle (current view bounds)
  const tl = screenToWorld(0, 0);
  const br = screenToWorld(canvas.width, canvas.height);
  const vw = br[0] - tl[0];
  const vh = br[1] - tl[1];
  const vx = offsetXMini + (tl[0] - minX) * scaleFactor;
  const vy = offsetYMini + (tl[1] - minY) * scaleFactor;
  const vwMini = vw * scaleFactor;
  const vhMini = vh * scaleFactor;
  ctxMini.strokeStyle = 'rgba(234,179,8,0.8)';
  ctxMini.lineWidth = 2;
  ctxMini.strokeRect(vx, vy, vwMini, vhMini);
}

// Mini‑map interaction: drag on minimap to recenter main view
let draggingMini = false;
document.getElementById('minimap').addEventListener('mousedown', (e) => {
  draggingMini = true;
  handleMiniDrag(e);
});
document.getElementById('minimap').addEventListener('mousemove', (e) => {
  if (draggingMini) handleMiniDrag(e);
});
window.addEventListener('mouseup', () => { draggingMini = false; });
function handleMiniDrag(e){
  if (!miniMapBounds) return;
  const rect = document.getElementById('minimap').getBoundingClientRect();
  const x = e.clientX - rect.left;
  const y = e.clientY - rect.top;
  // convert mini coords back to world coordinate in centre
  const wx = (x - miniMapBounds.offsetX)/miniMapBounds.scale + miniMapBounds.minX;
  const wy = (y - miniMapBounds.offsetY)/miniMapBounds.scale + miniMapBounds.minY;
  // set offset so that this world point is at the centre of main view
  offsetX = (canvas.width/2)/scale - wx;
  offsetY = (canvas.height/2)/scale - wy;
}

// Sidebar collapse toggle
document.getElementById('toggleSidebarBtn').onclick = () => {
  const appElem = document.querySelector('.app');
  appElem.classList.toggle('collapsed');
  // Update the toggle button arrow to indicate the current state and
  // show/hide the reopen overlay accordingly.
  const btn = document.getElementById('toggleSidebarBtn');
  const reopenBtn = document.getElementById('sidebarReopenBtn');
  if (appElem.classList.contains('collapsed')){
    btn.textContent = '›';
    if (reopenBtn) {
      reopenBtn.style.display = 'block';
      reopenBtn.textContent = '⟩';
    }
  } else {
    btn.textContent = '⟨';
    if (reopenBtn) {
      reopenBtn.style.display = 'none';
      reopenBtn.textContent = '⟩';
    }
  }
};

// Help modal toggling
document.getElementById('helpBtn').onclick = () => {
  const modal = document.getElementById('helpModal');
  modal.style.display = 'flex';
};
document.getElementById('helpCloseBtn').onclick = () => {
  document.getElementById('helpModal').style.display = 'none';
};
window.addEventListener('keydown', (e) => {
  if (e.key === '?'){
    const modal = document.getElementById('helpModal');
    modal.style.display = (modal.style.display === 'flex') ? 'none' : 'flex';
  }
});

// Initialise filters and favourites UI
updateFiltersUI();
updateFavouritesUI();
updateSubFiltersUI();

// Sidebar reopen button: when clicked, restore the sidebar and hide the
// overlay.  Also update the main toggle arrow to reflect the state.
const reopenButton = document.getElementById('sidebarReopenBtn');
if (reopenButton){
  reopenButton.onclick = () => {
    const appElem = document.querySelector('.app');
    if (appElem) appElem.classList.remove('collapsed');
    const toggleBtn = document.getElementById('toggleSidebarBtn');
    if (toggleBtn){ toggleBtn.textContent = '⟨'; }
    reopenButton.style.display = 'none';
  };
}

// Update breadcrumb on first load (root)
updateBreadcrumb(root);

// Real‑time alerts removed: no initialization required
// const realtimeBtn = document.getElementById('realtimeRefreshBtn');
// if (realtimeBtn){ realtimeBtn.onclick = () => fetchRealTimeFeed(); }
// fetchRealTimeFeed();

// -----------------------------------------------------------------------------
// Motion control UI removed
//
// The force-directed graph now runs with fixed physics constants (SPRING_K,
// REPULSION_K, DAMPING, etc.).  If you wish to customise motion behaviour,
// adjust these constants near the top of this script.  Removing the slider
// simplifies the interface while retaining the breathing animation on expand.

// -----------------------------------------------------------------------------
// Initial layout: fully expanded tree repositioning
//
// Because we set every node to open by default (via walk(root, n => { n.open = true; })),
// the children retain whatever positions they had when initially created.  Without
// recalculating angles and re‑laying out each subtree, the expanded map looks
// cluttered and asymmetric.  Here we schedule a one‑time recalculation of
// angular spans for all macros and radial positions for all open nodes.  This
// produces the same mycelium‑style symmetry as when clicking “Expand All”.
setTimeout(() => {
  try {
    // Reassign angles for all top‑level macro buckets.  Each macro gets an
    // equal portion of the full circle.  assignAngles will recurse down and
    // subdivide its sector among its children, so deeper levels inherit
    // appropriate angleHome values.
    root.children.forEach((macro) => {
      assignAngles(macro);
    });
    // Radially lay out every open node’s children according to their
    // angleHome.  This ensures the fully expanded tree starts in a neat,
    // non‑overlapping configuration.  Without this call, many nodes remain
    // clumped together near their parent from the initial random placement.
    walk(root, n => {
      if (n.open && n.children && n.children.length > 0) {
        layoutChildren(n);
      }
    });
  } catch(e) {
    console.error('Initial layout error', e);
  }
}, 0);

// Track hovered node and show tooltip
canvas.addEventListener('mousemove', (ev) => {
  if (draggingCanvas || dragNode) {
    hideTooltip();
    return;
  }
  // If pointer is over the tooltip itself, keep showing and do not update hoverNode
  if (tooltipElem && tooltipElem.style.display !== 'none'){
    const tr = tooltipElem.getBoundingClientRect();
    if (ev.clientX >= tr.left && ev.clientX <= tr.right && ev.clientY >= tr.top && ev.clientY <= tr.bottom) {
      return;
    }
  }
  const rect = canvas.getBoundingClientRect();
  const x = ev.clientX - rect.left;
  const y = ev.clientY - rect.top;
  const vis = collectVisible();
  let found = null;
  for (let i = vis.length - 1; i >= 0; i--) {
    const n = vis[i]; const h = n._hit;
    if (!h) continue;
    if (x >= h.x && x <= h.x + h.w && y >= h.y && y <= h.y + h.h){ found = n; break; }
  }
  if (found){
    hoverNode = found;
    showTooltip(found, ev.pageX, ev.pageY);
  } else {
    hoverNode = null;
    hideTooltip();
  }
});
canvas.addEventListener('mouseleave', () => { hideTooltip(); });

// When clicking on a node, also update breadcrumb
// (we wrap the existing click handler: after toggling open, update breadcrumb)
const originalClickHandler = canvas.onclick;
canvas.addEventListener('click', (e) => {
  // this listener runs after the default click handler toggles nodes
  // find node if clicked and update breadcrumb
  const rect = canvas.getBoundingClientRect();
  const x = e.clientX - rect.left;
  const y = e.clientY - rect.top;
  const vis = collectVisible();
  let target = null;
  for (let i=vis.length-1;i>=0;i--){ const n=vis[i]; const h=n._hit; if(!h) continue; if(x>=h.x && x<=h.x+h.w && y>=h.y && y<=h.y+h.h){ target=n; break; } }
  if (target){ updateBreadcrumb(target); }
});

// When focusing to a node (bucket tags or search), ensure breadcrumb is updated
// We wrap focusTo to update breadcrumb automatically when called with a node
const oldFocusTo = focusTo;
focusTo = function(n, targetScale=1, animated=true){
  oldFocusTo(n, targetScale, animated);
  updateBreadcrumb(n);
};
<<<<<<< HEAD
})();
=======
>>>>>>> 090617a4
</script>
</body>
</html><|MERGE_RESOLUTION|>--- conflicted
+++ resolved
@@ -325,7 +325,6 @@
 // ----------------------------------------------------------------------------
 // DATA (kept intact). Same as your v11 dataset; we only wrap under 7 buckets.
 // ----------------------------------------------------------------------------
-<<<<<<< HEAD
 (async function(){
 // ----------------------------------------------------------------------------
 // DATA LOADING
@@ -356,329 +355,6 @@
   return;
 }
 
-=======
-const data = /* v11 dataset, unchanged labels */ (function(){return {
-  "name": "InfoSec Universe — Ultimate Map",
-  "children": [
-    {"name":"Core Foundations","children":[
-      {"name":"Networking","children":[
-        {"name":"Layers: OSI / TCP/IP"},
-        {"name":"Protocols: HTTP(S), DNS, SMTP, SSH, SNMP, SMB, RDP • HTTP/3 (QUIC) • DoH/DoT"},
-        {"name":"Subnetting (IPv4/IPv6) / VLANs / VPN / SD-WAN"},
-        {"name":"Routing: OSPF, BGP"},
-        {"name":"TLS/PKI basics"},
-        {"name":"Capture/Analyze: tcpdump, Wireshark, Zeek"}]},
-      {"name":"Operating Systems","children":[
-        {"name":"Linux (priv-esc, systemd, journald, iptables/nftables, SELinux, AppArmor)"},
-        {"name":"Windows (AD, Sysinternals, ETW, Event Logs)"},
-        {"name":"macOS (launchd, codesign, Gatekeeper, SIP (System Integrity Protection))"}]},
-      {"name":"Scripting & Automation","children":[
-        {"name":"Python (requests, asyncio, pandas)"},
-        {"name":"Bash/PowerShell"},
-        {"name":"API/REST/GraphQL"},
-        {"name":"Regex/JQ/JMESPath"},
-        {"name":"Git/GitHub/GitLab"}]},
-      {"name":"Compute & Virtualization","children":[
-        {"name":"Docker/Containers"},
-        {"name":"Kubernetes basics"},
-        {"name":"Hypervisors: VMware/VirtualBox/Hyper-V"}]},
-      {"name":"Security Mindsets","children":[
-        {"name":"CIA Triad • Parkerian Hexad"},
-        {"name":"Assume Breach & Defense-in-Depth"},
-        {"name":"Threat Modeling (STRIDE, PASTA)"},
-        {"name":"Kill Chain / ATT&CK / D3FEND"}]}]},
-    {"name":"GRC & Standards","children":[
-      {"name":"Frameworks","children":[
-        {"name":"ISO 27001/2 (ISMS)"},
-        {"name":"NIST CSF 2.0 • SP 800-53 • 800-171"},
-        {"name":"SOC 2 • PCI DSS 4.0 • HIPAA • HITRUST"},
-        {"name":"CIS Controls • COBIT • ITIL"},
-        {"name":"EU NIS2"},{"name":"DORA (EU)"},{"name":"CMMC 2.0 (DoD)"}]},
-      {"name":"Privacy & Law","children":[
-        {"name":"GDPR • UK GDPR • DPA 2018"},
-        {"name":"eIDAS • ePrivacy"},
-        {"name":"DPIA/PIA • Records of Processing Activities (RoPA)"},
-        {"name":"Data Retention/Classification"},
-        {"name":"CCPA/CPRA (California)"}]},
-      {"name":"Risk Management","children":[
-        {"name":"Registers • Likelihood × Impact • Inherent/Residual"},
-        {"name":"Assessment (Qual/Quant; FAIR)"},
-        {"name":"Treatment: Avoid/Reduce/Transfer/Accept"},
-        {"name":"KRIs/KPIs • Audit Readiness"}]},
-      {"name":"Policy Suite","children":[
-        {"name":"Acceptable Use, Access Control, BYOD"},
-        {"name":"Vulnerability Mgmt, Patch, Change, Backup"},
-        {"name":"Incident Response, DR/BCP"},
-        {"name":"Secure SDLC, Third-Party, Data Protection"},
-        {"name":"Security Awareness & Training (phishing simulations, annual training)"}]}]},
-    {"name":"Identity & Access","children":[
-      {"name":"Directories & Federation","children":[
-        {"name":"AD/Entra ID (Azure AD) • Hybrid"},
-        {"name":"Okta • Ping • Keycloak • AD FS (legacy)"},
-        {"name":"Break-glass/Emergency Accounts (temporary MFA-exempt access with monitoring)"},
-        {"name":"SSO: SAML/OIDC/OAuth2"},
-        {"name":"Kerberos/NTLM • LDAP"},
-        {"name":"Provisioning: SCIM (System for Cross-domain Identity Management)"}]},
-      {"name":"AuthZ Models","children":[
-        {"name":"RBAC/ABAC/ReBAC"},
-        {"name":"Least Privilege • JIT/JEA"},
-        {"name":"Segregation of Duties (SoD)"}]},
-      {"name":"Secrets & PAM","children":[
-        {"name":"PAM: CyberArk, BeyondTrust, Delinea"},
-        {"name":"Vault/Secrets Mgmt: HashiCorp, SOPS"},
-        {"name":"MFA/Passkeys • Phish-Resistant MFA"},
-        {"name":"Privileged Session Management (PSM) session recording"}]}]},
-    {"name":"Network Security","children":[
-      {"name":"Edge & Segmentation","children":[
-        {"name":"Firewalls: pfSense/OPNsense, iptables/nftables, VyOS; commercial: Palo Alto, Fortinet, Check Point, Cisco ASA (legacy) / FTD"},
-        {"name":"NGFW/WAF/IPS/IDS: Suricata, Snort, ModSecurity"},
-        {"name":"Reverse proxies/LB: Nginx, HAProxy"},
-        {"name":"Secure Web Gateway/ZTNA/CASB (SSE stack; optional RBI)"},
-        {"name":"VPN: OpenVPN/WireGuard, IPsec/SSL"},
-        {"name":"DDoS: RTBH/Anycast • BGP Flowspec • Scrubbing"},
-        {"name":"Micro/Macro Segmentation"},
-        {"name":"Network Access Control (NAC: 802.1X, Cisco ISE, Aruba ClearPass)"}]},
-      {"name":"DNS & TLS","children":[
-        {"name":"DNSSEC • DoH/DoT • RPZ • BIND/Unbound/PowerDNS • Let's Encrypt/ACME/Certbot"},
-        {"name":"PKI • mTLS • Cert Lifecycle • ACME/Smallstep"},
-        {"name":"Email Auth: SPF, DKIM, DMARC, MTA-STS, TLS-RPT, BIMI, ARC"}]},
-      {"name":"Telemetry","children":[
-        {"name":"NetFlow/IPFIX/sFlow • softflowd/pmacct"},
-        {"name":"Zeek/Suricata (IDS & JSON telemetry) • PCAP • tcpdump"},
-        {"name":"Syslog/syslog-ng • RADIUS/TACACS+"},
-        {"name":"JA3/JA4 TLS fingerprints"},
-        {"name":"Windows Event Forwarding (WEF)/WinRM • NXLog/Winlogbeat"}]}]},
-    {"name":"Endpoint & Email Security","children":[
-      {"name":"Endpoint","children":[
-        {"name":"EDR/XDR Platforms: Microsoft Defender for Endpoint, CrowdStrike Falcon, Cortex XDR, SentinelOne"},
-        {"name":"Anti-Virus/NGAV • File Integrity Monitoring (AIDE, Tripwire, Wazuh)"},
-        {"name":"App Control & Hardening: WDAC/AppLocker • ASR rules • Exploit Protection"},
-        {"name":"MDM/MAM: Intune, JAMF • Hardening Baselines • open-source: MicroMDM"},
-        {"name":"USB/Removable Media Controls • Device Control"},
-        {"name":"Endpoint Telemetry & IR (Open-Source): Wazuh (HIDS), OSQuery (telemetry), Velociraptor (DFIR)"}]},
-      {"name":"Email & Collaboration","children":[
-        {"name":"Secure Email Gateway (SEG): MailScanner/SpamAssassin, Postfix/Exim; Dovecot (IMAP); plus Mimecast, Proofpoint, Microsoft Defender for Office 365 (EOP, Safe Links/Attachments)"},
-        {"name":"Phishing Sim • BEC (Business Email Compromise) controls • Time-of-click URL rewriting"},
-        {"name":"DLP • Sensitivity Labels • Retention"}]}]},
-    {"name":"Cloud Security","children":[
-      {"name":"AWS","children":[
-        {"name":"IAM, SCPs, Organizations"},
-        {"name":"GuardDuty, Security Hub, Detective"},
-        {"name":"CloudTrail, Config, VPC Flow Logs"},
-        {"name":"EC2 IMDSv2 enforced (account default; token required; hop limit 2)"},
-        {"name":"S3 Block Public Access (org + account)"},
-        {"name":"KMS, Secrets Manager, SSM Parameter Store"},
-        {"name":"WAF, Shield, ALB/NLB, PrivateLink"},
-        {"name":"EKS/ECS, ECR • Image Scanning"}]},
-      {"name":"Azure","children":[
-        {"name":"Entra ID, PIM • Defender for Cloud"},
-        {"name":"Sentinel • Log Analytics"},
-        {"name":"Key Vault, Managed Identities"},
-        {"name":"Storage Accounts, Private Endpoints"},
-        {"name":"WAF/AppGW/Azure Front Door"},
-        {"name":"Azure Virtual Desktop (AVD) • Intune"}]},
-      {"name":"GCP","children":[
-        {"name":"Org Policies, IAM, Workload Identity"},
-        {"name":"Security Command Center • Cloud Armor"},
-        {"name":"Cloud Logging/Monitoring • KMS • IAP"}]},
-      {"name":"Cloud-Native","children":[
-        {"name":"Shared Responsibility • Landing Zones"},
-        {"name":"CSPM/CWPP/CNAPP: Prisma, Wiz, Defender; open-source: Cloud Custodian, Prowler, ScoutSuite, Checkov, tfsec, Terrascan, KICS, Kubescape, Falco, kube-bench, kube-hunter"},
-        {"name":"K8s: RBAC, PSA (Pod Security Admission)/OPA/Gatekeeper, Kyverno • Pod Security Standards (baseline/restricted)"},
-        {"name":"Service Mesh: Istio/Linkerd • mTLS"},
-        {"name":"Serverless: IAM, VPC egress, Secrets"},
-        {"name":"DSPM (Data Security Posture Mgmt)"},
-        {"name":"ASPM (Application Security Posture Mgmt)"},
-        {"name":"SSPM (SaaS Security Posture Management)"}]}]},
-    {"name":"AppSec & DevSecOps","children":[
-      {"name":"Secure SDLC","children":[
-        {"name":"Requirements/Threat Modeling"},
-        {"name":"Code Reviews • Secure Patterns"},
-        {"name":"SAST/DAST/IAST/SCA: ZAP, Semgrep, Bandit, Gosec, Brakeman, Nikto (legacy/signature-based); SCA: OSV‑Scanner, Dependency‑Check, Trivy, Syft • CodeQL"},
-        {"name":"SBOM • Supply Chain (SLSA) • SPDX • CycloneDX • Sigstore/cosign • in-toto"},
-        {"name":"Secrets Scanning: Gitleaks, TruffleHog, GitGuardian"}]},
-      {"name":"API & Web","children":[
-        {"name":"OWASP ASVS • Top 10 • API Top 10"},
-        {"name":"AuthN/Z (JWT, OAuth2, OIDC)"},
-        {"name":"GraphQL: restrict/disable introspection in prod • depth/complexity limits • schema allow-lists • role-based access"},
-        {"name":"Rate limiting • WAF • Client-side protections (CSP, Trusted Types) • Bot mgmt"},
-        {"name":"Runtime in-app protection (RASP)"},
-        {"name":"JWT BCP: short expiries, audience/issuer checks, key rotation; avoid “none”/weak algs"}]},
-      {"name":"Container & IAC","children":[
-        {"name":"IaC: Terraform/CloudFormation; scanning: Checkov, tfsec, Terrascan, KICS; Policy as Code (OPA/Conftest, Sentinel)"},
-        {"name":"Image Scanning & SBOM: Trivy, Grype, Syft, Snyk"},
-        {"name":"Runtime: Admission, Policy, Falco, OPA, Kyverno, kube-bench, kube-hunter • Tetragon (eBPF) • seccomp • AppArmor/SELinux • SecurityContext (runAsNonRoot, drop caps)"}]},
-      {"name":"DevOps Tooling","children":[
-        {"name":"CI/CD: GitHub Actions, GitLab, Jenkins, Argo CD, Spinnaker"},
-        {"name":"Artifact: Nexus, Artifactory, Harbor/Docker Registry"},
-        {"name":"Monitoring: Prometheus, Grafana, Loki, VictoriaMetrics"},
-        {"name":"Tracing: Jaeger, Zipkin, OpenTelemetry"}]}]},
-    {"name":"Detection Engineering & SOC","children":[
-      {"name":"Detection Engineering","children":[
-        {"name":"SIEM: Elastic (ELK) • OpenSearch • Wazuh • Graylog • Splunk • Microsoft Sentinel; Query languages: KQL (Microsoft Sentinel), SPL (Splunk) (Splunk), KQL (Elastic), EQL (Elastic), PPL (OpenSearch) (OpenSearch) • Sigma"},
-        {"name":"Alerting & Correlation: Kibana Alerting/Detection Rules, OpenSearch Alerting, ElastAlert2 (legacy), Falco, Sigma correlations"},
-        {"name":"Threat Rules: ATT&CK mapping, D3FEND"},
-        {"name":"Deception: Honeypots, Honeytokens"},
-        {"name":"Security data lake & schemas: OCSF • OpenTelemetry logs • object storage (Parquet/Delta)"},
-        {"name":"Purple Teaming & Adversary Emulation: CALDERA • Atomic Red Team • PurpleSharp — validate & tune detections"}]},
-      {"name":"SOC Operations","children":[
-        {"name":"Tier1/Tier2/Tier3 Roles"},
-        {"name":"Ticketing & Escalation"},
-        {"name":"Shift Handover & Documentation"},
-        {"name":"SOAR: Cortex XSOAR • Splunk SOAR • Tines • Shuffle"}]},
-      {"name":"Incident Response","children":[
-        {"name":"Preparation, Identification, Containment • playbooks"},
-        {"name":"Eradication, Recovery, Lessons Learned • BCP/DR"},
-        {"name":"Forensics & Evidence Handling: TheHive, Cortex, Velociraptor"}]}]},
-    {"name":"Threat Intel & Hunting","children":[
-      {"name":"CTI","children":[
-        {"name":"STIX/TAXII • MISP • OpenCTI • Yeti • AIL"},
-        {"name":"Intel Cycle: Direction, Collection, Processing, Analysis, Dissemination"},
-        {"name":"Actor profiling • TTPs • Campaigns"}]},
-      {"name":"Hunting","children":[
-        {"name":"Hypothesis-driven • ATT&CK mapping"},
-        {"name":"Windows: Sysmon/ETW, Sysinternals • Linux: Auditd/eBPF"},
-        {"name":"Anomaly baselines • Beaconing • Living‑off‑the‑Land • Sigma/YARA"},
-        {"name":"Tooling: Jupyter notebooks, Kusto, SigmaHQ, OSQuery • Atomic Red Team • CALDERA • PurpleSharp • Fleet (osquery manager)"}]}]},
-    {"name":"Offensive Security","children":[
-      {"name":"Recon & OSINT","children":[
-        {"name":"Subdomains/DNS: Amass, Subfinder, Assetfinder • ASN • Cert Transparency"},
-        {"name":"Tech stack & Fingerprinting: WhatWeb, Wappalyzer • Leak search: Dehashed, HaveIBeenPwned"},
-        {"name":"OSINT: Shodan, Censys, FOFA, Spiderfoot • Social & Physical Recon"}]},
-      {"name":"Exploitation","children":[
-        {"name":"Web: SSRF, IDOR, RCE, SQLi, XXE, XSS, CSRF"},
-        {"name":"AD: Kerberoast/AS-REP, ACL Abuse, DCSync"},
-        {"name":"Phishing/Pretext: Social‑Engineer Toolkit, GoPhish • Initial Access"},
-        {"name":"Exploit Dev • BOF • ROP • Shellcode • Metasploit, pwntools"}]},
-      {"name":"Post-Ex & Lateral","children":[
-        {"name":"Credential Dumping • Pass-the-Hash/Ticket"},
-        {"name":"C2: Cobalt Strike, Sliver, Mythic"},
-        {"name":"OPSEC & Evasion • LOLBAS/GTFOBins"}]},
-      {"name":"Wireless/IoT/Physical","children":[
-        {"name":"Wi‑Fi: WEP/WPA/WPA3 • WPS • Evil Twin • Aircrack‑ng • Kismet"},
-        {"name":"BLE/Zigbee/Z‑Wave • SDR (HackRF, RTL‑SDR)"},
-        {"name":"BadUSB/Dropboxes (Rubber Ducky) • Locks/Badges"}]}]},
-    {"name":"OT/ICS & Mobile/IoT","children":[
-      {"name":"OT/ICS","children":[
-        {"name":"Protocols: Modbus, DNP3, IEC 60870‑5‑104, OPC‑UA, BACnet, MQTT"},
-        {"name":"Zones/Conduits • Purdue Model • Segmentation"},
-        {"name":"Safety • Availability • Patch windows (maintenance) • Discovery: GRASSMARLIN"}]},
-      {"name":"Mobile/IoT","children":[
-        {"name":"Mobile: iOS/Android security • MDM • App vetting"},
-        {"name":"IoT: Firmware analysis (Binwalk/QEMU), SBOM, Secure Boot, TUF"}]}]},
-    {"name":"Crypto & Protocols","children":[
-      {"name":"Crypto","children":[
-        {"name":"Symmetric/Asymmetric • Hashing • MACs (OpenSSL, Libsodium, OpenPGP)"},
-        {"name":"TLS, PFS, Key Exchange • PKI • SSH/Libssh"},
-        {"name":"FPE/Tokenization • HSM/KMS • Secret sharing (Shamir/SOPS/age)"},
-        {"name":"PQC: FIPS 203 (ML-KEM/Kyber), FIPS 204 (ML-DSA/Dilithium), FIPS 205 (SLH-DSA/SPHINCS+) — migration planning • FIPS 206 (FALCON)"}]},
-      {"name":"Identity Protocols","children":[
-        {"name":"OAuth2/OIDC (PAR, JAR, DPoP) • SAML • FIDO2/Passkeys"},
-        {"name":"JWT/JWS/JWE"}]}]},
-    {"name":"AI / Quantum / Emerging Security Domains","children":[
-      {"name":"AI Security","children":[
-        {"name":"Adversarial ML (evasion, poisoning)"},
-        {"name":"LLM Red Teaming & Jailbreak Testing"},
-        {"name":"Model Extraction & Data Poisoning"},
-        {"name":"Model Watermarking & Provenance"},
-        {"name":"AI Governance & Model Risk Mgmt (NIST AI RMF)"}]},
-      {"name":"Quantum Security","children":[
-        {"name":"Post-Quantum Cryptography (Kyber, Dilithium, FALCON, SPHINCS+)"},
-        {"name":"Quantum Key Distribution (QKD)"},
-        {"name":"Post-Quantum Migration Planning"},
-        {"name":"Quantum-Resistant Algorithms (FIPS 203–206)"}]},
-      {"name":"Cyber-Physical Convergence","children":[
-        {"name":"ICS + AI Security Integration"},
-        {"name":"OT Threat Modeling (ISA/IEC 62443 + AI)"},
-        {"name":"Autonomous Systems Safety (AVs, Robotics)"},
-        {"name":"Digital Twins & Sensor Integrity"}]}]},
-    {"name":"Data Protection","children":[
-      {"name":"Classification & Controls","children":[
-        {"name":"Labels/Policies • DLP (Endpoint, Network, Cloud)"},
-        {"name":"Encryption at Rest/In Transit • Key Mgmt (Veracrypt, LUKS/dm‑crypt, SOPS)"},
-        {"name":"Backups/Retention: restic, Borg, Duplicity • DRM"}]},
-      {"name":"Privacy Engineering","children":[
-        {"name":"PII/PHI/PCI • Minimisation & Consent management"},
-        {"name":"Anonymisation/Pseudonymisation • Differential Privacy"},
-        {"name":"Federated/Local processing (Edge) • Homomorphic encryption & MPC"},
-        {"name":"Zero-Knowledge Proofs (verification without revealing data)"}]}]},
-    {"name":"Metrics, Reporting & Blueprints","children":[
-      {"name":"KPIs/KRIs","children":[
-        {"name":"Coverage, Dwell Time, Alert Volumes"},
-        {"name":"Patch SLAs, Phish Rates, Control Efficacy"}]},
-      {"name":"Exec Reporting","children":[
-        {"name":"Dashboards • Risk Heatmaps"},
-        {"name":"Board Packs • Audit Trails"}]},
-      {"name":"Reference Architectures","children":[
-        {"name":"Zero Trust • SASE • ZTNA"},
-        {"name":"Identity-Centric Security"},
-        {"name":"Cloud Landing Zones"},
-        {"name":"Secure SDLC & DevSecOps"}]}]},
-    {"name":"Careers & Learning","children":[
-      {"name":"Paths","children":[
-        {"name":"SOC (Tier1→Tier3) • Detection Eng • IR/DFIR"},
-        {"name":"Threat Intel/Hunter • AppSec • Cloud Sec"},
-        {"name":"GRC/Risk/Privacy • Red Team/Pentest"}]},
-      {"name":"Certs (Examples)","children":[
-        {"name":"CompTIA: Sec+, CySA+, Pentest+"},
-        {"name":"SANS/GIAC: GCIH, GCIA, GCFA, GCTI"},
-        {"name":"OffSec: OSCP/OSWE/OSEP/OSED (OSCE³)"},
-        {"name":"Azure/AWS/GCP Security, CISM/CISA/CISSP"}]},
-      {"name":"Labs & CTFs","children":[
-        {"name":"TryHackMe • HackTheBox • RangeForce"},
-        {"name":"DetectionLab • Blue Team Labs • SigmaHQ"},
-        {"name":"Malware Traffic Analysis • FLARE-VM"}]}]},
-    {"name":"Toolbox (Examples)","children":[
-      {"name":"SIEM/XDR","children":[
-        {"name":"Microsoft Sentinel • Defender XDR • Security Onion/Wazuh"},
-        {"name":"Splunk • Elastic • OpenSearch/Graylog • QRadar"},
-        {"name":"CrowdStrike • Cortex XDR • SentinelOne"}]},
-      {"name":"Vuln & Config","children":[
-        {"name":"OpenVAS/GVM, Lynis, CIS‑CAT • Prowler • ScoutSuite • Nessus/Qualys/Rapid7"},
-        {"name":"WSUS/MECM (SCCM) • Intune • SUSE Manager / Red Hat Satellite"}]},
-      {"name":"Web & API Testing","children":[
-        {"name":"Burp Suite • OWASP ZAP • Postman"},
-        {"name":"Nuclei • ffuf • dirsearch • SQLMap"}]},
-      {"name":"AD & Lateral","children":[
-        {"name":"BloodHound • Rubeus • Mimikatz • SharpHound"},
-        {"name":"CrackMapExec • Responder • Impacket"}]},
-      {"name":"Forensics & Malware","children":[
-        {"name":"Volatility3, Velociraptor, KAPE, Autopsy, Brim, Wireshark"},
-        {"name":"Ghidra, IDA Free, CAPA, YARA"}]},
-      {"name":"Cloud & K8s","children":[
-        {"name":"Wiz • Prisma • Defender for Cloud • Prowler • ScoutSuite"},
-        {"name":"Kubebench/Kubeaudit • Trivy • Falco • Kubescape • kube‑hunter • Regula"}]}]},
-    {"name":"AI in Security","children":[
-      {"name":"Use Cases","children":[
-        {"name":"Triage assistance • Threat summarisation"},
-        {"name":"Alert dedup • Entity linking • Playbook assist"},
-        {"name":"Risk text analysis • Policy QA"}]},
-      {"name":"Risks & Controls","children":[
-        {"name":"Model/Prompt Injection • Data leakage"},
-        {"name":"Eval/Red-Teaming • Guardrails"},
-        {"name":"Adversarial ML attacks (evasion, poisoning)"}]}]},
-    {"name":"RF/SDR & Satellite","children":[
-      {"name":"SDR Labs & Tools","children":[
-        {"name":"GNU Radio • USRP/HackRF • RTL‑SDR • SDRangel"},
-        {"name":"Protocol fuzzing & replay"},
-        {"name":"Rogue downlink/backhaul"},
-        {"name":"Encryption overlays"},
-        {"name":"Ground stations & antennas"}]},
-      {"name":"GNSS & RF Resilience","children":[
-        {"name":"Spoofing/jamming detection"},
-        {"name":"Multi‑constellation (GPS, GLONASS, Galileo, BeiDou)"},
-        {"name":"Inertial backups & ground‑station detection"},
-        {"name":"Resilience & fallback comms (HF/Mesh)"}]}]},
-    {"name":"Blockchain / Web3 Security","children":[
-      {"name":"Smart contract auditing (Solidity/EVM)"},
-      {"name":"Wallet & key security (HSMs, MPC wallets)"},
-      {"name":"DeFi risks (oracle manipulation, flash loans)"},
-      {"name":"Smart contract vulns: reentrancy, integer overflow/underflow, access control"},
-      {"name":"Security tooling: Slither, Mythril, Echidna, Foundry/Forge"},
-      {"name":"Audit practices: formal verification, fuzzing, time-locked upgrades"}]
-    }
-  ]};})();
->>>>>>> 090617a4
 
 // -----------------------------------------------------------------------------
 // Enrich second‑level categories with a synthetic overview leaf.  In the
@@ -2288,10 +1964,7 @@
   oldFocusTo(n, targetScale, animated);
   updateBreadcrumb(n);
 };
-<<<<<<< HEAD
 })();
-=======
->>>>>>> 090617a4
 </script>
 </body>
 </html>
<!DOCTYPE html>
<html lang="en" data-theme="dark">
<head>
<meta charset="utf-8"/>
<meta name="viewport" content="width=device-width, initial-scale=1"/>
<title>Cybersecurity Atlas</title>
<meta name="description" content="Explore the Cybersecurity Atlas—an interactive, searchable knowledge map of threats, defenses, and market segments."/>
<meta property="og:title" content="Cybersecurity Atlas"/>
<meta property="og:description" content="Interactive cybersecurity knowledge map with branching search, filters, favorites, and export tools."/>
<meta property="og:type" content="website"/>
<meta property="og:url" content="https://fr33s0ul.github.io"/>
<meta property="og:image" content="https://dummyimage.com/1200x630/1a1431/ffffff.png&amp;text=Cybersecurity+Atlas"/>
<meta name="twitter:card" content="summary_large_image"/>
<meta name="twitter:title" content="Cybersecurity Atlas"/>
<meta name="twitter:description" content="Navigate an interactive atlas of the cybersecurity landscape, complete with filters, favorites, and export options."/>
<meta name="twitter:image" content="https://dummyimage.com/1200x630/1a1431/ffffff.png&amp;text=Cybersecurity+Atlas"/>
<link rel="canonical" href="https://fr33s0ul.github.io"/>
<link rel="stylesheet" href="./styles.css">
<link rel="preload" href="./data/atlas.json" as="fetch" crossorigin="anonymous">
<script src="./app.js" defer></script>
</head>
<body data-feature-favorites="on">
<div class="app layout">
  <button class="hamburger" id="hamburgerBtn" aria-label="Toggle navigation" title="Toggle navigation">☰</button>
  <div class="sidebar-left">
    <aside class="outline-pane" id="outlinePane" aria-label="Outline navigation">
      <header>
        <h2>Outline</h2>
        <button class="btn" id="collapseOutlineBtn" title="Collapse outline" aria-expanded="true">Hide</button>
      </header>
      <div class="outline-tree" tabindex="0" role="tree" aria-label="Atlas outline">
        <ul class="tree-list" id="outlineTree"></ul>
      </div>
      <div class="sr-only" aria-live="polite" id="outlineStatus"></div>
      <section id="srOutline" class="sr-only" aria-label="Screen reader outline">
        <h3>Screen reader outline</h3>
        <div id="srOutlineTree"></div>
      </section>
    </aside>
    <aside class="primary">
      <h1>Cybersecurity Atlas</h1>
      <div class="primary-toolbar" role="group" aria-label="Atlas controls">
        <button class="btn" id="toggleSidebarBtn" title="Collapse sidebar">
          <svg class="icon" viewBox="0 0 24 24" aria-hidden="true"><polyline points="15 18 9 12 15 6" fill="none" stroke="currentColor" stroke-width="2" stroke-linecap="round" stroke-linejoin="round"/></svg>
          <span class="sr-only">Toggle sidebar</span>
        </button>
        <button class="btn" id="helpBtn" title="Keyboard shortcuts" aria-haspopup="dialog" aria-controls="helpModal">
          <svg class="icon" viewBox="0 0 24 24" aria-hidden="true"><circle cx="12" cy="12" r="10" fill="none" stroke="currentColor" stroke-width="2"/><path d="M9.09 9a3 3 0 1 1 5.91 1c0 2-3 2-3 4" fill="none" stroke="currentColor" stroke-width="2" stroke-linecap="round" stroke-linejoin="round"/><line x1="12" y1="17" x2="12.01" y2="17" stroke="currentColor" stroke-width="2" stroke-linecap="round"/></svg>
          <span class="sr-only">Open help</span>
        </button>
      </div>
      <div id="dataFreshness" class="muted" aria-live="polite"></div>
      <div class="muted" id="canvasKeyboardHint">Wheel = zoom • drag = pan • click to focus • use toggle ⊕/⊖ to expand • <span class="key">WASD</span> or <span class="key">←↑→↓</span> pan • <span class="key">+</span>/<span class="key">-</span> zoom • <span class="key">H/J/K/L</span> navigate • <span class="key">Ctrl</span> + <span class="key">←↑→↓</span> navigate • <span class="key">Enter</span> toggle • <span class="key">F</span> refocus</div>
<<<<<<< HEAD
      <div class="search-wrapper" role="search">
        <div class="search-meta">
          <button type="button" id="searchScopeBtn" class="search-scope" aria-live="polite"></button>
          <span id="searchResultCount" class="search-count" aria-live="polite"></span>
        </div>
        <div class="search-input-row">
          <input id="q" type="search" placeholder="Search the atlas" autocomplete="off" aria-label="Search topics" />
          <div id="results" role="listbox" aria-label="Search suggestions" aria-expanded="false"></div>
        </div>
=======
      <div class="row search-wrapper">
        <input id="q" type="search" placeholder="Search the atlas" autocomplete="off" aria-label="Search topics" />
        <button id="clearSearchBtn" class="search-clear" type="button" aria-label="Clear search" hidden>×</button>
        <div id="results" role="listbox" aria-label="Search suggestions" aria-expanded="false"></div>
>>>>>>> 26d1de46
      </div>
      <div class="row search-options">
        <label class="muted"><input type="checkbox" id="searchSubtree"/> Search within current branch</label>
        <label class="muted"><input type="checkbox" id="searchTags"/> Include tags</label>
      </div>
<<<<<<< HEAD
      <div class="row recent-searches" id="recentSearches" aria-label="Recent searches"></div>
=======
      <div class="row search-groups">
        <section class="search-group" aria-labelledby="recentSearchesTitle">
          <div class="search-group__header" id="recentSearchesTitle">Recent</div>
          <div class="pill-container" id="recentSearches" role="list" aria-live="polite"></div>
        </section>
        <section class="search-group" aria-labelledby="popularSearchesTitle">
          <div class="search-group__header" id="popularSearchesTitle">Popular</div>
          <div class="pill-container" id="popularSearches" role="list"></div>
        </section>
      </div>
      <div class="row favorite-shortcuts" id="favoriteShortcuts" aria-live="polite" aria-label="Favorite quick links"></div>
      <div class="row btn-row" role="group" aria-label="Primary actions">
        <div class="control-pair">
          <button class="btn" id="backBtn" title="Go to previous view">
          <svg class="icon" viewBox="0 0 24 24" aria-hidden="true"><path d="M19 12H5" stroke="currentColor" stroke-width="2" stroke-linecap="round" stroke-linejoin="round"/><polyline points="12 19 5 12 12 5" fill="none" stroke="currentColor" stroke-width="2" stroke-linecap="round" stroke-linejoin="round"/></svg>
          <span>Back</span>
          </button>
          <button class="control-help" type="button" data-help="Return to the previous focus in your navigation stack." aria-label="Explain Back control" aria-expanded="false"><span aria-hidden="true">?</span></button>
        </div>
        <div class="control-pair">
          <button class="btn" id="centerBtn" title="Center on the current node">
          <svg class="icon" viewBox="0 0 24 24" aria-hidden="true"><circle cx="12" cy="12" r="3" stroke="currentColor" stroke-width="2" fill="none"/><path d="M19 12h2M3 12h2M12 5V3M12 21v-2" stroke="currentColor" stroke-width="2" stroke-linecap="round"/></svg>
          <span>Center</span>
          </button>
          <button class="control-help" type="button" data-help="Frame the currently selected topic so it is centered in view." aria-label="Explain Center control" aria-expanded="false"><span aria-hidden="true">?</span></button>
        </div>
        <div class="control-pair">
          <button class="btn" id="expandBtn" title="Expand all visible branches">
          <svg class="icon" viewBox="0 0 24 24" aria-hidden="true"><path d="M12 5v14M5 12h14" stroke="currentColor" stroke-width="2" stroke-linecap="round"/></svg>
          <span>Expand</span>
          </button>
          <button class="control-help" type="button" data-help="Open every branch that is currently visible so you can scan all nearby topics." aria-label="Explain Expand control" aria-expanded="false"><span aria-hidden="true">?</span></button>
        </div>
        <div class="control-pair">
          <button class="btn" id="collapseBtn" title="Collapse to macro buckets">
          <svg class="icon" viewBox="0 0 24 24" aria-hidden="true"><path d="M5 12h14" stroke="currentColor" stroke-width="2" stroke-linecap="round"/></svg>
          <span>Collapse</span>
          </button>
          <button class="control-help" type="button" data-help="Fold the map back to the top-level macro buckets for a broad overview." aria-label="Explain Collapse control" aria-expanded="false"><span aria-hidden="true">?</span></button>
        </div>
        <button class="btn" id="themeBtn" title="Toggle theme">
          <svg class="icon" viewBox="0 0 24 24" aria-hidden="true"><path d="M12 3a9 9 0 1 0 9 9 5 5 0 0 1-9-9Z" fill="none" stroke="currentColor" stroke-width="2" stroke-linecap="round" stroke-linejoin="round"/></svg>
          <span>Light</span>
        </button>
        <button class="btn" id="toggleSidebarBtn" title="Collapse sidebar" style="margin-left:auto;">
          <svg class="icon" viewBox="0 0 24 24" aria-hidden="true"><polyline points="15 18 9 12 15 6" fill="none" stroke="currentColor" stroke-width="2" stroke-linecap="round" stroke-linejoin="round"/></svg>
        </button>
        <button class="btn" id="helpBtn" title="Keyboard shortcuts" aria-haspopup="dialog" aria-controls="helpModal">
          <svg class="icon" viewBox="0 0 24 24" aria-hidden="true"><circle cx="12" cy="12" r="10" fill="none" stroke="currentColor" stroke-width="2"/><path d="M9.09 9a3 3 0 1 1 5.91 1c0 2-3 2-3 4" fill="none" stroke="currentColor" stroke-width="2" stroke-linecap="round" stroke-linejoin="round"/><line x1="12" y1="17" x2="12.01" y2="17" stroke="currentColor" stroke-width="2" stroke-linecap="round"/></svg>
        </button>
      </div>

>>>>>>> 26d1de46
      <!-- Breadcrumb trail to show the current focused path -->
      <div id="breadcrumb" class="row"></div>

      <div class="section-label"><span><svg class="icon" viewBox="0 0 24 24" aria-hidden="true"><path d="M3 4h18l-7 8v6l-4 2v-8L3 4Z" fill="none" stroke="currentColor" stroke-width="2" stroke-linejoin="round"/></svg>Filters</span></div>
      <div class="row helper-row">
        <p class="helper-text" id="macroFilterHelp">Toggle macro buckets to hide large slices of the map while exploring. Your selections are remembered on this device.</p>
        <button class="btn-link" id="clearFiltersBtn" type="button" aria-describedby="macroFilterHelp">Clear filters</button>
      </div>
      <div id="filters" class="row filter-list" aria-describedby="macroFilterHelp"></div>

      <div class="section-label"><span><svg class="icon" viewBox="0 0 24 24" aria-hidden="true"><path d="M12 2 2 7l10 5 10-5-10-5Z" fill="none" stroke="currentColor" stroke-width="2" stroke-linejoin="round"/><path d="M2 12l10 5 10-5" fill="none" stroke="currentColor" stroke-width="2" stroke-linejoin="round"/><path d="M2 17l10 5 10-5" fill="none" stroke="currentColor" stroke-width="2" stroke-linejoin="round"/></svg>Macro buckets</span></div>
      <div id="bucketTags" class="row"></div>

      <div class="section-label"><span><svg class="icon" viewBox="0 0 24 24" aria-hidden="true"><path d="M12 3a9 9 0 1 0 9 9" fill="none" stroke="currentColor" stroke-width="2" stroke-linecap="round" stroke-linejoin="round"/><path d="M12 7v5l3 3" fill="none" stroke="currentColor" stroke-width="2" stroke-linecap="round" stroke-linejoin="round"/></svg>Sector legend</span></div>
      <ul id="sectorLegend" class="sector-legend" aria-label="Macro sector legend"></ul>

      <div class="section-label"><span><svg class="icon" viewBox="0 0 24 24" aria-hidden="true"><path d="M12 21.35 10.45 20.03C5.4 15.36 2 12.27 2 8.5 2 5.42 4.42 3 7.5 3c1.74 0 3.41 0.81 4.5 2.09C13.09 3.81 14.76 3 16.5 3 19.58 3 22 5.42 22 8.5c0 3.77-3.4 6.86-8.45 11.54L12 21.35Z" fill="none" stroke="currentColor" stroke-width="2" stroke-linejoin="round"/></svg>Synthetic overview nodes</span></div>
      <div id="overviewToggleRow" class="row"></div>

      <hr class="divider"/>

      <div class="section-label"><span><svg class="icon" viewBox="0 0 24 24" aria-hidden="true"><path d="M4 21v-7m0 0 4-4m-4 4-4-4m20 15v-7m0 0 4-4m-4 4-4-4M9 7l3-4 3 4m-3-4v18" fill="none" stroke="currentColor" stroke-width="2" stroke-linecap="round" stroke-linejoin="round"/></svg>Export</span></div>
      <div class="row btn-row export-row" role="group" aria-label="Export options">
        <button class="btn" id="png1" title="Download PNG at original size">
          <svg class="icon" viewBox="0 0 24 24" aria-hidden="true"><path d="M21 15v4a2 2 0 0 1-2 2H5a2 2 0 0 1-2-2v-4" fill="none" stroke="currentColor" stroke-width="2" stroke-linecap="round" stroke-linejoin="round"/><polyline points="7 10 12 15 17 10" fill="none" stroke="currentColor" stroke-width="2" stroke-linecap="round" stroke-linejoin="round"/><line x1="12" y1="15" x2="12" y2="3" stroke="currentColor" stroke-width="2" stroke-linecap="round" stroke-linejoin="round"/></svg>
          <span>PNG 1×</span>
        </button>
        <button class="btn" id="png2" title="Download PNG at 2×">
          <svg class="icon" viewBox="0 0 24 24" aria-hidden="true"><path d="M21 15v4a2 2 0 0 1-2 2H5a2 2 0 0 1-2-2v-4" fill="none" stroke="currentColor" stroke-width="2" stroke-linecap="round" stroke-linejoin="round"/><polyline points="7 10 12 15 17 10" fill="none" stroke="currentColor" stroke-width="2" stroke-linecap="round" stroke-linejoin="round"/><line x1="12" y1="15" x2="12" y2="3" stroke="currentColor" stroke-width="2" stroke-linecap="round" stroke-linejoin="round"/></svg>
          <span>2×</span>
        </button>
        <button class="btn" id="png4" title="Download PNG at 4×">
          <svg class="icon" viewBox="0 0 24 24" aria-hidden="true"><path d="M21 15v4a2 2 0 0 1-2 2H5a2 2 0 0 1-2-2v-4" fill="none" stroke="currentColor" stroke-width="2" stroke-linecap="round" stroke-linejoin="round"/><polyline points="7 10 12 15 17 10" fill="none" stroke="currentColor" stroke-width="2" stroke-linecap="round" stroke-linejoin="round"/><line x1="12" y1="15" x2="12" y2="3" stroke="currentColor" stroke-width="2" stroke-linecap="round" stroke-linejoin="round"/></svg>
          <span>4×</span>
        </button>
        <button class="btn" id="pngSelection" title="Download PNG of the focused branch">
          <svg class="icon" viewBox="0 0 24 24" aria-hidden="true"><rect x="5" y="5" width="14" height="14" rx="2" ry="2" fill="none" stroke="currentColor" stroke-width="2"/><polyline points="9 12 11 14 15 10" fill="none" stroke="currentColor" stroke-width="2" stroke-linecap="round" stroke-linejoin="round"/></svg>
          <span>Selection</span>
        </button>
        <button class="btn" id="exportSvgBtn" title="Download scalable SVG snapshot">
          <svg class="icon" viewBox="0 0 24 24" aria-hidden="true"><path d="M4 4h16v16H4z" fill="none" stroke="currentColor" stroke-width="2"/><path d="M8 8h8v8H8z" fill="none" stroke="currentColor" stroke-width="2"/></svg>
          <span>SVG</span>
        </button>
      </div>

      <div class="section-label"><span><svg class="icon" viewBox="0 0 24 24" aria-hidden="true"><path d="M4 6h16M4 12h10M4 18h6" stroke="currentColor" stroke-width="2" stroke-linecap="round"/></svg>Subcategories</span></div>
      <div id="subFilters" class="row"></div>

      <div class="section-label"><span><svg class="icon" viewBox="0 0 24 24" aria-hidden="true"><path d="M6 9l6-6 6 6M6 15l6 6 6-6" fill="none" stroke="currentColor" stroke-width="2" stroke-linecap="round" stroke-linejoin="round"/></svg>Tags</span></div>
      <div class="row helper-row">
        <p class="helper-text" id="tagFilterHelp">Mix and match tags to spotlight related topics. Checked tags stay active the next time you open the atlas.</p>
      </div>
      <div id="tagFilters" class="tag-list filter-list" aria-label="Tag filters" aria-describedby="tagFilterHelp"></div>
    </aside>
  </div>
  <!-- Reopen button appears when the sidebar is collapsed.  It floats on the
       left edge of the viewport as a small arrow. -->
  <button id="sidebarReopenBtn" title="Show sidebar">⟩</button>
  <div class="canvas-wrap">
<<<<<<< HEAD
    <div class="map-tools-panel" id="mapToolsPanel" role="region" aria-label="Map tools">
      <span class="map-tools-panel__title">Map tools</span>
      <div class="map-tools-panel__group" role="group" aria-label="Navigation">
        <button class="btn" id="backBtn" title="Go to previous view">
          <svg class="icon" viewBox="0 0 24 24" aria-hidden="true"><path d="M19 12H5" stroke="currentColor" stroke-width="2" stroke-linecap="round" stroke-linejoin="round"/><polyline points="12 19 5 12 12 5" fill="none" stroke="currentColor" stroke-width="2" stroke-linecap="round" stroke-linejoin="round"/></svg>
          <span>Back</span>
        </button>
        <button class="btn" id="resetViewBtn" title="Reset zoom and recenter view">
          <svg class="icon" viewBox="0 0 24 24" aria-hidden="true"><path d="M21 12a9 9 0 1 1-9-9" fill="none" stroke="currentColor" stroke-width="2" stroke-linecap="round" stroke-linejoin="round"/><polyline points="21 3 21 12 12 12" fill="none" stroke="currentColor" stroke-width="2" stroke-linecap="round" stroke-linejoin="round"/></svg>
          <span>Reset</span>
        </button>
        <button class="btn" id="centerBtn" title="Center on the current node">
          <svg class="icon" viewBox="0 0 24 24" aria-hidden="true"><circle cx="12" cy="12" r="3" stroke="currentColor" stroke-width="2" fill="none"/><path d="M19 12h2M3 12h2M12 5V3M12 21v-2" stroke="currentColor" stroke-width="2" stroke-linecap="round"/></svg>
          <span>Center</span>
        </button>
      </div>
      <div class="map-tools-panel__group" role="group" aria-label="Expand or collapse">
        <button class="btn" id="expandBtn" title="Expand all visible branches">
          <svg class="icon" viewBox="0 0 24 24" aria-hidden="true"><path d="M12 5v14M5 12h14" stroke="currentColor" stroke-width="2" stroke-linecap="round"/></svg>
          <span>Expand</span>
        </button>
        <button class="btn" id="collapseBtn" title="Collapse to macro buckets">
          <svg class="icon" viewBox="0 0 24 24" aria-hidden="true"><path d="M5 12h14" stroke="currentColor" stroke-width="2" stroke-linecap="round"/></svg>
          <span>Collapse</span>
        </button>
      </div>
      <div class="map-tools-panel__group" role="group" aria-label="View preferences">
        <button class="btn fisheye-toggle" id="fisheyeToggleBtn" title="Toggle fisheye focus lens" aria-pressed="false">
          <svg class="icon" viewBox="0 0 24 24" aria-hidden="true"><circle cx="12" cy="12" r="9" fill="none" stroke="currentColor" stroke-width="2"/><circle cx="12" cy="12" r="4" fill="none" stroke="currentColor" stroke-width="2"/></svg>
          <span>Lens</span>
        </button>
        <button class="btn" id="themeBtn" title="Toggle theme" aria-pressed="false">
          <svg class="icon" viewBox="0 0 24 24" aria-hidden="true"><path d="M12 3a9 9 0 1 0 9 9 5 5 0 0 1-9-9Z" fill="none" stroke="currentColor" stroke-width="2" stroke-linecap="round" stroke-linejoin="round"/></svg>
          <span>Light</span>
        </button>
      </div>
    </div>
    <div id="mapToolsCoach" class="map-tools-coach" role="dialog" aria-live="polite" aria-modal="false" hidden>
      <div class="map-tools-coach__bubble">
        <p id="mapToolsCoachMessage"><strong>Map tools</strong> regroup navigation, expansion, and lens controls. Use them anytime to reset your view.</p>
        <button type="button" class="btn" id="dismissMapToolsCoach">Got it</button>
=======
    <div class="canvas-actions">
      <div class="control-pair">
        <button class="btn" id="resetViewBtn" title="Reset zoom and recenter view">
        <svg class="icon" viewBox="0 0 24 24" aria-hidden="true"><path d="M21 12a9 9 0 1 1-9-9" fill="none" stroke="currentColor" stroke-width="2" stroke-linecap="round" stroke-linejoin="round"/><polyline points="21 3 21 12 12 12" fill="none" stroke="currentColor" stroke-width="2" stroke-linecap="round" stroke-linejoin="round"/></svg>
        <span>Reset</span>
        </button>
        <button class="control-help" type="button" data-help="Jump back to the starting zoom level and centre point." aria-label="Explain Reset control" aria-expanded="false"><span aria-hidden="true">?</span></button>
      </div>
      <div class="control-pair">
        <button class="btn" id="zoomInBtn" title="Zoom in">
          <svg class="icon" viewBox="0 0 24 24" aria-hidden="true"><path d="M12 5v14M5 12h14" stroke="currentColor" stroke-width="2" stroke-linecap="round"/></svg>
          <span>Zoom+</span>
        </button>
        <button class="control-help" type="button" data-help="Zoom in for a closer look without using the keyboard." aria-label="Explain zoom in control" aria-expanded="false"><span aria-hidden="true">?</span></button>
      </div>
      <div class="control-pair">
        <button class="btn" id="zoomOutBtn" title="Zoom out">
          <svg class="icon" viewBox="0 0 24 24" aria-hidden="true"><path d="M5 12h14" stroke="currentColor" stroke-width="2" stroke-linecap="round"/></svg>
          <span>Zoom−</span>
        </button>
        <button class="control-help" type="button" data-help="Zoom out to regain a wide perspective of the atlas." aria-label="Explain zoom out control" aria-expanded="false"><span aria-hidden="true">?</span></button>
      </div>
      <div class="control-pair">
        <button class="btn" id="selectionLockBtn" title="Toggle drag lock">
          <svg class="icon" viewBox="0 0 24 24" aria-hidden="true"><rect x="3" y="11" width="18" height="10" rx="2" ry="2" fill="none" stroke="currentColor" stroke-width="2"/><path d="M7 11V7a5 5 0 0 1 10 0v4" fill="none" stroke="currentColor" stroke-width="2"/></svg>
          <span>Lock</span>
        </button>
        <button class="control-help" type="button" data-help="Lock selection so dragging always pans without picking up nodes." aria-label="Explain drag lock control" aria-expanded="false"><span aria-hidden="true">?</span></button>
      </div>
      <div class="control-pair">
        <button class="btn" id="downloadViewBtn" title="Download current view" aria-haspopup="true" aria-expanded="false">
          <svg class="icon" viewBox="0 0 24 24" aria-hidden="true"><path d="M21 15v4a2 2 0 0 1-2 2H5a2 2 0 0 1-2-2v-4" fill="none" stroke="currentColor" stroke-width="2" stroke-linecap="round" stroke-linejoin="round"/><polyline points="7 10 12 15 17 10" fill="none" stroke="currentColor" stroke-width="2" stroke-linecap="round" stroke-linejoin="round"/><line x1="12" y1="15" x2="12" y2="3" stroke="currentColor" stroke-width="2" stroke-linecap="round" stroke-linejoin="round"/></svg>
          <span>Download</span>
        </button>
        <button class="control-help" type="button" data-help="Export a PNG of the view without hunting for keyboard shortcuts." aria-label="Explain download control" aria-expanded="false"><span aria-hidden="true">?</span></button>
      </div>
      <div class="control-pair">
        <button class="btn fisheye-toggle" id="fisheyeToggleBtn" title="Toggle fisheye focus lens">
        <svg class="icon" viewBox="0 0 24 24" aria-hidden="true"><circle cx="12" cy="12" r="9" fill="none" stroke="currentColor" stroke-width="2"/><circle cx="12" cy="12" r="4" fill="none" stroke="currentColor" stroke-width="2"/></svg>
        <span>Lens</span>
        </button>
        <button class="control-help" type="button" data-help="Magnify the area around the cursor with a fisheye lens for dense clusters." aria-label="Explain lens control" aria-expanded="false"><span aria-hidden="true">?</span></button>
>>>>>>> 26d1de46
      </div>
    </div>
    <canvas id="c" tabindex="0" role="application" aria-label="Interactive atlas canvas" aria-describedby="canvasKeyboardHint" aria-busy="true"></canvas>
    <!-- Overview minimap in bottom‑right corner -->
    <canvas id="minimap" width="200" height="200" role="img" aria-label="Atlas minimap" tabindex="0"></canvas>
    <button class="btn minimap-touch-toggle" id="minimapTouchToggle" type="button" aria-expanded="false">Touch minimap</button>
    <div id="minimapTouchPanel" class="minimap-touch-panel" hidden aria-hidden="true">
      <div class="minimap-touch-panel__body" role="region" aria-label="Touch minimap navigator">
        <canvas id="minimapTouchCanvas" width="260" height="260"></canvas>
        <p class="muted">Tap or drag inside the map to recenter the view. Use the close button to return.</p>
        <button class="btn" id="minimapTouchClose" type="button">Close</button>
      </div>
    </div>
    <!-- Tooltip for node details -->
    <div id="tooltip"></div>
    <div id="touchPreview" class="touch-preview" hidden aria-live="polite" aria-atomic="true"></div>
    <div class="context-menu" id="contextMenu" role="menu" aria-hidden="true"></div>
    <div id="fatal" aria-live="polite" hidden></div>
    <div id="loadingOverlay" role="status" aria-live="assertive" hidden>
      <div class="spinner" aria-hidden="true"></div>
      <p>Loading atlas data…</p>
    </div>
    <div id="loadingStatus" class="sr-only" aria-live="polite"></div>
  </div>
  <aside class="favorites-pane" id="favoritesPane" aria-label="Saved favorites">
    <header class="favorites-header">
      <h2>Favorites</h2>
      <span class="badge" id="favoritesCount" aria-live="polite">0</span>
    </header>
    <p class="muted favorites-empty" id="favoritesEmpty">Mark a topic to pin it here for quick access.</p>
    <div class="favorites-list" id="favoritesList" role="list" aria-live="polite"></div>
  </aside>
  <div class="sr-only" aria-live="polite" id="focusAnnounce"></div>
</div>

<!-- Modal overlay for keyboard shortcuts help -->
<div id="helpModal" class="modal" role="dialog" aria-modal="true" aria-labelledby="helpModalTitle" aria-describedby="helpModalBody" hidden>
  <div class="modal-content" tabindex="-1">
    <h2 id="helpModalTitle">Keyboard Shortcuts</h2>
    <ul id="helpModalBody">
      <li><strong>← ↑ → ↓ or WASD:</strong> Pan the canvas</li>
      <li><strong>Ctrl + ← ↑ → ↓:</strong> Navigate the hierarchy (parent / child / siblings)</li>
      <li><strong>H / J / K / L:</strong> Navigate the hierarchy (left / next / previous / right)</li>
      <li><strong>+</strong> / <strong>-</strong>: Zoom in/out</li>
      <li><strong>Enter:</strong> Expand or collapse the focused node</li>
      <li><strong>F:</strong> Refocus the current selection</li>
      <li><strong>Backspace:</strong> Return to the previous view</li>
      <li><strong>?</strong>: Show this help dialog</li>
    </ul>
    <div class="modal-actions">
      <button id="helpCloseBtn" class="btn">Close</button>
    </div>
  </div>
</div>

<div id="toastRegion" class="toast-region" role="status" aria-live="polite" aria-atomic="true"></div>

<div id="onboardingModal" class="modal" role="dialog" aria-modal="true" aria-labelledby="onboardingTitle" aria-describedby="onboardingBody" hidden>
  <div class="modal-content" tabindex="-1">
    <h2 id="onboardingTitle">Welcome to the Cybersecurity Atlas</h2>
    <p id="onboardingBody">Use drag or the arrow keys to pan, scroll or the <strong>+</strong>/<strong>-</strong> keys to zoom, and the control + arrow keys or H/J/K/L to move between related topics. Press <strong>?</strong> any time to open the full shortcut sheet.</p>
    <ul>
      <li>Click any node to focus it and reveal its neighbors.</li>
      <li>Use the outline or screen reader list to jump directly to topics.</li>
      <li>Press <strong>F</strong> to refocus the current selection if you get lost.</li>
    </ul>
    <div class="modal-actions">
      <button id="onboardingSkipBtn" class="btn">Dismiss</button>
      <button id="onboardingShortcutsBtn" class="btn">View shortcuts</button>
    </div>
  </div>
</div>

</body>
</html><|MERGE_RESOLUTION|>--- conflicted
+++ resolved
@@ -51,30 +51,15 @@
       </div>
       <div id="dataFreshness" class="muted" aria-live="polite"></div>
       <div class="muted" id="canvasKeyboardHint">Wheel = zoom • drag = pan • click to focus • use toggle ⊕/⊖ to expand • <span class="key">WASD</span> or <span class="key">←↑→↓</span> pan • <span class="key">+</span>/<span class="key">-</span> zoom • <span class="key">H/J/K/L</span> navigate • <span class="key">Ctrl</span> + <span class="key">←↑→↓</span> navigate • <span class="key">Enter</span> toggle • <span class="key">F</span> refocus</div>
-<<<<<<< HEAD
-      <div class="search-wrapper" role="search">
-        <div class="search-meta">
-          <button type="button" id="searchScopeBtn" class="search-scope" aria-live="polite"></button>
-          <span id="searchResultCount" class="search-count" aria-live="polite"></span>
-        </div>
-        <div class="search-input-row">
-          <input id="q" type="search" placeholder="Search the atlas" autocomplete="off" aria-label="Search topics" />
-          <div id="results" role="listbox" aria-label="Search suggestions" aria-expanded="false"></div>
-        </div>
-=======
       <div class="row search-wrapper">
         <input id="q" type="search" placeholder="Search the atlas" autocomplete="off" aria-label="Search topics" />
         <button id="clearSearchBtn" class="search-clear" type="button" aria-label="Clear search" hidden>×</button>
         <div id="results" role="listbox" aria-label="Search suggestions" aria-expanded="false"></div>
->>>>>>> 26d1de46
       </div>
       <div class="row search-options">
         <label class="muted"><input type="checkbox" id="searchSubtree"/> Search within current branch</label>
         <label class="muted"><input type="checkbox" id="searchTags"/> Include tags</label>
       </div>
-<<<<<<< HEAD
-      <div class="row recent-searches" id="recentSearches" aria-label="Recent searches"></div>
-=======
       <div class="row search-groups">
         <section class="search-group" aria-labelledby="recentSearchesTitle">
           <div class="search-group__header" id="recentSearchesTitle">Recent</div>
@@ -127,7 +112,6 @@
         </button>
       </div>
 
->>>>>>> 26d1de46
       <!-- Breadcrumb trail to show the current focused path -->
       <div id="breadcrumb" class="row"></div>
 
@@ -187,49 +171,6 @@
        left edge of the viewport as a small arrow. -->
   <button id="sidebarReopenBtn" title="Show sidebar">⟩</button>
   <div class="canvas-wrap">
-<<<<<<< HEAD
-    <div class="map-tools-panel" id="mapToolsPanel" role="region" aria-label="Map tools">
-      <span class="map-tools-panel__title">Map tools</span>
-      <div class="map-tools-panel__group" role="group" aria-label="Navigation">
-        <button class="btn" id="backBtn" title="Go to previous view">
-          <svg class="icon" viewBox="0 0 24 24" aria-hidden="true"><path d="M19 12H5" stroke="currentColor" stroke-width="2" stroke-linecap="round" stroke-linejoin="round"/><polyline points="12 19 5 12 12 5" fill="none" stroke="currentColor" stroke-width="2" stroke-linecap="round" stroke-linejoin="round"/></svg>
-          <span>Back</span>
-        </button>
-        <button class="btn" id="resetViewBtn" title="Reset zoom and recenter view">
-          <svg class="icon" viewBox="0 0 24 24" aria-hidden="true"><path d="M21 12a9 9 0 1 1-9-9" fill="none" stroke="currentColor" stroke-width="2" stroke-linecap="round" stroke-linejoin="round"/><polyline points="21 3 21 12 12 12" fill="none" stroke="currentColor" stroke-width="2" stroke-linecap="round" stroke-linejoin="round"/></svg>
-          <span>Reset</span>
-        </button>
-        <button class="btn" id="centerBtn" title="Center on the current node">
-          <svg class="icon" viewBox="0 0 24 24" aria-hidden="true"><circle cx="12" cy="12" r="3" stroke="currentColor" stroke-width="2" fill="none"/><path d="M19 12h2M3 12h2M12 5V3M12 21v-2" stroke="currentColor" stroke-width="2" stroke-linecap="round"/></svg>
-          <span>Center</span>
-        </button>
-      </div>
-      <div class="map-tools-panel__group" role="group" aria-label="Expand or collapse">
-        <button class="btn" id="expandBtn" title="Expand all visible branches">
-          <svg class="icon" viewBox="0 0 24 24" aria-hidden="true"><path d="M12 5v14M5 12h14" stroke="currentColor" stroke-width="2" stroke-linecap="round"/></svg>
-          <span>Expand</span>
-        </button>
-        <button class="btn" id="collapseBtn" title="Collapse to macro buckets">
-          <svg class="icon" viewBox="0 0 24 24" aria-hidden="true"><path d="M5 12h14" stroke="currentColor" stroke-width="2" stroke-linecap="round"/></svg>
-          <span>Collapse</span>
-        </button>
-      </div>
-      <div class="map-tools-panel__group" role="group" aria-label="View preferences">
-        <button class="btn fisheye-toggle" id="fisheyeToggleBtn" title="Toggle fisheye focus lens" aria-pressed="false">
-          <svg class="icon" viewBox="0 0 24 24" aria-hidden="true"><circle cx="12" cy="12" r="9" fill="none" stroke="currentColor" stroke-width="2"/><circle cx="12" cy="12" r="4" fill="none" stroke="currentColor" stroke-width="2"/></svg>
-          <span>Lens</span>
-        </button>
-        <button class="btn" id="themeBtn" title="Toggle theme" aria-pressed="false">
-          <svg class="icon" viewBox="0 0 24 24" aria-hidden="true"><path d="M12 3a9 9 0 1 0 9 9 5 5 0 0 1-9-9Z" fill="none" stroke="currentColor" stroke-width="2" stroke-linecap="round" stroke-linejoin="round"/></svg>
-          <span>Light</span>
-        </button>
-      </div>
-    </div>
-    <div id="mapToolsCoach" class="map-tools-coach" role="dialog" aria-live="polite" aria-modal="false" hidden>
-      <div class="map-tools-coach__bubble">
-        <p id="mapToolsCoachMessage"><strong>Map tools</strong> regroup navigation, expansion, and lens controls. Use them anytime to reset your view.</p>
-        <button type="button" class="btn" id="dismissMapToolsCoach">Got it</button>
-=======
     <div class="canvas-actions">
       <div class="control-pair">
         <button class="btn" id="resetViewBtn" title="Reset zoom and recenter view">
@@ -272,7 +213,6 @@
         <span>Lens</span>
         </button>
         <button class="control-help" type="button" data-help="Magnify the area around the cursor with a fisheye lens for dense clusters." aria-label="Explain lens control" aria-expanded="false"><span aria-hidden="true">?</span></button>
->>>>>>> 26d1de46
       </div>
     </div>
     <canvas id="c" tabindex="0" role="application" aria-label="Interactive atlas canvas" aria-describedby="canvasKeyboardHint" aria-busy="true"></canvas>

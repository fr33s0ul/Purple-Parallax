<!DOCTYPE html>
<html lang="en" data-theme="dark">
<head>
<meta charset="utf-8"/>
<meta name="viewport" content="width=device-width, initial-scale=1"/>
<title>Cybersecurity Atlas</title>
<style>
  :root{
    --bg:#3d3d6b;
    --panel:#34345c;
    --ink:#e0e0ff;
    --muted:#b0b3d9;
    --accent:#ff9b6a;
    --edge:#4c4c80;
    --edge-soft:rgba(224,224,255,0.12);
    --chip:#3b3b66;
    --chip-stroke:#5a5a8d;
    --stroke:#545491;
    --box:#3b3b66;
    --ok:#22c55e;
    --warn:#eab308;
  }
  [data-theme="light"]{
    --bg:#ffffff;
    --panel:#f5f5ff;
    --ink:#1d1d35;
    --muted:#5c618c;
    --accent:#d2653b;
    --edge:#d4d7f9;
    --edge-soft:rgba(29,29,53,0.12);
    --chip:#ffffff;
    --chip-stroke:#d8dbff;
    --stroke:#b6bbe6;
    --box:#ffffff;
  }
  html,body{
    margin:0;
    height:100%;
    color:var(--ink);
    background:var(--bg);
    font-family:ui-sans-serif,system-ui,-apple-system,"Segoe UI",Roboto,Helvetica,Arial;
    font-size:16px;
    line-height:1.6;
  }
  body{transition:background 0.4s ease,color 0.4s ease;}
  .sr-only{position:absolute;width:1px;height:1px;padding:0;margin:-1px;overflow:hidden;clip:rect(0,0,0,0);white-space:nowrap;border:0;}
<<<<<<< HEAD
  .app{display:grid;grid-template-columns:280px 320px 1fr;height:100%;position:relative}
=======
  .app{display:grid;grid-template-columns:280px 320px 1fr 260px;height:100%;position:relative}
>>>>>>> 1dd0b647
  .outline-pane{background:var(--panel);border-right:1px solid var(--edge);padding:18px 18px 24px;overflow:auto;position:sticky;top:0;height:100vh;box-shadow:4px 0 14px rgba(0,0,0,0.12);display:flex;flex-direction:column;gap:12px;}
  .outline-pane.collapsed{display:none;}
  .outline-pane header{display:flex;align-items:center;justify-content:space-between;gap:12px;}
  .outline-pane h2{margin:0;font-size:16px;}
  .outline-pane button{cursor:pointer;}
  .outline-tree{flex:1;overflow:auto;padding-right:4px;}
  .outline-tree:focus{outline:none;}
  .tree-list{list-style:none;padding-left:0;margin:0;}
  .tree-item{display:flex;align-items:center;gap:6px;border-radius:8px;padding:4px 6px;margin:1px 0;color:var(--ink);cursor:pointer;}
  .tree-item:hover{background-color:rgba(255,255,255,0.08);}
  .tree-item[aria-selected="true"]{background:rgba(255,155,106,0.16);box-shadow:0 0 0 1px rgba(255,155,106,0.24);}
  .tree-toggle{width:18px;height:18px;border-radius:4px;border:1px solid var(--edge);display:inline-flex;align-items:center;justify-content:center;font-size:12px;background:rgba(0,0,0,0.1);flex-shrink:0;}
  .tree-label{flex:1;min-width:0;display:flex;align-items:center;gap:6px;}
  .tree-label span{white-space:nowrap;overflow:hidden;text-overflow:ellipsis;}
  .tree-children{list-style:none;padding-left:18px;margin:4px 0 0;}
  .tree-item .count{font-size:11px;color:var(--muted);}
  .outline-pane .sr-only{position:absolute;width:1px;height:1px;padding:0;margin:-1px;overflow:hidden;clip:rect(0,0,0,0);border:0;}
  aside{background:var(--panel);border-right:1px solid var(--edge);padding:18px 18px 24px;overflow:auto;position:sticky;top:0;height:100vh;box-shadow:4px 0 14px rgba(0,0,0,0.12);}
  /* dark scrollbar */
  aside::-webkit-scrollbar{width:8px;height:8px;background:var(--panel)}
  aside::-webkit-scrollbar-thumb{background:var(--edge);border-radius:4px}
  aside::-webkit-scrollbar-thumb:hover{background:var(--accent)}
  h1{margin:2px 0 4px;font-size:18px}
  .muted{color:var(--muted);font-size:12px}
  .row{margin-top:8px}
  /* Arrange the control buttons in a single row with spacing.  This
     allows the sidebar toggle button to be pushed to the far right via
     margin-left:auto on #toggleSidebarBtn. */
  .btn-row{
    display:flex;
    flex-wrap:wrap;
    align-items:center;
    gap:6px;
  }
  .btn{display:inline-flex;align-items:center;gap:6px;background:linear-gradient(135deg,rgba(255,255,255,0.03),rgba(0,0,0,0.08));border:1px solid var(--edge);color:var(--ink);padding:8px 12px;border-radius:10px;cursor:pointer;font-size:14px;margin:6px 6px 0 0;transition:background 0.2s ease,transform 0.15s ease,border-color 0.2s ease,box-shadow 0.2s ease;min-height:36px;}
  .btn .icon{width:16px;height:16px;display:inline-flex;align-items:center;justify-content:center;}
  .btn:hover{background-color:rgba(255,255,255,0.12);border-color:var(--accent);box-shadow:0 4px 12px rgba(0,0,0,0.18);}
  .btn:active{transform:scale(0.97);}
  .pill{display:inline-flex;align-items:center;border:1px solid var(--edge);border-radius:999px;padding:6px 12px;font-size:12px;margin:5px 5px 0 0;background:linear-gradient(135deg,rgba(255,255,255,0.02),rgba(0,0,0,0.1));cursor:pointer;transition:background 0.2s ease,border-color 0.2s ease,transform 0.15s ease;}
  .pill:hover{background-color:rgba(255,255,255,0.12);border-color:var(--accent);transform:translateY(-1px);}
  input[type="search"]{width:100%;padding:12px 14px;border-radius:12px;background:var(--panel);color:var(--ink);border:1px solid var(--edge);outline:none;transition:border 0.2s ease,box-shadow 0.2s ease;}
  input[type="search"]:focus{border-color:var(--accent);box-shadow:0 0 0 3px rgba(255,155,106,0.2);}
  .search-wrapper{position:relative;}
  .search-options{display:flex;gap:12px;flex-wrap:wrap;margin-top:6px;font-size:12px;}
  .search-options label{display:flex;align-items:center;gap:6px;cursor:pointer;}
  .recent-searches{display:flex;flex-wrap:wrap;gap:6px;margin-top:6px;}
  .recent-pill{background:rgba(255,255,255,0.06);border:1px solid var(--edge);border-radius:999px;padding:4px 10px;font-size:12px;cursor:pointer;}
  .recent-pill:hover{background-color:rgba(255,255,255,0.12);}
  #results{position:absolute;top:calc(100% + 4px);left:0;right:0;max-height:260px;overflow:auto;margin-top:0;background:var(--panel);border:1px solid var(--edge);border-radius:10px;box-shadow:0 14px 30px rgba(0,0,0,0.24);z-index:50;display:none;}
  #results.visible{display:block;}
  .hit{padding:8px 10px;border-bottom:1px solid var(--edge);background:transparent;display:flex;flex-direction:column;align-items:flex-start;gap:4px;cursor:pointer;transition:background 0.2s ease,color 0.2s ease;}
  .hit:last-child{border-bottom:none;}
  .hit:hover,.hit.active{background-color:rgba(255,255,255,0.12);color:var(--accent);}
  .hit small{color:var(--muted);font-size:11px;}
  #breadcrumb{display:flex;flex-wrap:wrap;align-items:center;gap:6px;margin-top:12px;font-size:13px;line-height:1.4;}
  #breadcrumb .crumb{display:inline-flex;align-items:center;gap:6px;padding:4px 6px;border-radius:6px;color:var(--accent);cursor:pointer;transition:background 0.2s ease,color 0.2s ease;font-weight:500;}
  #breadcrumb .crumb:hover{background-color:rgba(255,255,255,0.12);}
  #breadcrumb .crumb.active{background-color:rgba(255,155,106,0.12);box-shadow:0 0 0 1px rgba(255,155,106,0.25);} 
  #breadcrumb .separator{color:var(--muted);}
  #breadcrumb .ellipsis{cursor:default;color:var(--muted);}
  #breadcrumb .favorite-toggle{display:inline-flex;align-items:center;margin-left:4px;font-size:16px;cursor:pointer;color:var(--accent);}
  #breadcrumb .favorite-toggle:hover{transform:scale(1.05);}
  .canvas-wrap{position:relative;height:100%;background:var(--bg);overflow:hidden;transition:transform 0.3s ease-in-out;}
  canvas{width:100%;height:100%;display:block;background:var(--bg);cursor:grab;transition:transform 0.3s ease-in-out;}
  canvas.grabbing{cursor:grabbing}
  .key{display:inline-block;border:1px solid var(--edge);padding:1px 6px;border-radius:4px;margin:0 2px;font-size:11px;color:var(--muted)}

  .details-pane{
    position:absolute;
    top:20px;
    right:20px;
    width:260px;
    max-height:calc(100% - 40px);
    overflow:auto;
    background:var(--panel);
    border:1px solid var(--edge);
    border-radius:12px;
    padding:16px;
    box-shadow:0 12px 28px rgba(0,0,0,0.35);
    display:flex;
    flex-direction:column;
    gap:12px;
    pointer-events:auto;
    z-index:65;
  }
  .details-pane h2{margin:0;font-size:16px;line-height:1.4;}
  .details-pane .muted{color:var(--muted);font-size:12px;}
  .details-pane .nav-group{display:flex;flex-wrap:wrap;gap:6px;}
  .details-pane .nav-chip,
  .details-pane .nav-link{border:1px solid var(--edge);background:linear-gradient(135deg,rgba(255,255,255,0.03),rgba(0,0,0,0.08));color:var(--ink);border-radius:999px;padding:6px 10px;font-size:12px;cursor:pointer;transition:background 0.2s ease,border-color 0.2s ease,transform 0.15s ease;display:inline-flex;align-items:center;gap:6px;}
  .details-pane .nav-chip:hover,
  .details-pane .nav-link:hover{background-color:rgba(255,255,255,0.12);border-color:var(--accent);transform:translateY(-1px);}
  .details-pane .section-title{font-size:11px;text-transform:uppercase;letter-spacing:0.04em;color:var(--muted);margin:0;}
  .details-pane .empty{font-size:13px;color:var(--muted);}

  /* Sidebar collapsed state: hide sidebar and let canvas fill full width */
  .app.collapsed aside{
    width:0;
    padding:0;
    border:none;
    overflow:hidden;
  }
  .app.collapsed .canvas-wrap{
    grid-column:1 / -1;
  }

  /* Position the sidebar toggle button inline with the other controls.  The
     button aligns to the right end of the control row via automatic
     left margin.  We remove fixed positioning so it does not overlap
     content. */
  #toggleSidebarBtn {
    position:static;
    margin-left:6px;
    background:var(--panel);
    border:1px solid var(--edge);
    color:var(--ink);
    padding:6px 8px;
    border-radius:8px;
    cursor:pointer;
  }
  #toggleSidebarBtn svg{transition:transform 0.2s ease;}
  .app.collapsed #toggleSidebarBtn svg{transform:rotate(180deg);}

  /* Sidebar reopen button: hidden by default and shown only when the
     sidebar is collapsed.  It floats along the left edge and invites
     users to restore the sidebar. */
  #sidebarReopenBtn {
    display:none;
    position:fixed;
    left:0;
    top:50%;
    transform:translate(-50%, -50%);
    background:var(--panel);
    border:1px solid var(--edge);
    color:var(--ink);
    padding:6px 8px;
    border-radius:0 4px 4px 0;
    cursor:pointer;
    z-index:3000;
  }
  .app.collapsed #sidebarReopenBtn{
    display:block;
  }
  /* Tooltip styling */
  #tooltip{
    position:fixed;
    pointer-events:auto;
    background:var(--panel);
    color:var(--ink);
    padding:6px 10px;
    border:1px solid var(--edge);
    border-radius:6px;
    font-size:12px;
    z-index:1000;
    display:none;
    white-space:nowrap;
  }
  /* Mini‑map styling */
  #minimap{
    position:absolute;
    bottom:12px;
    right:12px;
    width:180px;
    height:180px;
    background:var(--panel);
    border:1px solid var(--edge);
    border-radius:8px;
    box-shadow:0 2px 6px rgba(0,0,0,0.4);
    cursor:crosshair;
  }
  /* Modal for help dialog */
  .modal{
    display:none;
    position:fixed;
    top:0;
    left:0;
    width:100%;
    height:100%;
    background:rgba(0,0,0,0.6);
    align-items:center;
    justify-content:center;
    z-index:2000;
  }
  .modal-content{
    background:var(--panel);
    color:var(--ink);
    padding:20px 24px;
    border:1px solid var(--edge);
    border-radius:10px;
    box-shadow:0 4px 12px rgba(0,0,0,0.4);
    max-width:500px;
    width:90%;
  }
  .modal-content h2{margin-top:0;font-size:20px;margin-bottom:10px;}
  .modal-content ul{list-style-type:none;padding-left:0;margin-bottom:16px;}
  .modal-content li{margin-bottom:6px;font-size:14px;}

  /* Style for motion slider label */
  #motionContainer label{
    display:block;
    font-size:12px;
    margin-bottom:4px;
    color:var(--muted);
  }
  #motionContainer input[type="range"]{
    width:100%;
    cursor:pointer;
  }

  /* Subcategory pill styling */
  .sub-pill{
    display:inline-block;
    border:1px solid var(--edge);
    border-radius:999px;
    padding:5px 8px;
    font-size:11px;
    background:var(--panel);
    margin:4px 4px 0 0;
    cursor:pointer;
    transition:background 0.2s ease,border 0.2s ease,transform 0.15s ease;
  }
  .sub-pill:hover{
    border-color:var(--accent);
    background-color:rgba(255,255,255,0.12);
    transform:translateY(-1px);
  }

  .divider{border:none;border-top:1px solid var(--edge);margin:16px 0;opacity:0.6;}
  .section-label{display:flex;align-items:center;justify-content:space-between;margin-top:18px;font-size:12px;color:var(--muted);letter-spacing:0.02em;text-transform:uppercase;}
  .section-label span{display:flex;align-items:center;gap:6px;}
  .section-label .icon{opacity:0.7;}

<<<<<<< HEAD
=======
  .favorites-panel{background:var(--panel);border-left:1px solid var(--edge);padding:18px 18px 24px;overflow:auto;position:sticky;top:0;height:100vh;box-shadow:-4px 0 14px rgba(0,0,0,0.12);}
>>>>>>> 1dd0b647
  .context-menu{position:fixed;z-index:10000;min-width:180px;background:var(--panel);border:1px solid var(--edge);border-radius:8px;box-shadow:0 12px 32px rgba(0,0,0,0.45);display:none;flex-direction:column;overflow:hidden;}
  .context-menu button{background:none;border:none;text-align:left;padding:10px 14px;font-size:13px;color:var(--ink);cursor:pointer;display:flex;justify-content:space-between;align-items:center;}
  .context-menu button:hover{background-color:rgba(255,255,255,0.12);}
  .context-menu button[disabled]{opacity:0.4;cursor:default;}
<<<<<<< HEAD
=======
  .favorites-panel h2{margin-top:0;font-size:17px;margin-bottom:6px;}
  .favorites-panel.empty .empty-state{display:block;}
  .favorites-panel .empty-state{display:none;color:var(--muted);font-size:13px;margin-top:12px;}
  .favorite-item{padding:10px 12px;border:1px solid var(--edge);border-radius:10px;margin-bottom:8px;cursor:pointer;transition:background 0.2s ease,border 0.2s ease,transform 0.15s ease;display:flex;justify-content:space-between;align-items:center;gap:10px;}
  .favorite-item:hover{background-color:rgba(255,255,255,0.12);border-color:var(--accent);transform:translateX(2px);}
  .favorite-item button{background:none;border:none;color:var(--muted);cursor:pointer;padding:0;display:flex;}
  .favorite-item button:hover{color:var(--accent);}

>>>>>>> 1dd0b647
  .canvas-actions{position:absolute;top:16px;right:16px;display:flex;flex-direction:column;gap:10px;z-index:60;}
  .fisheye-toggle.active{box-shadow:0 0 0 2px rgba(255,155,106,0.35);}

  .flash-outline{animation:flashNode 1s ease-out 0s 1;}
  @keyframes flashNode{
    0%{box-shadow:0 0 0 0 rgba(255,155,106,0.7);} 
    50%{box-shadow:0 0 0 10px rgba(255,155,106,0);} 
    100%{box-shadow:0 0 0 0 rgba(255,155,106,0);} 
  }

  .hamburger{display:none;align-items:center;justify-content:center;width:42px;height:42px;border-radius:10px;border:1px solid var(--edge);background:linear-gradient(135deg,rgba(255,255,255,0.03),rgba(0,0,0,0.08));color:var(--ink);cursor:pointer;transition:background 0.2s ease,transform 0.15s ease;}
  .hamburger:hover{background-color:rgba(255,255,255,0.12);} 
  .hamburger:active{transform:scale(0.97);}

  .tag-list{display:flex;flex-wrap:wrap;gap:6px;margin-top:10px;}
  .tag-list label{display:flex;align-items:center;gap:6px;background:rgba(0,0,0,0.08);border:1px solid var(--edge);border-radius:999px;padding:6px 12px;font-size:12px;cursor:pointer;transition:background 0.2s ease,border 0.2s ease;}
  .tag-list label input{accent-color:var(--accent);}
  .tag-list label:hover{background-color:rgba(255,255,255,0.12);border-color:var(--accent);}

  .dimmed{opacity:0.35;}

  @media (max-width:1300px){
<<<<<<< HEAD
    .app{grid-template-columns:280px minmax(0,1fr);}
=======
    .app{grid-template-columns:280px minmax(0,1fr) 260px;}
>>>>>>> 1dd0b647
    .outline-pane{display:none;}
  }

  @media (max-width:1100px){
    .app{grid-template-columns:minmax(0,1fr) 260px;}
    aside.primary{position:fixed;z-index:80;inset:0 auto 0 0;width:280px;transform:translateX(-110%);transition:transform 0.3s ease,box-shadow 0.3s ease;box-shadow:4px 0 18px rgba(0,0,0,0.35);}
    .app.show-sidebar aside.primary{transform:translateX(0);}
    .canvas-wrap{grid-column:1/-1;}
    .hamburger{display:flex;position:fixed;top:16px;left:16px;z-index:90;}
    .app.show-sidebar .hamburger{box-shadow:0 8px 20px rgba(0,0,0,0.35);}
    .app.collapsed aside.primary{transform:translateX(-110%);}
  }

  @media (max-width:900px){
    .app{grid-template-columns:1fr;}
<<<<<<< HEAD
=======
    .favorites-panel{display:none;}
    .app.show-favorites .favorites-panel{display:block;position:fixed;top:0;right:0;bottom:0;width:min(90vw,320px);transform:translateX(0);background:var(--panel);box-shadow:-6px 0 24px rgba(0,0,0,0.35);z-index:120;padding:24px 20px 28px;overflow:auto;}
    .app.show-favorites::after{content:"";position:fixed;inset:0;background:rgba(0,0,0,0.45);z-index:110;}
>>>>>>> 1dd0b647
    .details-pane{position:fixed;left:16px;right:16px;bottom:16px;top:auto;width:auto;max-height:50vh;z-index:130;}
  }

  @media (max-width:600px){
    #minimap{display:none;}
    body{font-size:15px;}
  }

  @media (prefers-reduced-motion:reduce){
    *,*::before,*::after{animation-duration:0.01ms!important;animation-iteration-count:1!important;transition-duration:0.01ms!important;scroll-behavior:auto!important;}
  }

  /* The real‑time alert card styles have been removed along with the feature. */
</style>
</head>
<body>
<div class="app">
  <button class="hamburger" id="hamburgerBtn" aria-label="Toggle navigation" title="Toggle navigation">☰</button>
  <aside class="outline-pane" id="outlinePane" aria-label="Outline navigation">
    <header>
      <h2>Outline</h2>
      <button class="btn" id="collapseOutlineBtn" title="Collapse outline" aria-expanded="true">Hide</button>
    </header>
    <div class="outline-tree" tabindex="0" role="tree" aria-label="Atlas outline">
      <ul class="tree-list" id="outlineTree"></ul>
    </div>
    <div class="sr-only" aria-live="polite" id="outlineStatus"></div>
  </aside>
  <aside class="primary">
    <h1>Cybersecurity Atlas</h1>
    <div class="muted">Wheel = zoom • drag = pan • click to focus • use toggle ⊕/⊖ to expand • <span class="key">WASD</span> pan • <span class="key">←↑→↓</span> navigate • <span class="key">+</span>/<span class="key">-</span> zoom • <span class="key">Enter</span> toggle • <span class="key">F</span> refocus</div>
    <div class="row search-wrapper">
      <input id="q" type="search" placeholder="Search the atlas" autocomplete="off" aria-label="Search topics" />
      <div id="results" role="listbox" aria-label="Search suggestions" aria-expanded="false"></div>
    </div>
    <div class="row search-options">
      <label class="muted"><input type="checkbox" id="searchSubtree"/> Search within current branch</label>
      <label class="muted"><input type="checkbox" id="searchTags"/> Include tags</label>
    </div>
    <div class="row recent-searches" id="recentSearches" aria-label="Recent searches"></div>
    <div class="row btn-row" role="group" aria-label="Primary actions">
      <button class="btn" id="backBtn" title="Go to previous view">
        <svg class="icon" viewBox="0 0 24 24" aria-hidden="true"><path d="M19 12H5" stroke="currentColor" stroke-width="2" stroke-linecap="round" stroke-linejoin="round"/><polyline points="12 19 5 12 12 5" fill="none" stroke="currentColor" stroke-width="2" stroke-linecap="round" stroke-linejoin="round"/></svg>
        <span>Back</span>
      </button>
      <button class="btn" id="centerBtn" title="Center on the current node">
        <svg class="icon" viewBox="0 0 24 24" aria-hidden="true"><circle cx="12" cy="12" r="3" stroke="currentColor" stroke-width="2" fill="none"/><path d="M19 12h2M3 12h2M12 5V3M12 21v-2" stroke="currentColor" stroke-width="2" stroke-linecap="round"/></svg>
        <span>Center</span>
      </button>
      <button class="btn" id="expandBtn" title="Expand all visible branches">
        <svg class="icon" viewBox="0 0 24 24" aria-hidden="true"><path d="M12 5v14M5 12h14" stroke="currentColor" stroke-width="2" stroke-linecap="round"/></svg>
        <span>Expand</span>
      </button>
      <button class="btn" id="collapseBtn" title="Collapse to macro buckets">
        <svg class="icon" viewBox="0 0 24 24" aria-hidden="true"><path d="M5 12h14" stroke="currentColor" stroke-width="2" stroke-linecap="round"/></svg>
        <span>Collapse</span>
      </button>
      <button class="btn" id="themeBtn" title="Toggle theme">
        <svg class="icon" viewBox="0 0 24 24" aria-hidden="true"><path d="M12 3a9 9 0 1 0 9 9 5 5 0 0 1-9-9Z" fill="none" stroke="currentColor" stroke-width="2" stroke-linecap="round" stroke-linejoin="round"/></svg>
        <span>Light</span>
      </button>
      <button class="btn" id="toggleSidebarBtn" title="Collapse sidebar" style="margin-left:auto;">
        <svg class="icon" viewBox="0 0 24 24" aria-hidden="true"><polyline points="15 18 9 12 15 6" fill="none" stroke="currentColor" stroke-width="2" stroke-linecap="round" stroke-linejoin="round"/></svg>
      </button>
      <button class="btn" id="helpBtn" title="Keyboard shortcuts">
        <svg class="icon" viewBox="0 0 24 24" aria-hidden="true"><circle cx="12" cy="12" r="10" fill="none" stroke="currentColor" stroke-width="2"/><path d="M9.09 9a3 3 0 1 1 5.91 1c0 2-3 2-3 4" fill="none" stroke="currentColor" stroke-width="2" stroke-linecap="round" stroke-linejoin="round"/><line x1="12" y1="17" x2="12.01" y2="17" stroke="currentColor" stroke-width="2" stroke-linecap="round"/></svg>
      </button>
    </div>

    <!-- Breadcrumb trail to show the current focused path -->
    <div id="breadcrumb" class="row"></div>

    <div class="section-label"><span><svg class="icon" viewBox="0 0 24 24" aria-hidden="true"><path d="M3 4h18l-7 8v6l-4 2v-8L3 4Z" fill="none" stroke="currentColor" stroke-width="2" stroke-linejoin="round"/></svg>Filters</span></div>
    <div id="filters" class="row"></div>

    <div class="section-label"><span><svg class="icon" viewBox="0 0 24 24" aria-hidden="true"><path d="M12 2 2 7l10 5 10-5-10-5Z" fill="none" stroke="currentColor" stroke-width="2" stroke-linejoin="round"/><path d="M2 12l10 5 10-5" fill="none" stroke="currentColor" stroke-width="2" stroke-linejoin="round"/><path d="M2 17l10 5 10-5" fill="none" stroke="currentColor" stroke-width="2" stroke-linejoin="round"/></svg>Macro buckets</span></div>
    <div id="bucketTags" class="row"></div>

    <hr class="divider"/>

    <div class="section-label"><span><svg class="icon" viewBox="0 0 24 24" aria-hidden="true"><path d="M4 21v-7m0 0 4-4m-4 4-4-4m20 15v-7m0 0 4-4m-4 4-4-4M9 7l3-4 3 4m-3-4v18" fill="none" stroke="currentColor" stroke-width="2" stroke-linecap="round" stroke-linejoin="round"/></svg>Export</span></div>
    <div class="row btn-row">
      <button class="btn" id="png1" title="Download PNG at original size">
        <svg class="icon" viewBox="0 0 24 24" aria-hidden="true"><path d="M21 15v4a2 2 0 0 1-2 2H5a2 2 0 0 1-2-2v-4" fill="none" stroke="currentColor" stroke-width="2" stroke-linecap="round" stroke-linejoin="round"/><polyline points="7 10 12 15 17 10" fill="none" stroke="currentColor" stroke-width="2" stroke-linecap="round" stroke-linejoin="round"/><line x1="12" y1="15" x2="12" y2="3" stroke="currentColor" stroke-width="2" stroke-linecap="round" stroke-linejoin="round"/></svg>
        <span>PNG 1×</span>
      </button>
      <button class="btn" id="png2" title="Download PNG at 2×">
        <svg class="icon" viewBox="0 0 24 24" aria-hidden="true"><path d="M21 15v4a2 2 0 0 1-2 2H5a2 2 0 0 1-2-2v-4" fill="none" stroke="currentColor" stroke-width="2" stroke-linecap="round" stroke-linejoin="round"/><polyline points="7 10 12 15 17 10" fill="none" stroke="currentColor" stroke-width="2" stroke-linecap="round" stroke-linejoin="round"/><line x1="12" y1="15" x2="12" y2="3" stroke="currentColor" stroke-width="2" stroke-linecap="round" stroke-linejoin="round"/></svg>
        <span>2×</span>
      </button>
      <button class="btn" id="png4" title="Download PNG at 4×">
        <svg class="icon" viewBox="0 0 24 24" aria-hidden="true"><path d="M21 15v4a2 2 0 0 1-2 2H5a2 2 0 0 1-2-2v-4" fill="none" stroke="currentColor" stroke-width="2" stroke-linecap="round" stroke-linejoin="round"/><polyline points="7 10 12 15 17 10" fill="none" stroke="currentColor" stroke-width="2" stroke-linecap="round" stroke-linejoin="round"/><line x1="12" y1="15" x2="12" y2="3" stroke="currentColor" stroke-width="2" stroke-linecap="round" stroke-linejoin="round"/></svg>
        <span>4×</span>
      </button>
    </div>

    <div class="section-label"><span><svg class="icon" viewBox="0 0 24 24" aria-hidden="true"><path d="M4 6h16M4 12h10M4 18h6" stroke="currentColor" stroke-width="2" stroke-linecap="round"/></svg>Subcategories</span></div>
    <div id="subFilters" class="row"></div>

    <div class="section-label"><span><svg class="icon" viewBox="0 0 24 24" aria-hidden="true"><path d="M6 9l6-6 6 6M6 15l6 6 6-6" fill="none" stroke="currentColor" stroke-width="2" stroke-linecap="round" stroke-linejoin="round"/></svg>Tags</span></div>
    <div id="tagFilters" class="tag-list" aria-label="Tag filters"></div>
  </aside>
  <!-- Reopen button appears when the sidebar is collapsed.  It floats on the
       left edge of the viewport as a small arrow. -->
  <button id="sidebarReopenBtn" title="Show sidebar">⟩</button>
  <div class="canvas-wrap">
    <div class="canvas-actions">
      <button class="btn" id="resetViewBtn" title="Reset zoom and recenter view">
        <svg class="icon" viewBox="0 0 24 24" aria-hidden="true"><path d="M21 12a9 9 0 1 1-9-9" fill="none" stroke="currentColor" stroke-width="2" stroke-linecap="round" stroke-linejoin="round"/><polyline points="21 3 21 12 12 12" fill="none" stroke="currentColor" stroke-width="2" stroke-linecap="round" stroke-linejoin="round"/></svg>
        <span>Reset</span>
      </button>
      <button class="btn fisheye-toggle" id="fisheyeToggleBtn" title="Toggle fisheye focus lens">
        <svg class="icon" viewBox="0 0 24 24" aria-hidden="true"><circle cx="12" cy="12" r="9" fill="none" stroke="currentColor" stroke-width="2"/><circle cx="12" cy="12" r="4" fill="none" stroke="currentColor" stroke-width="2"/></svg>
        <span>Lens</span>
<<<<<<< HEAD
=======
      </button>
      <button class="btn" id="focusFavoritesBtn" title="Show favorites panel">
        <svg class="icon" viewBox="0 0 24 24" aria-hidden="true"><path d="M12 21l-1.45-1.32C6.4 15.36 3 12.28 3 8.5A4.5 4.5 0 0 1 7.5 4c1.74 0 3.41 1.01 4.5 2.09C13.09 5.01 14.76 4 16.5 4A4.5 4.5 0 0 1 21 8.5c0 3.78-3.4 6.86-7.55 11.18z" fill="none" stroke="currentColor" stroke-width="2" stroke-linecap="round" stroke-linejoin="round"/></svg>
        <span>Favorites</span>
>>>>>>> 1dd0b647
      </button>
    </div>
    <canvas id="c"></canvas>
    <!-- Overview minimap in bottom‑right corner -->
    <canvas id="minimap" width="200" height="200"></canvas>
    <!-- Tooltip for node details and favourite toggle -->
    <div id="tooltip"></div>
    <!-- Contextual details panel populated when a node is focused -->
    <div class="details-pane" id="detailsPane" aria-live="polite"></div>
    <div class="context-menu" id="contextMenu" role="menu" aria-hidden="true"></div>
  </div>
<<<<<<< HEAD
=======
  <aside class="favorites-panel empty" id="favoritesPanel" aria-label="Saved favorites">
    <h2>Favorites</h2>
    <p class="muted">Keep a shortlist of topics to revisit quickly.</p>
    <div class="empty-state">Use the ☆ button on any topic to save it here.</div>
    <div id="favoritesSummary" class="row"></div>
    <div id="favoritesPanelList"></div>
  </aside>
>>>>>>> 1dd0b647
  <div class="sr-only" aria-live="polite" id="focusAnnounce"></div>
</div>

<!-- Modal overlay for keyboard shortcuts help -->
<div id="helpModal" class="modal">
  <div class="modal-content">
    <h2>Keyboard Shortcuts</h2>
    <ul>
      <li><strong>← ↑ → ↓:</strong> Navigate the hierarchy (parent / child / siblings)</li>
      <li><strong>WASD:</strong> Pan the camera</li>
      <li><strong>+</strong> / <strong>-</strong>: Zoom in/out</li>
      <li><strong>Enter:</strong> Expand or collapse the focused node</li>
      <li><strong>F:</strong> Refocus the current selection</li>
      <li><strong>Backspace:</strong> Return to the previous view</li>
      <li><strong>?</strong>: Show this help dialog</li>
    </ul>
    <button id="helpCloseBtn" class="btn">Close</button>
  </div>
</div>

<script>
/*
TUNABLES (easy to tweak)
----------------------------------------
PHYSICS
  SPRING_K            = 0.07      // link spring stiffness
  // Increase the repulsion strength and damping so that clusters separate
  // more decisively while still settling quickly.  Larger repulsion
  // encourages children to push away from each other and the higher
  // damping ensures movement decays promptly.  These values were tuned
  // specifically to reduce overlap in deep branches with long labels.
  REPULSION_K         = 700       // stronger repulsion to push nodes apart quickly
  DAMPING             = 0.92      // slightly higher damping so movement stops quickly
  COLLISION_PADDING   = 14        // extra padding added to collision radius
  POLAR_K             = 0.015     // radial "soft pin" for depth‑1 nodes
  GRAVITY_TO_PARENT_K = 0.005     // mild pull toward parent (helps settling)

LINK DISTANCES (pixels)
  L0_L1 = 160                     // root ↔ depth‑1
  // Increase link distances for successive depths to give more room
  // to deeper levels.  This, combined with larger dynamic radii in
  // layoutChildren(), reduces the chance that long labels overlap.
  L1_L2 = 220                     // depth‑1 ↔ depth‑2
  DEPTH_STEP = 60                 // +60 per depth after 2

RING & RADIAL
  R1_RADIUS = 160                 // nominal radius for depth‑1 ring (further reduced to tighten initial layout)
  R1_SPREAD = 0                   // additional spread per bucket (kept 0; we use equal radius)

CAMERA
  MIN_ZOOM = 0.40
  MAX_ZOOM = 2.50
  // Decrease pan and zoom easing durations.  Shorter easing times make
  // navigation feel more responsive, which is especially important on
  // mobile devices where long animations can feel sluggish.
  // Shorter durations for panning and wheel zooming improve the
  // responsiveness of navigation.  A 100 ms easing feels snappy on
  // desktop and mobile, making it easier to reposition and zoom
  // quickly without feeling sluggish.
  PAN_EASE_MS = 60               // shorter pan/zoom duration for faster navigation
  WHEEL_EASE_MS = 60             // shorter zoom easing for snappier scrolls

VISUAL
  BOX_PAD   = 12                 // inner padding for normal nodes
  CHIP_PADX = 14                 // horizontal padding for first‑ring "chips"
  CHIP_RAD  = 18                 // corner radius for chips
*/

// ----------------------------------------------------------------------------
// DATA (kept intact). Same as your v11 dataset; we only wrap under 7 buckets.
// ----------------------------------------------------------------------------
(async function(){
// ----------------------------------------------------------------------------
// DATA LOADING
// ----------------------------------------------------------------------------
let data;
try {
  const dataUrl = new URL('./data/master.json', document.baseURI);
  const response = await fetch(dataUrl.href);
  if (!response.ok) {
    throw new Error(`Failed to fetch data/master.json: ${response.status}`);
  }
  const master = await response.json();
  data = JSON.parse(JSON.stringify(master));
} catch (error) {
  console.error('Unable to load atlas dataset', error);
  showFatalError(error);
  return;
}

function showFatalError(error){
  const existing = document.getElementById('fatalError');
  if (existing){
    existing.textContent = `⚠️ Atlas failed to load: ${error?.message || error}`;
    existing.style.display = 'block';
    return;
  }
  const overlay = document.createElement('div');
  overlay.id = 'fatalError';
  overlay.textContent = `⚠️ Atlas failed to load: ${error?.message || error}`;
  overlay.style.position = 'fixed';
  overlay.style.inset = '16px';
  overlay.style.zIndex = '9999';
  overlay.style.background = 'rgba(29,29,53,0.94)';
  overlay.style.border = '1px solid var(--edge, #4c4c80)';
  overlay.style.borderRadius = '12px';
  overlay.style.padding = '20px';
  overlay.style.color = 'var(--ink, #e0e0ff)';
  overlay.style.fontFamily = 'ui-monospace, SFMono-Regular, Menlo, Monaco, Consolas, Liberation Mono, Courier New, monospace';
  overlay.style.fontSize = '14px';
  overlay.style.lineHeight = '1.5';
  overlay.style.boxShadow = '0 18px 36px rgba(0,0,0,0.4)';
  document.body.appendChild(overlay);
}


function fallbackText(data, field, fallback = 'No data available') {
  if (!data || typeof data !== 'object') return fallback;
  const value = data[field];
  if (value === undefined || value === null) return fallback;
  const trimmed = String(value).trim();
  return trimmed === '' || trimmed === '—' || trimmed.toLowerCase() === 'loading...' ? fallback : trimmed;
}

const supportsHover = typeof window.matchMedia === 'function' ? window.matchMedia('(hover: hover)').matches : true;
const flashStates = new Map();
let lastFocusedNode = null;
const activeTags = new Set();
const activePathNodes = new Set();
const activePathLinks = new Set();
const currentPath = [];
const outlineItems = new Map();
let outlineOrder = [];
let outlineLastFocusedId = null;
const RECENT_SEARCH_LIMIT = 8;
let recentSearches = [];
let searchInSubtree = false;
let searchIncludeTags = false;
let fisheyeEnabled = false;
let applyingUrlState = false;
let contextMenuNode = null;
const TAG_RULES = [
  { label: 'Network', patterns: [/network/i, /tcp|udp/i, /osi/i, /dns/i] },
  { label: 'Web', patterns: [/web/i, /http/i, /browser/i, /api/i] },
  { label: 'OSINT', patterns: [/osint/i, /intelligence/i, /recon/i, /open-source/i] },
  { label: 'Malware', patterns: [/malware/i, /ransom/i, /botnet/i, /payload/i] },
  { label: 'Cloud', patterns: [/cloud/i, /aws/i, /azure/i, /gcp/i, /kubernetes/i] },
  { label: 'Identity', patterns: [/identity/i, /auth/i, /iam/i, /federation/i] },
  { label: 'Threat', patterns: [/threat/i, /hunting/i, /intel/i, /attack/i] },
  { label: 'Compliance', patterns: [/compliance/i, /policy/i, /grc/i, /standard/i] },
  { label: 'Forensics', patterns: [/forensic/i, /analysis/i, /incident/i] },
  { label: 'Automation', patterns: [/automation/i, /workflow/i, /scripting/i, /devsecops/i] }
];
const allTags = new Set();

function triggerNodeFlash(node, duration = 1200){
  if (!node) return;
  flashStates.set(node.id, performance.now() + duration);
}


// -----------------------------------------------------------------------------
// Enrich second‑level categories with a synthetic overview leaf.  In the
// original v11 canvas, some categories displayed additional details.  To
// preserve that behaviour in the radial map, we append a new child to each
// second‑level category summarising its immediate children.  For example,
// the category "Detection Engineering" gains an "Overview: SIEM…, Alerting…,"
// leaf.  This ensures that high‑level context lives within the hierarchy
// itself and can be viewed like any other leaf.
function addDetailNodesForDataset(node, depth=0) {
  if (node.children) {
    node.children.forEach(ch => addDetailNodesForDataset(ch, depth+1));
    // Depth 2 corresponds to second‑level categories (root → macro → category)
    if (depth === 2 && node.children.length > 0) {
      const summary = node.children.map(c => c.name).join(', ');
      node.children.push({ name: 'Overview: ' + summary });
    }
  }
}
addDetailNodesForDataset(data);

// ----------------------------------------------------------------------------
// L1 “macro bucket” wrapper nodes (same names as your edited draft).
// We *wrap* existing root categories; originals keep their names (unchanged).
// ----------------------------------------------------------------------------
const macroGroups = {
  "Foundations & Standards": ["Core Foundations","GRC & Standards"],
  "Identity, Crypto & Blockchain": ["Identity & Access","Crypto & Protocols","Blockchain / Web3 Security"],
  "Network, Cloud & OT/IoT": ["Network Security","Cloud Security","OT/ICS & Mobile/IoT","RF/SDR & Satellite"],
  "Endpoints & Data": ["Endpoint & Email Security","Data Protection"],
  "App & Emerging Security": ["AppSec & DevSecOps","AI / Quantum / Emerging Security Domains","AI in Security"],
  "Operations, Threat & OffSec": ["Detection Engineering & SOC","Threat Intel & Hunting","Offensive Security"],
  "Guidance & Resources": ["Metrics, Reporting & Blueprints","Careers & Learning","Toolbox (Examples)"]
};

// category colours (pastel on dark)
// Updated category palette to complement the blog’s dark theme.  Each colour
// provides a distinct pastel accent while maintaining harmony with the
// crimson accent used on fr33s0ul.tech.
const catColours = [
  "#c75c5c", // red accent (primary)
  "#4caf50", // green
  "#00bcd4", // cyan
  "#ffc107", // amber
  "#9c27b0", // purple
  "#03a9f4", // blue
  "#ff9800"  // orange
];

// ----------------------------------------------------------------------------
// Build tree nodes
// ----------------------------------------------------------------------------
let nextId = 0;
function mkNode(d, depth=0){
  const n = {
    id: ++nextId,
    name: d.name,
    depth,
    x: 0, y: 0, vx:0, vy:0,
    open: true,
    parent: null,
    children: [],
    isMacro:false,
    angleHome:0, // for depth‑1
    ringIndex:0,
    match:false,
    dimmed:false,
    tags:new Set(),
    appear:1 // 0..1 for fade/scale on spawn
  };
  if (d.children) n.children = d.children.map(ch => (mkNode(ch, depth+1)));
  n.children.forEach(c=>c.parent=n);
  return n;
}
const rawRoot = mkNode(data,0);

// Wrap under 7 macro buckets
function wrapIntoMacros(root){
  const byName = new Map(root.children.map(c=>[c.name,c]));
  const newChildren = [];
  Object.entries(macroGroups).forEach(([group, list], i)=>{
    // Macro buckets are initially collapsed (open:false) so that second-level categories are hidden by default.
    const g = {id:++nextId, name:group, depth:1, x:0,y:0,vx:0,vy:0,open:false,parent:root,children:[],isMacro:true, angleHome:0, ringIndex:i, match:false,appear:1};
    list.forEach(nm=>{
      const kid = byName.get(nm);
      if (kid){ kid.parent=g; reDepth(kid,2); g.children.push(kid); byName.delete(nm); }
    });
    if (g.children.length>0) newChildren.push(g);
  });
  // any leftover root children stay as additional macro groups of one
  for (const [nm, child] of byName){
    const g = {id:++nextId,name:nm,depth:1,x:0,y:0,vx:0,vy:0,open:false,parent:root,children:[child],isMacro:true,angleHome:0,ringIndex:newChildren.length,match:false,appear:1};
    child.parent=g; reDepth(child,2);
    newChildren.push(g);
  }
  root.children = newChildren;
  // After wrapping, assign angular spans to the macros and recursively assign
  // angles to all nodes.  This ensures each subtree is allocated a distinct
  // sector based on its position in the macro list.  The root receives the
  // full 360° span; each macro receives an equal fraction of that span.  The
  // assignAngles function defined below will further subdivide each macro's
  // span among its children.  Without this call, angleHome values remain
  // undefined and layoutChildren would fall back to default angles.
  root.angularSpan = Math.PI * 2;
  // Set a dummy angleHome for the root (not used for placement but needed for recursion)
  root.angleHome = 0;
  const N = root.children.length;
  root.children.forEach((macro,i) => {
    macro.angularSpan = (2 * Math.PI) / N;
    // Place macros evenly around the circle, starting from the top (-π/2).  Each
    // macro's angleHome is the centre of its assigned sector.  We subtract π/2
    // so that the first macro starts at the top of the circle.
    macro.angleHome = (i * (2 * Math.PI) / N) - Math.PI / 2;
  });
  // Recursively assign angles to all descendants.  We call this outside the
  // macro loop to ensure the root is visited.
  root.children.forEach((macro) => {
    assignAngles(macro);
  });
}

// Recursively assign angleHome and angularSpan to a node's descendants.  Each
// child receives a sub‑sector of its parent's angularSpan, divided equally
// among siblings.  The child's angleHome is set to the centre of its
// allocated sector.  This function should be called after macros are created
// to compute all angleHome/angularSpan properties used by layoutChildren.
function assignAngles(node){
  if (!node.children || node.children.length === 0) return;
  const m = node.children.length;
  const totalSpan = node.angularSpan || (2 * Math.PI);
  node.children.forEach((child, idx) => {
    // Each child receives an equal share of the parent's span
    const span = totalSpan / m;
    child.angularSpan = span;
    // Centre of child's sector: start at parent's start angle minus half the
    // parent's span, then add half the child's span and index*span
    const startAngle = (node.angleHome || 0) - (totalSpan / 2);
    child.angleHome = startAngle + (idx + 0.5) * span;
    // Recurse further down the tree
    assignAngles(child);
  });
}
function reDepth(n,d){ n.depth=d; n.children.forEach(c=>reDepth(c,d+1)); }
wrapIntoMacros(rawRoot);
const root = rawRoot;

const nodeById = new Map();

function deriveTags(name){
  const lower = (name || '').toLowerCase();
  const tags = new Set();
  TAG_RULES.forEach(rule => {
    if (rule.patterns.some(re => re.test(lower))) {
      tags.add(rule.label);
    }
  });
  return tags;
}

function annotateTags(node){
  node.tags = deriveTags(node.name || '');
  node.tags.forEach(tag => allTags.add(tag));
  node.children.forEach(annotateTags);
}

annotateTags(root);
applyTagFilters();

// Set a custom root title for the map.  This updates both the data model
// and the UI breadcrumbs.  Without this override, the root would retain its
// original "InfoSec Universe — Ultimate Map" label from the dataset.  The
// chosen name "Cybersecurity Atlas" better reflects the content and ties
// into the blog theme.
root.name = "Cybersecurity Atlas";

// Only open the root and first‑level macro buckets on initial load.  Keeping
// deeper levels collapsed reduces empty space and prevents very long
// connectors from dominating the initial view.  Users can expand
// deeper branches interactively.
walk(root, n=>{ n.open = (n.depth < 2); });

// ----------------------------------------------------------------------------
// Additional state for filters, favourites, breadcrumb and mini‑map
// Each top-level macro bucket visibility can be toggled on/off via the Filters UI.
const macroVisibility = {};
root.children.forEach(n => { macroVisibility[n.id] = true; });

// Favourites persist in localStorage under the key 'infosec_favorites'. They are an array of node IDs.
let favourites = [];
try { favourites = JSON.parse(localStorage.getItem('infosec_favourites')) || []; } catch(e) { favourites = []; }
try { recentSearches = JSON.parse(localStorage.getItem('atlas_recent_searches')) || []; } catch(e) { recentSearches = []; }
try { searchInSubtree = localStorage.getItem('atlas_search_subtree') === '1'; } catch(e) { searchInSubtree = false; }
try { searchIncludeTags = localStorage.getItem('atlas_search_tags') === '1'; } catch(e) { searchIncludeTags = false; }

// Currently hovered node for tooltip
let hoverNode = null;
// Store mini‑map scaling information for hit detection
let miniMapBounds = null;

// ----------------------------------------------------------------------------
// Canvas & UI
// ----------------------------------------------------------------------------
const canvas = document.getElementById('c');
const ctx = canvas.getContext('2d');
const storedTheme = (typeof localStorage !== 'undefined') ? localStorage.getItem('atlas_theme') : null;
if (storedTheme){
  document.documentElement.setAttribute('data-theme', storedTheme);
}
const outlinePaneElem = document.getElementById('outlinePane');
const outlineTreeElem = document.getElementById('outlineTree');
const outlineStatusElem = document.getElementById('outlineStatus');
const contextMenuElem = document.getElementById('contextMenu');
const focusAnnounceElem = document.getElementById('focusAnnounce');
const fisheyeToggleBtn = document.getElementById('fisheyeToggleBtn');
const searchSubtreeElem = document.getElementById('searchSubtree');
const searchTagsElem = document.getElementById('searchTags');
const recentSearchesElem = document.getElementById('recentSearches');
function resize(){ canvas.width = canvas.clientWidth; canvas.height = canvas.clientHeight; }
window.addEventListener('resize', resize); resize();

// Camera
let offsetX=0, offsetY=0, scale=1;
const MIN_ZOOM=0.40, MAX_ZOOM=2.50;

function worldToScreen(wx,wy){ return [(wx+offsetX)*scale,(wy+offsetY)*scale]; }
function screenToWorld(sx,sy){ return [sx/scale - offsetX, sy/scale - offsetY]; }

// ----------------------------------------------------------------------------
// Helpers
// ----------------------------------------------------------------------------
function walk(n,fn){ fn(n); n.children.forEach(c=>walk(c,fn)); }
function walkFrom(n, fn){ fn(n); (n.children || []).forEach(child => walkFrom(child, fn)); }
function visible(n){
  // A node is visible if all its ancestors are expanded, and its top-level macro bucket is not filtered out.
  if (!n.parent) return true;
  // Check macro visibility: find first-level macro ancestor (child of root)
  let top = n;
  while (top.parent && top.parent !== root){ top = top.parent; }
  if (top.parent === root && !macroVisibility[top.id]) return false;
  if (!n.parent.open) return false;
  return visible(n.parent);
}
function pathTo(n){ const p=[]; let cur=n; while(cur){ p.push(cur); cur=cur.parent; } return p.reverse(); }
function collectVisible(){ const arr=[]; walk(root,n=>{ if(visible(n)) arr.push(n); }); return arr; }
function collectLinks(){ const L=[]; walk(root,n=>{ if(!visible(n)) return; n.children.forEach(c=>{ if(visible(c)) L.push([n,c]); }); }); return L; }

<<<<<<< HEAD
function indexTree(){
  nodeById.clear();
  walk(root, node => { nodeById.set(node.id, node); });
}

indexTree();

=======
>>>>>>> 1dd0b647
function revealPath(node){
  let cur = node;
  while (cur){
    cur.open = true;
    cur = cur.parent;
  }
}

function relayoutAncestors(node){
  let cur = node;
  while (cur){
    if (cur.parent){
      assignAngles(cur.parent);
      layoutChildren(cur.parent);
    }
    cur = cur.parent;
  }
}

function updateActivePath(node){
  activePathNodes.clear();
  activePathLinks.clear();
  if (!node) return;
  const path = pathTo(node);
  for (let i = 0; i < path.length; i++){
    const segment = path[i];
    activePathNodes.add(segment.id);
    if (i > 0){
      const prev = path[i-1];
      activePathLinks.add(`${prev.id}-${segment.id}`);
    }
  }
}

function computeFocusScale(node){
  if (!node) return scale;
  if (!node.parent) return clamp(1, MIN_ZOOM, MAX_ZOOM);
  const metrics = measureNode(node);
  const desiredWidth = 220;
  const target = desiredWidth / (metrics.w + 80);
  return clamp(Math.max(scale, target), MIN_ZOOM, MAX_ZOOM);
}

function computeFrameZoom(node){
  const items = [node];
  if (node.children && node.children.length){
    node.children.forEach(child => items.push(child));
  }
  let minX = Infinity, minY = Infinity, maxX = -Infinity, maxY = -Infinity;
  items.forEach(item => {
    const metrics = measureNode(item);
    const halfW = metrics.w / 2 + 40;
    const halfH = metrics.h / 2 + 40;
    minX = Math.min(minX, item.x - halfW);
    maxX = Math.max(maxX, item.x + halfW);
    minY = Math.min(minY, item.y - halfH);
    maxY = Math.max(maxY, item.y + halfH);
  });
  const width = maxX - minX;
  const height = maxY - minY;
  if (!isFinite(width) || !isFinite(height) || width === 0 || height === 0){
    return clamp(scale, MIN_ZOOM, MAX_ZOOM);
  }
  const padding = 160;
  const targetScale = Math.min(canvas.width / (width + padding), canvas.height / (height + padding));
  return clamp(targetScale, MIN_ZOOM, MAX_ZOOM);
}

function focusNode(node, options = {}){
  if (!node) return;
  const { animate = true, ensureVisible = true, exclusive = false, targetScale, keepZoom = false, frameChildren = false } = options;
  if (ensureVisible){
    if (exclusive){
      openPathOnly(node);
    } else {
      revealPath(node);
      relayoutAncestors(node);
      kickPhysics();
    }
  }
  if (frameChildren && node.children && node.children.length){
    if (!node.open){
      node.open = true;
      assignAngles(node);
    }
    layoutChildren(node);
    updateOutlineTree(node.id);
    kickPhysics();
  } else {
    updateOutlineTree(node.id);
  }
  const computedScale = typeof targetScale === 'number' ? clamp(targetScale, MIN_ZOOM, MAX_ZOOM) : (frameChildren ? computeFrameZoom(node) : (keepZoom ? scale : computeFocusScale(node)));
  focusTo(node, computedScale, animate);
  updateBreadcrumb(node);
}

function focusParentNode(){
  if (!currentFocusNode || !currentFocusNode.parent) return;
  focusNode(currentFocusNode.parent, { animate: true, ensureVisible: true });
}

function focusSiblingNode(direction){
  if (!currentFocusNode || !currentFocusNode.parent) return;
  const siblings = currentFocusNode.parent.children || [];
  if (!siblings.length) return;
  const index = siblings.indexOf(currentFocusNode);
  if (index === -1) return;
  const nextIndex = (index + direction + siblings.length) % siblings.length;
  const target = siblings[nextIndex];
  focusNode(target, { animate: true, ensureVisible: true });
}

function focusFirstChild(){
  if (!currentFocusNode || !currentFocusNode.children || currentFocusNode.children.length === 0) return;
  if (!currentFocusNode.open){
    toggleNode(currentFocusNode, true);
  }
  const target = currentFocusNode.children.find(ch => visible(ch)) || currentFocusNode.children[0];
  if (target){
    focusNode(target, { animate: true, ensureVisible: true });
  }
}

function textLinesFor(n, maxWidth, isChip){
  // wrap by measuring.  We support two modes: simple space‑based wrapping
  // for normal labels, and bullet‑based splitting for labels containing
  // the "\u2022" (•) character.  Bullet splitting helps break up long
  // lists of items into separate lines, improving readability of
  // overview nodes and other leaves with many comma/semicolon separated
  // entries.
  ctx.save();
  ctx.font = (isChip? 14: 14) + "px Segoe UI, Arial, sans-serif";
  const lines = [];
  // Helper to push a word array into lines, wrapping at maxWidth
  function wrapWords(wordsArray){
    let cur="";
    for (const w of wordsArray){
      const t = cur ? cur + " " + w : w;
      if (ctx.measureText(t).width <= maxWidth || cur === ""){
        cur = t;
      } else {
        lines.push(cur);
        cur = w;
      }
    }
    if (cur) lines.push(cur);
  }
  const name = n.name || "";
  /*
    For non‑chip nodes, attempt to break very long labels into logical
    segments.  If the label contains a colon, split after the first
    colon to separate an "Overview" prefix.  Then split the remainder
    on common delimiters such as bullets (•) and slashes (/).  Each
    resulting segment is treated as its own line and prefixed with a
    bullet where appropriate.  This reduces the width of overview
    labels and makes long lists easier to scan.  If none of these
    delimiters are present or the name is short, fall back to simple
    whitespace wrapping.
  */
  if (!isChip && name.length > 35){
    let segments = [];
    let text = name;
    // Split off a prefix ending with the first colon, if present
    const colonIdx = text.indexOf(":");
    if (colonIdx !== -1){
      segments.push(text.slice(0, colonIdx+1).trim());
      text = text.slice(colonIdx+1).trim();
    }
    // Split on bullet or slash delimiters
    if (/\u2022|\//.test(text)){
      const parts = text.split(/\s*[\u2022\/]+\s*/);
      parts.forEach((part, idx) =>{
        // Prefix bullets for all but the first segment if a prefix exists
        const prefixNeeded = (idx > 0 || segments.length>0);
        const prefix = prefixNeeded ? "\u2022 " : "";
        segments.push(prefix + part.trim());
      });
    } else {
      segments.push(text);
    }
    segments.forEach(seg =>{
      const words = seg.split(/\s+/);
      wrapWords(words);
    });
  } else if (!isChip && name.includes("\u2022")){
    // If there are bullets but the label isn’t long, split on bullets only
    const parts = name.split(/\s*\u2022\s*/);
    parts.forEach((seg, idx) => {
      const prefix = idx === 0 ? "" : "\u2022 ";
      wrapWords((prefix + seg).trim().split(/\s+/));
    });
  } else {
    // Simple wrap on whitespace
    wrapWords(name.split(/\s+/));
  }
  ctx.restore();
  return lines.slice(0, Math.max(1, lines.length));
}
function measureNode(n){
  const isChip = n.depth===1;
  // Reduce the maximum line width for normal nodes to encourage
  // additional wrapping.  Narrower boxes make dense leaf lists easier
  // to read on both desktop and mobile screens.
  const maxW = isChip? Infinity : 280;
  const padX = isChip? 14 : 12;
  const padY = isChip? 8 : 10;
  const togglePadding = (!isChip && n.children && n.children.length) ? 28 : 0;
  const lines = textLinesFor(n, isChip ? maxW : Math.max(120, maxW - togglePadding), isChip);
  const w = (function(){
    ctx.font = (isChip? 14: 14) + "px Segoe UI, Arial, sans-serif";
    const lw = Math.max(...lines.map(l=>ctx.measureText(l).width));
    // For normal nodes, restrict the width to a range to avoid overly
    // long boxes.  The minimum width is 140 and maximum is 320.  This
    // interacts with maxW above to produce comfortably sized labels.
    return isChip? (lw + padX*2) : Math.max(140, Math.min(340, lw + padX*2 + togglePadding));
  })();
  const h = (isChip? 34 : (lines.length*18 + padY*2));
  return {w,h,lines,isChip};
}

// colours
const ringColour = i => catColours[i % catColours.length];

// -----------------------------------------------------------------------------
// Animation helpers
// -----------------------------------------------------------------------------
// Pulsing counter for hover animation.  It increments continuously in the
// rendering loop and is used to create a subtle breathing effect on the
// hovered node.
let hoverPulse = 0;

// Lighten a colour by a given percentage (0–1).  Accepts hex codes, rgb(),
// or rgba() strings.  It returns an rgba string.  When passed an rgba
// string, the alpha channel is preserved.  For hex and rgb strings, alpha
// defaults to 1.  Lightening moves each channel towards 255 by the
// specified amount.  When percent is 0, the original colour is returned.
function lightenColor(col, percent){
  if (!col) return col;
  let r=0,g=0,b=0,a=1;
  // Normalize colour to rgba components
  if (col.startsWith('#')){
    const hex = col.replace('#','');
    const n = parseInt(hex,16);
    if (hex.length===6){
      r = (n>>16)&255; g = (n>>8)&255; b = n&255;
    } else if (hex.length===3){
      r = ((n>>8)&15)*17; g = ((n>>4)&15)*17; b = (n&15)*17;
    }
  } else if (col.startsWith('rgba')){
    const parts = col.replace(/rgba\(|\)/g,'').split(',');
    r = parseFloat(parts[0]); g = parseFloat(parts[1]); b = parseFloat(parts[2]); a = parseFloat(parts[3]);
  } else if (col.startsWith('rgb')){
    const parts = col.replace(/rgb\(|\)/g,'').split(',');
    r = parseFloat(parts[0]); g = parseFloat(parts[1]); b = parseFloat(parts[2]); a = 1;
  } else {
    // If unknown format, return original colour
    return col;
  }
  const pr = Math.min(255, Math.round(r + (255 - r) * percent));
  const pg = Math.min(255, Math.round(g + (255 - g) * percent));
  const pb = Math.min(255, Math.round(b + (255 - b) * percent));
  return `rgba(${pr},${pg},${pb},${a})`;
}

// ----------------------------------------------------------------------------
// Layout init: place macro buckets evenly around the root (radial)
// ----------------------------------------------------------------------------
const TWO_PI = Math.PI*2;
function placeInitial(){
  root.x = 0; root.y = 0;
  const N = root.children.length;
  // Use a smaller initial radius for macro buckets to reduce empty space
  // around the root.  This value is kept in sync with the dynamic
  // macro orbit radius used in tick().
  const R = 160;
  root.children.forEach((n,i)=>{
    const ang = (i * TWO_PI / N) - Math.PI/2;
    n.angleHome = ang; n.ringIndex=i;
    n.x = R * Math.cos(ang);
    n.y = R * Math.sin(ang);
  });
  walk(root, n=>{
    if (n.depth>=2){
      const p = n.parent;
      const d = linkDistance(p,n);
      const jitter = (Math.random()-0.5)*40;
      const ang = Math.atan2(p.y, p.x) + (Math.random()-0.5)*0.8;
      n.x = p.x + (d + jitter)*Math.cos(ang);
      n.y = p.y + (d + jitter)*Math.sin(ang);
    }
  });
}
placeInitial();

// center camera on root
function centerOnRoot(animated=true){ focusNode(root, { animate: animated, targetScale: 1, ensureVisible: true, keepZoom: false }); }

// ----------------------------------------------------------------------------
// Physics
// ----------------------------------------------------------------------------
// Base values for the physics constants.  These are used as starting points
// and scaled by the motion slider to adjust the feel of the layout on demand.
const BASE_SPRING_K = 0.07;
const BASE_REPULSION_K = 500;
const BASE_DAMPING = 0.90;

// Use let for physics constants so they can be updated via the motion slider.
// They start with the base values but can be changed at runtime.
let SPRING_K = BASE_SPRING_K;
let REPULSION_K = BASE_REPULSION_K;
let DAMPING = BASE_DAMPING;
// Collision padding remains constant; reduce to allow nodes to nestle closer
const COLLISION_PADDING = 12;
const POLAR_K = 0.015;
const GRAVITY_TO_PARENT_K = 0.005;

function linkDistance(a,b){
  const d = b.depth;
  // Use shorter base distances to keep branches tight and minimise
  // excessive empty space.  The first two levels stay roomy while deeper
  // branches step out in smaller increments.  See TUNABLES comment above.
  // Tune link distances to keep branches tight without creating long dangling lines.
  // Shallower levels remain roomy while deeper levels step out more gently.
  // Shorter link distances to keep branches compact.  The shallow
  // levels remain roomy while deeper levels step out in small increments.
  if (d === 1) return 120;            // root to macro
  if (d === 2) return 150;            // macro to category
  // Deeper levels: add 30px per depth to avoid long dangling edges
  return 120 + (d - 2) * 30;
}

function tick(dt){
  const nodes = collectVisible();
  const links = collectLinks();
  nodes.forEach(n=>{ n.fx=0; n.fy=0; });
  for (const [a,b] of links){
    const dx = b.x - a.x, dy = b.y - a.y;
    let dist = Math.hypot(dx,dy) || 0.0001;
    const L = linkDistance(a,b);
    const f = SPRING_K * (dist - L);
    const nx = dx/dist, ny=dy/dist;
    const fx = f*nx, fy=f*ny;
    b.fx -= fx; b.fy -= fy;
    a.fx += fx; a.fy += fy;
    b.fx += GRAVITY_TO_PARENT_K * (a.x - b.x);
    b.fy += GRAVITY_TO_PARENT_K * (a.y - b.y);
  }
  const N = root.children.length;
  root.children.forEach((n,i)=>{
    if (!visible(n)) return;
    // Reduce macro orbit radius further to tighten the initial layout.
    // A smaller radius brings first‑level categories closer to the root
    // and eliminates large empty areas at the centre, while still
    // preventing overlaps between macro chips.
    const R = 200;
    const tx = root.x + R*Math.cos(n.angleHome);
    const ty = root.y + R*Math.sin(n.angleHome);
    n.fx += POLAR_K * (tx - n.x);
    n.fy += POLAR_K * (ty - n.y);
  });
  for (let i=0;i<nodes.length;i++){
    for (let j=i+1;j<nodes.length;j++){
      const a = nodes[i], b = nodes[j];
      const dx = b.x - a.x, dy = b.y - a.y;
      let dist2 = dx*dx + dy*dy;
      if (dist2===0){ dist2 = 0.01; }
      const dist = Math.sqrt(dist2);
      const ma = measureNode(a), mb = measureNode(b);
      // Use a larger portion of the label width to compute collision radius to increase spacing.
      const ra = (ma.w * 0.8 + COLLISION_PADDING);
      const rb = (mb.w * 0.8 + COLLISION_PADDING);
      const rep = REPULSION_K * ((ra+rb)/2) / dist2;
      const nx = dx/dist, ny = dy/dist;
      a.fx -= rep*nx; a.fy -= rep*ny;
      b.fx += rep*nx; b.fy += rep*ny;
      const overlap = (ra+rb) - dist;
      if (overlap>0){
        const push = overlap*0.20;
        a.fx -= push*nx; a.fy -= push*ny;
        b.fx += push*nx; b.fy += push*ny;
      }
    }
  }
  nodes.forEach(n=>{
    n.vx = (n.vx + n.fx*dt) * DAMPING;
    n.vy = (n.vy + n.fy*dt) * DAMPING;
    if (!n.isDragging){
      n.x += n.vx*dt;
      n.y += n.vy*dt;
    } else {
      n.vx*=0.4; n.vy*=0.4;
    }
  });
}

// ----------------------------------------------------------------------------
// Drawing
// ----------------------------------------------------------------------------
function nodeCategoryIndex(n){
  let cur=n; while(cur.parent && cur.parent!==root) cur=cur.parent; return cur.parent? cur.ringIndex : 0;
}
function draw(){
  ctx.save();
  ctx.clearRect(0,0,canvas.width,canvas.height);
  ctx.lineCap="round"; ctx.lineJoin="round";
  const vis = collectVisible();
  const links = collectLinks();
  const themeStyles = getComputedStyle(document.documentElement);
  const accentColourRaw = themeStyles.getPropertyValue('--accent') || '#ff9b6a';
  const accentColour = accentColourRaw.trim() || '#ff9b6a';
  const edgeColourRaw = themeStyles.getPropertyValue('--edge-soft') || '#4c4c80';
  const edgeColour = edgeColourRaw.trim() || '#4c4c80';
  const inkColourRaw = themeStyles.getPropertyValue('--ink') || '#e0e0ff';
  const inkColour = inkColourRaw.trim() || '#e0e0ff';
  const panelColourRaw = themeStyles.getPropertyValue('--panel') || '#34345c';
  const panelColour = panelColourRaw.trim() || '#34345c';
  const focusRef = lastFocusedNode;
  const lensRadius = 480;
  const lensStrength = 0.35;
  const now = performance.now();
  for (const [a,b] of links){
    const [x1,y1] = worldToScreen(a.x,a.y);
    const [x2,y2] = worldToScreen(b.x,b.y);
    ctx.save();
    const bothDimmed = activeTags.size>0 && a.dimmed && b.dimmed;
    const linkKey = `${a.id}-${b.id}`;
    const isActiveLink = activePathLinks.has(linkKey);
    ctx.setLineDash([]);
    if (isActiveLink){
      ctx.strokeStyle = accentColour;
      ctx.globalAlpha = 0.9;
      ctx.lineWidth = 2.4;
      ctx.setLineDash([6,4]);
    } else {
      ctx.strokeStyle = bothDimmed ? 'rgba(224,224,255,0.08)' : edgeColour;
      ctx.globalAlpha = bothDimmed ? 0.25 : 0.65;
      ctx.lineWidth = 1.2;
    }
    if (flashStates.has(a.id) || flashStates.has(b.id)){
      ctx.strokeStyle = accentColour;
      ctx.globalAlpha = 0.7;
    }
    const linkLength = Math.hypot(x2 - x1, y2 - y1);
    if (linkLength > 420){
      ctx.globalAlpha *= scale < 0.8 ? 0.55 : 0.75;
      if (!isActiveLink && scale < 0.6){
        ctx.strokeStyle = 'rgba(224,224,255,0.08)';
      }
    }
    if (fisheyeEnabled && focusRef){
      const distA = Math.hypot(a.x - focusRef.x, a.y - focusRef.y);
      const distB = Math.hypot(b.x - focusRef.x, b.y - focusRef.y);
      const nearDist = Math.min(distA, distB);
      if (nearDist > lensRadius){
        ctx.globalAlpha *= 0.7;
      }
    }
    ctx.beginPath();
    ctx.moveTo(x1,y1);
    const mx = (x1+x2)/2;
    ctx.bezierCurveTo(mx,y1,mx,y2,x2,y2);
    ctx.stroke();
    ctx.restore();
  }
  // Increment pulsing counter for hover animation.  This creates a subtle
  // breathing effect on the hovered node when drawing frames.
  hoverPulse += 0.1;
  if (hoverPulse > Math.PI * 2) hoverPulse -= Math.PI * 2;
  for (const n of vis){
    const flashExpiry = flashStates.get(n.id);
    if (flashExpiry && flashExpiry <= now){
      flashStates.delete(n.id);
    }
    const flashActive = flashExpiry && flashExpiry > now;
    const {w,h,lines,isChip} = measureNode(n);
    const [sx,sy] = worldToScreen(n.x,n.y);
    const cat = nodeCategoryIndex(n);
    let fill, stroke, text;
    const themeDark = document.documentElement.getAttribute('data-theme')!=='light';
    const isActivePath = activePathNodes.has(n.id);
    const isFocused = lastFocusedNode && lastFocusedNode.id === n.id;
    if (n===root){
      fill = themeDark? "#111827" : "#ffffff";
      stroke = themeDark? "#334155" : "#cbd5e1";
      text = inkColour;
    } else if (n.depth===1){
      const base = ringColour(cat);
      const rgb = hexToRgb(base);
      const tint = themeDark? `rgba(${rgb.r},${rgb.g},${rgb.b},0.22)` : `rgba(${rgb.r},${rgb.g},${rgb.b},0.18)`;
      fill = tint;
      stroke = themeDark? "rgba(255,255,255,0.12)" : "#c9d4ea";
      text = inkColour;
    } else {
      const base = ringColour(cat);
      const rgb = hexToRgb(base);
      if (themeDark){
        fill = `rgba(${rgb.r},${rgb.g},${rgb.b},0.08)`;
        stroke = `rgba(${rgb.r},${rgb.g},${rgb.b},0.35)`;
      } else {
        fill = `rgba(${rgb.r},${rgb.g},${rgb.b},0.12)`;
        stroke = `rgba(${rgb.r},${rgb.g},${rgb.b},0.35)`;
      }
      text = inkColour;
    }
    if (isActivePath){
      stroke = accentColour;
      if (isFocused){
        fill = lightenColor(fill, themeDark ? 0.28 : 0.18);
      }
    }
    // If this node is hovered, apply a subtle pulse animation: scale up and
    // lighten the fill and stroke slightly.  The star of the show is the
    // accent colour as stroke to draw the eye.  The pulsation uses the
    // hoverPulse counter to compute a small scaling factor between 1.0 and 1.05.
    let pulseScale = 1;
    let lensBoost = 1;
    if (fisheyeEnabled && focusRef){
      const dist = Math.hypot(n.x - focusRef.x, n.y - focusRef.y);
      if (dist < lensRadius){
        lensBoost += lensStrength * (1 - dist / lensRadius);
      }
    }
    if (n === hoverNode){
      fill = lightenColor(fill, 0.15);
      stroke = accentColour || stroke;
      pulseScale = 1.04;
    } else if (isFocused){
      pulseScale = Math.max(pulseScale, 1.03 + lensStrength * 0.3);
    }
    pulseScale *= lensBoost;
    ctx.save();
    const shouldDim = activeTags.size>0 && n.dimmed && !isActivePath;
    ctx.globalAlpha = shouldDim ? 0.35 : 1;
    if (!isActivePath && !n.match){
      ctx.globalAlpha *= 0.85;
    }
    if (fisheyeEnabled && focusRef){
      const dist = Math.hypot(n.x - focusRef.x, n.y - focusRef.y);
      if (dist > lensRadius && !isActivePath){
        ctx.globalAlpha *= 0.6;
      }
    }
    if (flashActive){
      ctx.shadowColor = accentColour;
      ctx.shadowBlur = 36*scale;
      stroke = accentColour || stroke;
      pulseScale = Math.max(pulseScale, 1.05);
    } else if (n.match){
      ctx.shadowColor = "rgba(234,179,8,0.6)";
      ctx.shadowBlur = 24*scale;
    } else if (isActivePath){
      ctx.shadowColor = 'rgba(255,155,106,0.35)';
      ctx.shadowBlur = 28*scale;
    } else {
      ctx.shadowColor = "transparent";
      ctx.shadowBlur = 0;
    }
    // Compute scaled width and height for pulsing effect
    const ww = w * scale * pulseScale;
    const hh = h * scale * pulseScale;
    const rx = (isChip? 18*scale : 12*scale) * pulseScale;
    const x = sx - ww/2;
    const y = sy - hh/2;
    ctx.fillStyle = fill;
    ctx.strokeStyle = stroke;
    const baseLine = (n===root? 2.2: 1.4) * scale;
    const lineMultiplier = isFocused ? 1.7 : (isActivePath ? 1.3 : 1);
    ctx.lineWidth = baseLine * lineMultiplier;
    roundRect(ctx,x,y,ww,hh,rx);
    ctx.fill(); ctx.stroke();
    ctx.shadowBlur=0;
    ctx.fillStyle = text;
    const fontWeight = isFocused ? '600 ' : (isActivePath ? '500 ' : '400 ');
    const baseFontSize = (isChip ? 14 : 14) * scale * pulseScale;
    ctx.font = fontWeight + baseFontSize + "px Segoe UI, Arial, sans-serif";
    ctx.textBaseline = 'middle';
    let renderText = true;
    if (!isChip && scale < 0.6 && lines.some(line => line.length > 20) && n !== hoverNode && !isFocused){
      renderText = false;
    }
    if (isChip){
      ctx.textAlign = 'center';
      ctx.fillText(n.name, sx, sy);
    } else if (renderText){
      ctx.textAlign = 'left';
      let ty = y + 10*scale*pulseScale + 9;
      for (const L of lines){
        ctx.fillText(L, x + 12*scale*pulseScale, ty);
        ty += 18*scale*pulseScale;
      }
    } else {
      ctx.textAlign = 'center';
      const label = fallbackText(n, 'name');
      const shortLabel = label.length > 18 ? label.slice(0, 17) + '…' : label;
      ctx.fillText(shortLabel, sx, sy);
    }
    if (n.children && n.children.length > 0 && scale > 0.75){
      ctx.save();
      const badgeRadius = Math.max(10, 8 * scale * pulseScale);
      const badgeX = x + ww - badgeRadius - 6 * scale;
      const badgeY = y + hh - badgeRadius - 6 * scale;
      ctx.fillStyle = accentColour;
      ctx.globalAlpha = 0.85;
      ctx.beginPath();
      ctx.arc(badgeX, badgeY, badgeRadius, 0, Math.PI * 2);
      ctx.fill();
      ctx.fillStyle = themeDark ? '#111827' : '#ffffff';
      ctx.font = '600 ' + Math.max(10, 9 * scale) + 'px Segoe UI, Arial, sans-serif';
      ctx.textAlign = 'center';
      ctx.textBaseline = 'middle';
      ctx.fillText(String(n.children.length), badgeX, badgeY + 0.5);
      ctx.restore();
    }
    // Update hit box to reflect the scaled rectangle for accurate interaction
    n._hit = {x,y,w:ww,h:hh, sx,sy};
    if (n.children && n.children.length>0){
      const toggleRadius = Math.max(9, 7 * scale * pulseScale);
      const toggleCx = isChip ? sx + (ww/2) - toggleRadius - 6*scale : x + ww - toggleRadius - 8*scale;
      const toggleCy = isChip ? sy : y + toggleRadius + 8*scale;
      ctx.save();
      ctx.fillStyle = panelColour;
      ctx.strokeStyle = isActivePath ? accentColour : (themeDark ? 'rgba(224,224,255,0.25)' : '#c5c9ff');
      ctx.lineWidth = 1.2;
      ctx.beginPath();
      ctx.arc(toggleCx, toggleCy, toggleRadius, 0, Math.PI*2);
      ctx.fill();
      ctx.stroke();
      ctx.strokeStyle = accentColour;
      ctx.lineWidth = 1.8;
      ctx.beginPath();
      ctx.moveTo(toggleCx - toggleRadius/2, toggleCy);
      ctx.lineTo(toggleCx + toggleRadius/2, toggleCy);
      if (!n.open){
        ctx.moveTo(toggleCx, toggleCy - toggleRadius/2);
        ctx.lineTo(toggleCx, toggleCy + toggleRadius/2);
      }
      ctx.stroke();
      ctx.restore();
      n._toggle = {cx: toggleCx, cy: toggleCy, r: toggleRadius + 4};
    } else {
      n._toggle = null;
    }
    ctx.restore();
  }
  ctx.restore();

  // Update the overview minimap after drawing
  if (typeof updateMinimap === 'function') {
    updateMinimap();
  }
}
function roundRect(ctx,x,y,w,h,r){
  const rr = Math.min(r, w/2, h/2);
  ctx.beginPath();
  ctx.moveTo(x+rr,y);
  ctx.lineTo(x+w-rr,y);
  ctx.quadraticCurveTo(x+w,y,x+w,y+rr);
  ctx.lineTo(x+w,y+h-rr);
  ctx.quadraticCurveTo(x+w,y+h,x+w-rr,y+h);
  ctx.lineTo(x+rr,y+h);
  ctx.quadraticCurveTo(x,y+h,x,y+h-rr);
  ctx.lineTo(x,y+rr);
  ctx.quadraticCurveTo(x,y,x+rr,y);
  ctx.closePath();
}
function hexToRgb(hex){ const h=hex.replace('#',''); const n=parseInt(h,16); return {r:(n>>16)&255,g:(n>>8)&255,b:n&255}; }

// -----------------------------------------------------------------------------
// -----------------------------------------------------------------------------
// Layout helper: position the children of a node using the precomputed
// angleHome values.  Each node stores an angleHome (its polar orientation
// relative to its parent) and an angularSpan (the size of the sector
// allocated to its subtree).  This helper computes a suitable radial
// distance based on the combined widths of the children and the link
// distance, then positions each child along its angleHome.  Because the
// angles are assigned hierarchically during initialisation, subtrees will
// expand in non‑overlapping sectors reminiscent of a mycelium or root
// structure.
function layoutChildren(n){
  if (!n.children || n.children.length === 0) return;
  const m = n.children.length;
  // Base link distance between parent and a child. Use the first child as a
  // representative sample. This sets the minimum radius for the ring.
  // Base link distance between parent and a child. Use the first child as a
  // representative sample. This sets the minimum radius for the ring.
  const base = linkDistance(n, n.children[0]);
  // Compute total width of children to approximate the necessary arc length. A
  // larger total width results in a slightly increased radius to reduce
  // immediate overlaps.  We divide by 2π to approximate circumference and
  // add a small padding.
  // Compute widths of children to derive a dynamic radius.  We sum all
  // widths and track the maximum width.  The average width will later
  // determine how much arc length each child needs.
  let sumWidths = 0, maxWidth = 0;
  n.children.forEach(ch => {
    const metrics = measureNode(ch);
    sumWidths += metrics.w;
    if (metrics.w > maxWidth) maxWidth = metrics.w;
  });
  // Use the maximum width among children rather than the average to
  // derive a more generous ring radius.  Wider labels require more arc
  // length to remain readable.  We also take into account the number
  // of children relative to the allocated angular span to ensure that
  // crowded sectors get pushed outward.  The constants here have been
  // increased to further separate final leaves and avoid overlap.
  const avgWidth = sumWidths / m;
  const span = n.angularSpan || (2 * Math.PI);
  // Dynamic radius: based on the maximum width and number of children.
  // Increase the ring radius further for nodes with many children.  The
  // maximum width multiplied by the number of children, divided by the
  // angular span, provides a baseline for the arc length.  We add a
  // generous constant to push crowded clusters outward.  These values can
  // be tuned based on the dataset; larger constants yield more spacing
  // and reduce label overlap at the cost of a larger overall map.
  // Compute ring radius based on the total label width of all children.
  // The arc length of the sector (r * span) must be at least the sum of
  // child widths to avoid overlap.  We therefore divide the total
  // widths by the angular span to approximate a suitable radius, then
  // add a constant to provide padding.  This scales dynamically with
  // both the number of children and their label lengths.
  // Compute a generous ring radius.  We divide the total width by the
  // available angular span to approximate the required circumference
  // for placing all children without overlap, then multiply by a
  // factor to further separate large clusters.  An extra constant
  // padding ensures breathing space even for small groups.  These
  // values have been increased to spread out the final leaves and
  // accommodate very long labels.
  // Increase the dynamic radius multiplier and padding to further
  // separate children with long labels.  A higher multiplier on the
  // total widths and a larger constant push crowded clusters farther
  // outwards.  This change improves readability for deep branches.
  // Adjust the additional radius so that long labels still get breathing
  // space but the connecting lines are not excessively long.  A lower
  // multiplier and smaller padding shorten edges, especially for
  // overview leaves.  The constant is tuned based on typical label
  // widths in the data set.
  // Dynamically scale the additional radius based on the total widths
  // relative to the available angular span.  A smaller multiplier on
  // sumWidths produces a tighter ring, while a moderate constant
  // provides baseline spacing.  This reduces excessively long
  // connectors when navigating deep branches.
  // Compute a tighter additional radius for this level.  A smaller
  // multiplier on sumWidths and a lower constant shorten edges and
  // keep deep leaves closer to their ancestors.  These values were
  // tuned to balance readability and compactness on both desktop and
  // mobile devices.
  // Compute a compact additional radius.  A smaller multiplier on the
  // total width and a lower constant shorten edges and keep deep leaves
  // closer to their ancestors.  These values were tuned to minimise
  // long connectors when navigating deep branches.
  // Compute a compact additional radius.  We bound the dynamic radius to
  // prevent very long connectors when child labels are exceptionally wide.
  // A smaller multiplier on the total width and a lower constant shorten
  // edges; the radius is capped at three times the base link distance.
  const calcAdd = (sumWidths / span) * 0.05 + 20;
  // Cap the additional radius at 2.5× the base link distance to avoid
  // extremely long connectors for wide clusters.
  const additionalRadius = Math.min(calcAdd, base * 2.5);
  // Reduce the depth factor even further so successive levels stay close
  // to their parent.  A smaller value keeps the tree tight while still
  // giving each generation its own ring.
  const depthFactor = 20;
  // Compute the base radial distance for the first ring.  This is the
  // distance used when all children can fit comfortably on a single
  // circle.  We omit the additional radius here and instead
  // distribute it across rings below.  The depth factor pushes each
  // level outward, while the link distance sets a minimum separation
  // from the parent.
  const distanceBase = base + (n.depth * depthFactor);

  /*
    If a node has many children, placing them all on a single ring can
    produce overlapping labels.  To mitigate this, we spread siblings
    across multiple concentric rings.  Each ring hosts up to a fixed
    number of children (maxPerRing).  Outer rings get progressively
    larger radii so their arc length increases and labels have more
    room to breathe.

    We choose a modest default of six children per ring; if there are
    fewer children, they all occupy the first ring.  The number of
    rings is computed from the total number of children.  A ring
    spacing equal to the depth factor pushes each additional ring
    outward by a fixed distance, keeping siblings on separate
    orbits.  These constants can be tuned to taste: larger
    maxPerRing values reduce the number of rings but increase
    crowding; larger ringSpacing values create more separation
    between rings.
  */
  const maxPerRing = 8;
  const rings = Math.ceil(m / maxPerRing);

  // Position each child according to its assigned angleHome and ring.
  n.children.forEach((ch, idx) => {
    const ringIndex = Math.floor(idx / maxPerRing);
    // Distribute the additional radius evenly across the number of rings.
    // The first ring uses 1/rings of the additional radius, the second
    // ring uses 2/rings, etc.  This yields shorter connectors and
    // avoids unnecessary extra spacing between rings.
    const radius = distanceBase + additionalRadius * ((ringIndex + 1) / rings);
    const angle = (typeof ch.angleHome === 'number') ? ch.angleHome : Math.atan2(ch.y - n.y, ch.x - n.x);
    ch.x = n.x + radius * Math.cos(angle);
    ch.y = n.y + radius * Math.sin(angle);
    // Reset velocity so children don't drift during physics relaxation
    ch.vx = 0;
    ch.vy = 0;
  });
  // Recursively lay out open children to propagate the radial spacing deeper
  // into the tree.  Without this recursion, grandchildren retain positions
  // from previous layouts, which can cause asymmetric expansion.  By
  // repositioning open subtrees here, each level fans out within its
  // allocated sector, yielding a symmetrical, mycelium-like pattern.
  n.children.forEach(ch => {
    if (ch.open && ch.children && ch.children.length > 0) {
      layoutChildren(ch);
    }
  });
}

// ----------------------------------------------------------------------------
// Interaction (pan/zoom/drag, click toggle, wheel smooth zoom)
// ----------------------------------------------------------------------------
// Track dragging state. When dragging a node or panning the canvas, we set these flags.
let draggingCanvas=false, dragNode=null, dragStart=[0,0], grabStart=[0,0], lastMouse=[0,0];
// To prevent inadvertent expansion on drag, record whether the pointer moved beyond a small
// threshold while a button is held. If true, the click handler will skip toggling.
let movedDuringDrag = false;
// Track if a node drag just occurred so that the subsequent click event can be suppressed.
let justDraggedNode = false;
// Record the mouse position at the beginning of a potential drag (mousedown)
let mouseDownScreen = [0,0];
// Track which node (if any) was pressed on mousedown. This allows us to
// distinguish between clicking a node (to expand/collapse) and dragging it.  The
// click handler will only toggle the node if the mouse went down and up on
// the same node without significant movement.
let downNode = null;
canvas.addEventListener('mousedown',e=>{
  const r = canvas.getBoundingClientRect(); const x = e.clientX - r.left, y = e.clientY - r.top;
  lastMouse=[x,y];
  // Reset movement detection at the start of each mouse press
  movedDuringDrag = false;
  mouseDownScreen=[x,y];
  const vis = collectVisible();
  let target=null;
  // find the node under the pointer
  for (let i=vis.length-1;i>=0;i--){ const n=vis[i]; const h=n._hit; if (!h) continue; if (x>=h.x && x<=h.x+h.w && y>=h.y && y<=h.y+h.h){ target=n; break; } }
  if (target){
    dragNode=target; target.isDragging=true;
    const [wx,wy] = screenToWorld(x,y);
    target._grabDx = target.x - wx; target._grabDy = target.y - wy;
    // remember which node was initially pressed; used to distinguish click vs drag
    downNode = target;
  } else {
    draggingCanvas=true; dragStart=[x,y]; grabStart=[offsetX,offsetY]; canvas.classList.add('grabbing');
    downNode = null;
  }
});
window.addEventListener('mouseup',()=>{
  // On mouseup, end any drag operations. If a node was being dragged and
  // the pointer moved significantly (movedDuringDrag), set justDraggedNode
  // so that the subsequent click does not toggle the node. Otherwise,
  // leave justDraggedNode=false so a simple click toggles as expected.
  if (dragNode){
    dragNode.isDragging = false;
    dragNode = null;
    if (movedDuringDrag){
      justDraggedNode = true;
    }
  }
  draggingCanvas = false;
  canvas.classList.remove('grabbing');
  // Do not reset movedDuringDrag here; the click handler will do that on a true click.
});
canvas.addEventListener('mousemove',e=>{
  const r = canvas.getBoundingClientRect(); const x = e.clientX - r.left, y = e.clientY - r.top;
  if (draggingCanvas){
    const dx=(x - dragStart[0]) / scale, dy=(y - dragStart[1]) / scale;
    offsetX = grabStart[0] + dx; offsetY = grabStart[1] + dy;
    // flag as moved when panning beyond a small threshold
    if (!movedDuringDrag){
      const mdx = x - mouseDownScreen[0];
      const mdy = y - mouseDownScreen[1];
      // Use a larger threshold to reduce accidental toggles on minor movement when panning
      // Increase threshold to reduce accidental toggles on small pointer movements
      if (Math.abs(mdx) > 6 || Math.abs(mdy) > 6) movedDuringDrag = true;
    }
  } else if (dragNode){
    const [wx,wy] = screenToWorld(x,y);
    dragNode.x = wx + dragNode._grabDx;
    dragNode.y = wy + dragNode._grabDy;
    // flag as moved when dragging node beyond a small threshold
    if (!movedDuringDrag){
      const mdx = x - mouseDownScreen[0];
      const mdy = y - mouseDownScreen[1];
      // Use a larger threshold to reduce accidental toggles on minor movement
      // Increase threshold to reduce accidental toggles on small pointer movements
      if (Math.abs(mdx) > 6 || Math.abs(mdy) > 6) movedDuringDrag = true;
    }
  }
});
canvas.addEventListener('click',e=>{
  closeContextMenu();
  // Determine which node (if any) the mouse is over on click
  const r = canvas.getBoundingClientRect(); const x = e.clientX - r.left, y = e.clientY - r.top;
  let target=null;
  const vis = collectVisible();
  for (let i=vis.length-1;i>=0;i--){
    const n=vis[i]; const h=n._hit; if (!h) continue;
    if (x>=h.x && x<=h.x+h.w && y>=h.y && y<=h.y+h.h){ target=n; break; }
  }
  // Determine if the pointer moved significantly since the press. Use the stored mouseDownScreen to avoid relying on mousemove events (which may not fire in all drag simulations).
  const dxMove = x - mouseDownScreen[0];
  const dyMove = y - mouseDownScreen[1];
  // Increase the movement threshold to better distinguish between a
  // deliberate click and a slight pointer wobble.  A higher threshold
  // makes it easier to expand/collapse nodes on touchpads where the
  // cursor may move a few pixels during a click.
  // Increase the movement threshold further to ensure clicks on
  // first‑level categories are interpreted as clicks even on
  // touchpads with jitter.  A threshold of 12px allows for minor
  // pointer drift.
  const moved = Math.abs(dxMove) > 12 || Math.abs(dyMove) > 12;
  // If a node drag just occurred, skip toggling entirely to prevent accidental expansion
  if (justDraggedNode){
    justDraggedNode = false;
  } else if (!moved && downNode && target && target === downNode){
    const toggle = target._toggle;
    const clickedToggle = toggle && Math.hypot(x - toggle.cx, y - toggle.cy) <= toggle.r;
    if (clickedToggle){
      toggleNode(target, true);
      focusNode(target, { animate: true, ensureVisible: false, targetScale: scale, keepZoom: true });
    } else {
      focusNode(target, { animate: true, ensureVisible: true });
    }
  }
  // Always reset state
  downNode = null;
  movedDuringDrag = false;
});
canvas.addEventListener('dblclick', e => {
  closeContextMenu();
  const rect = canvas.getBoundingClientRect();
  const x = e.clientX - rect.left;
  const y = e.clientY - rect.top;
  const vis = collectVisible();
  for (let i = vis.length - 1; i >= 0; i--){
    const n = vis[i];
    const h = n._hit;
    if (!h) continue;
    if (x >= h.x && x <= h.x + h.w && y >= h.y && y <= h.y + h.h){
      focusNode(n, { animate: true, ensureVisible: true, frameChildren: true });
      break;
    }
  }
});
canvas.addEventListener('contextmenu', e => {
  e.preventDefault();
  if (!contextMenuElem) return;
  const rect = canvas.getBoundingClientRect();
  const x = e.clientX - rect.left;
  const y = e.clientY - rect.top;
  const vis = collectVisible();
  let target = null;
  for (let i = vis.length - 1; i >= 0; i--){
    const n = vis[i];
    const h = n._hit;
    if (!h) continue;
    if (x >= h.x && x <= h.x + h.w && y >= h.y && y <= h.y + h.h){
      target = n;
      break;
    }
  }
  if (target){
    openContextMenu(target, e.pageX, e.pageY);
  } else {
    closeContextMenu();
  }
});
canvas.addEventListener('wheel', (e)=>{
  closeContextMenu();
  e.preventDefault();
  const r = canvas.getBoundingClientRect(); const cx=e.clientX-r.left, cy=e.clientY-r.top;
  const [wx,wy] = screenToWorld(cx,cy);
  // Apply a responsive zoom factor so wheels and trackpads reach the desired scale quickly without jumpy steps.
  const factor = e.deltaY > 0 ? 0.85 : 1.15;
  const targetScale = clamp(scale * factor, MIN_ZOOM, MAX_ZOOM);
  animateZoom(targetScale, wx, wy, WHEEL_EASE_MS);
}, { passive: false });
function clamp(v,a,b){ return Math.max(a, Math.min(b,v)); }
function animateZoom(targetScale, anchorWx, anchorWy, ms){
  const startScale = scale;
  const startOffX = offsetX, startOffY = offsetY;
  const startTime = performance.now();
  const ease = t=> t<.5 ? 2*t*t : -1+(4-2*t)*t;
  function step(now){
    const t = Math.min(1,(now-startTime)/ms);
    const s = startScale + (targetScale-startScale)*ease(t);
    const [cx,cy] = worldToScreen(anchorWx,anchorWy);
    offsetX = (cx/s) - anchorWx; offsetY = (cy/s) - anchorWy; scale=s;
    if (t<1) {
      requestAnimationFrame(step);
    } else if (!applyingUrlState) {
      updateUrlFromState();
    }
  }
  requestAnimationFrame(step);
}
function toggleNode(n, animated){
  if (n.children.length===0) return;
  const opening = !n.open;
  n.open = opening;
  if (opening){
    // Automatically open the immediate children when a node is expanded.
    // Without this, children remain collapsed and the user must click
    // each child individually, which makes exploration cumbersome.  We
    // leave deeper descendants closed so users can drill down as desired.
    n.children.forEach(ch => { ch.open = true; });
    /*
      When opening a node, we need to reallocate angular sectors for the
      newly visible subtree.  Without doing so, children and deeper
      descendants retain their previous angleHome values and can overlap
      each other or extend into neighbouring sectors.  By calling
      assignAngles(n), each child receives an equal share of its
      parent's angularSpan and gets a fresh angleHome value.  After
      assigning angles, layoutChildren(n) positions all open
      descendants using those angles.  This ensures a tidy, symmetric
      expansion every time and prevents entangled leaves.
    */
    assignAngles(n);
    layoutChildren(n);
    // Initialise appearance state for the children so they fade in
    n.children.forEach(ch => {
      ch.appear = 0;
    });
    // Animate the appearance quickly for a snappy feel (180 ms)
    const t0 = performance.now();
    (function anim(time){
      const t = Math.min(1,(time - t0) / 180);
      n.children.forEach(ch => ch.appear = t);
      if (t < 1 && n.open) requestAnimationFrame(anim);
    })(t0);
  }
  // Let physics run briefly to settle the new layout, then freeze
  kickPhysics();
<<<<<<< HEAD
  updateOutlineTree(n.id);
=======
  updateOutlineTree(node.id);
>>>>>>> 1dd0b647
  if (!applyingUrlState){
    updateUrlFromState();
  }
}
const qElem = document.getElementById('q'), resultsElem = document.getElementById('results');
let currentFocusNode=null;
let viewStack=[];
let searchMatches = [];
let highlightedResultIndex = -1;
function snapshotView(){
  const openMap={}; walk(root,n=>openMap[n.id]=n.open);
  return {offsetX,offsetY,scale, openMap, focusId: lastFocusedNode ? lastFocusedNode.id : null};
}
function restoreView(v){
  offsetX=v.offsetX; offsetY=v.offsetY; scale=v.scale;
  walk(root,n=>{ n.open = !!v.openMap[n.id]; });
  updateOutlineTree(v.focusId || root.id);
  if (typeof v.focusId === 'number'){
    const node = findNodeById(v.focusId);
    if (node){
      updateBreadcrumb(node);
    }
  } else {
    updateBreadcrumb(root);
  }
}
let lastSearchTokens = [];
function buildSearchMatches(rawTerm){
  const term = (rawTerm || '').trim().toLowerCase();
  lastSearchTokens = term ? term.split(/\s+/).filter(Boolean) : [];
  walk(root, n => { n.match = false; });
  if (!lastSearchTokens.length){
    return [];
  }
  const scopeRoot = (searchInSubtree && currentFocusNode) ? currentFocusNode : root;
  const matches = [];
  const seen = new Set();
  function scoreNode(node){
    const lowerName = (node.name || '').toLowerCase();
    let score = 0;
    for (const token of lastSearchTokens){
      let tokenScore = 0;
      if (lowerName.includes(token)){
        const index = lowerName.indexOf(token);
        tokenScore += 6;
        if (index === 0) tokenScore += 4;
        tokenScore += Math.max(0, 3 - index / 12);
      }
      let matched = tokenScore > 0;
      if (!matched && searchIncludeTags && node.tags){
        for (const tag of node.tags){
          const lowerTag = tag.toLowerCase();
          if (lowerTag.includes(token)){
            tokenScore += 3;
            matched = true;
            break;
          }
        }
      }
      if (!matched){
        const pathText = pathTo(node).map(p => (p.name || '').toLowerCase()).join(' ');
        if (pathText.includes(token)){
          tokenScore += 1.5;
          matched = true;
        }
      }
      if (!matched){
        return null;
      }
      score += tokenScore;
    }
    score += (node.children ? node.children.length : 0) * 0.1;
    return score;
  }
  walkFrom(scopeRoot, n => {
    if (seen.has(n.id)) return;
    const nodeScore = scoreNode(n);
    if (nodeScore !== null){
      matches.push({ node: n, score: nodeScore });
      n.match = true;
      seen.add(n.id);
    }
  });
  matches.sort((a,b) => b.score - a.score || fallbackText(a.node, 'name').localeCompare(fallbackText(b.node, 'name')));
  return matches;
}

function escapeRegExp(str){
  return str.replace(/[.*+?^${}()|[\]\]/g, '\$&');
}

function highlightText(text, tokens){
  if (!tokens.length) return text;
  let result = text;
  tokens.forEach(token => {
    const pattern = new RegExp(`(${escapeRegExp(token)})`, 'ig');
    result = result.replace(pattern, '<mark>$1</mark>');
  });
  return result;
}

function renderSearchResults(rawTerm){
  const term = (rawTerm || '').trim();
  searchMatches = [];
  highlightedResultIndex = -1;
  resultsElem.innerHTML = '';
  if (!term){
    resultsElem.classList.remove('visible');
    resultsElem.setAttribute('aria-expanded', 'false');
    walk(root, n => { n.match = false; });
    updateRecentSearchesUI();
    return;
  }
  searchMatches = buildSearchMatches(term).slice(0, 7);
  if (searchMatches.length === 0){
    const empty = document.createElement('div');
    empty.className = 'hit';
    empty.textContent = 'No matches available';
    empty.setAttribute('role', 'status');
    resultsElem.appendChild(empty);
    resultsElem.classList.add('visible');
    resultsElem.setAttribute('aria-expanded', 'true');
    currentFocusNode = null;
    return;
  }
  searchMatches.forEach((entry, idx) => {
    const node = entry.node;
    const item = document.createElement('div');
    item.className = 'hit';
    item.setAttribute('role', 'option');
    item.setAttribute('aria-selected', idx === 0 ? 'true' : 'false');
    const title = document.createElement('span');
    title.innerHTML = highlightText(fallbackText(node, 'name'), lastSearchTokens);
    const pathSpan = document.createElement('small');
    const pathLabel = pathTo(node).slice(1, -1).map(p => fallbackText(p, 'name')).join(' › ');
    pathSpan.innerHTML = pathLabel ? highlightText(pathLabel, lastSearchTokens) : 'Top-level';
    item.appendChild(title);
    item.appendChild(pathSpan);
    item.onmouseenter = () => setActiveSearchResult(idx);
    item.onclick = () => {
      setActiveSearchResult(idx);
      jumpToMatch(node);
      hideSearchResults();
    };
    resultsElem.appendChild(item);
  });
  setActiveSearchResult(0);
  resultsElem.classList.add('visible');
  resultsElem.setAttribute('aria-expanded', 'true');
}

function rememberSearch(term){
  const clean = (term || '').trim();
  if (!clean) return;
  recentSearches = recentSearches.filter(item => item.toLowerCase() !== clean.toLowerCase());
  recentSearches.unshift(clean);
  if (recentSearches.length > RECENT_SEARCH_LIMIT){
    recentSearches = recentSearches.slice(0, RECENT_SEARCH_LIMIT);
  }
  try { localStorage.setItem('atlas_recent_searches', JSON.stringify(recentSearches)); } catch(e) {}
  updateRecentSearchesUI();
}

function updateRecentSearchesUI(){
  if (!recentSearchesElem) return;
  recentSearchesElem.innerHTML = '';
  if (!recentSearches.length){
    const empty = document.createElement('span');
    empty.className = 'muted';
    empty.textContent = 'Recent searches appear here.';
    recentSearchesElem.appendChild(empty);
    return;
  }
  recentSearches.forEach(query => {
    const pill = document.createElement('button');
    pill.type = 'button';
    pill.className = 'recent-pill';
    pill.textContent = query;
    pill.onclick = () => {
      qElem.value = query;
      renderSearchResults(query);
      qElem.focus();
    };
    recentSearchesElem.appendChild(pill);
  });
}

function closeContextMenu(){
  if (!contextMenuElem) return;
  contextMenuElem.style.display = 'none';
  contextMenuElem.setAttribute('aria-hidden', 'true');
  contextMenuNode = null;
}

function expandSubtree(node){
  if (!node) return;
  walkFrom(node, child => {
    child.open = true;
    if (child.children && child.children.length > 0){
      assignAngles(child);
      layoutChildren(child);
    }
  });
  updateOutlineTree(node.id);
  kickPhysics();
  if (!applyingUrlState){ updateUrlFromState(); }
}

function collapseSubtree(node){
  if (!node) return;
  walkFrom(node, child => {
    if (child !== node){ child.open = false; }
  });
  if (node.children && node.children.length > 0){
    assignAngles(node);
    layoutChildren(node);
  }
  updateOutlineTree(node.id);
  kickPhysics();
  if (!applyingUrlState){ updateUrlFromState(); }
}

function openContextMenu(node, pageX, pageY){
  if (!contextMenuElem || !node) return;
  contextMenuElem.innerHTML = '';
  contextMenuNode = node;
  const actions = [
    { label: 'Focus & frame', handler: () => focusNode(node, { animate: true, ensureVisible: true, frameChildren: true }) },
    { label: 'Expand branch', handler: () => expandSubtree(node) },
    { label: 'Collapse branch', handler: () => collapseSubtree(node) },
    { label: 'Copy link', handler: () => {
        const link = buildShareableLink(node);
        navigator.clipboard?.writeText(link).catch(() => {});
      } },
    { label: favourites.indexOf(node.id) >= 0 ? 'Remove favorite' : 'Add to favorites', handler: () => toggleFavourite(node) }
  ];
  actions.forEach(action => {
    const btn = document.createElement('button');
    btn.type = 'button';
    btn.textContent = action.label;
    btn.onclick = () => {
      action.handler();
      closeContextMenu();
    };
    if ((action.label === 'Expand branch' || action.label === 'Collapse branch') && (!node.children || !node.children.length)){
      btn.disabled = true;
    }
    if (action.label === 'Copy link' && !navigator.clipboard){
      btn.disabled = true;
    }
    contextMenuElem.appendChild(btn);
  });
  contextMenuElem.style.left = `${pageX}px`;
  contextMenuElem.style.top = `${pageY}px`;
  contextMenuElem.style.display = 'flex';
  contextMenuElem.setAttribute('aria-hidden', 'false');
  const bounds = contextMenuElem.getBoundingClientRect();
  const adjustedX = Math.min(pageX, window.innerWidth - bounds.width - 16);
  const adjustedY = Math.min(pageY, window.innerHeight - bounds.height - 16);
  contextMenuElem.style.left = `${Math.max(0, adjustedX)}px`;
  contextMenuElem.style.top = `${Math.max(0, adjustedY)}px`;
}

function buildShareableLink(node){
  const params = new URLSearchParams();
  params.set('node', String(node.id));
<<<<<<< HEAD
  const openChains = collectOpenChains();
  const focusChain = pathTo(node).map(p => p.id);
  const serializedFocus = focusChain.join('.');
  if (!openChains.some(chain => chain.join('.') === serializedFocus)){
    openChains.unshift(focusChain);
  }
  if (openChains.length){
    const trimmed = openChains.slice(0, URL_OPEN_LIMIT).map(chain => chain.join('.'));
    params.set('open', trimmed.join(','));
  }
  if (Number.isFinite(offsetX)) params.set('x', offsetX.toFixed(1));
  if (Number.isFinite(offsetY)) params.set('y', offsetY.toFixed(1));
  if (Number.isFinite(scale)) params.set('z', scale.toFixed(3));
=======
  const openList = [];
  walk(root, n => { if (n !== root && n.open){ openList.push(pathTo(n).map(p => p.id).join('.')); } });
  if (!openList.includes(pathTo(node).map(p => p.id).join('.'))){
    openList.push(pathTo(node).map(p => p.id).join('.'));
  }
  if (openList.length){ params.set('open', openList.join(',')); }
  params.set('x', offsetX.toFixed(2));
  params.set('y', offsetY.toFixed(2));
  params.set('z', scale.toFixed(3));
>>>>>>> 1dd0b647
  params.set('theme', document.documentElement.getAttribute('data-theme') || 'dark');
  if (fisheyeEnabled){ params.set('lens', '1'); }
  if (activeTags.size){ params.set('tags', Array.from(activeTags).join(',')); }
  if (searchInSubtree){ params.set('subtree', '1'); }
  if (searchIncludeTags){ params.set('tagsearch', '1'); }
  const hash = '#' + params.toString();
  return window.location.origin + window.location.pathname + hash;
}

function setActiveSearchResult(index){
  const items = Array.from(resultsElem.children);
  if (!items.length){
    highlightedResultIndex = -1;
    currentFocusNode = null;
    return;
  }
  highlightedResultIndex = Math.max(0, Math.min(index, items.length - 1));
  items.forEach((el, i) => {
    const active = i === highlightedResultIndex;
    el.classList.toggle('active', active);
    if (el.getAttribute('role') === 'option'){
      el.setAttribute('aria-selected', active ? 'true' : 'false');
    }
  });
  const entry = searchMatches[highlightedResultIndex];
  currentFocusNode = entry ? entry.node : null;
}

function hideSearchResults(){
  resultsElem.classList.remove('visible');
  resultsElem.innerHTML = '';
  highlightedResultIndex = -1;
  if (!qElem.value.trim()){
    walk(root, n => { n.match = false; });
    currentFocusNode = lastFocusedNode || null;
  }
  resultsElem.setAttribute('aria-expanded', 'false');
  updateRecentSearchesUI();
}

qElem.addEventListener('input', () => {
  renderSearchResults(qElem.value);
});

qElem.addEventListener('focus', () => {
  const term = qElem.value.trim();
  if (term){ renderSearchResults(term); }
});

resultsElem.addEventListener('mousedown', (e) => {
  e.preventDefault();
});

qElem.addEventListener('keydown', (e) => {
  if (!resultsElem.classList.contains('visible')) return;
  if (e.key === 'ArrowDown'){
    e.preventDefault();
    if (searchMatches.length){
      const next = (highlightedResultIndex + 1) % searchMatches.length;
      setActiveSearchResult(next);
    }
  } else if (e.key === 'ArrowUp'){
    e.preventDefault();
    if (searchMatches.length){
      const prev = (highlightedResultIndex - 1 + searchMatches.length) % searchMatches.length;
      setActiveSearchResult(prev);
    }
  } else if (e.key === 'Enter'){
    const entry = searchMatches[highlightedResultIndex] || searchMatches[0];
    if (entry){
      e.preventDefault();
      jumpToMatch(entry.node);
      hideSearchResults();
      qElem.blur();
    }
  } else if (e.key === 'Escape'){
    hideSearchResults();
    highlightedResultIndex = -1;
    qElem.blur();
  }
});

document.addEventListener('click', (e) => {
  if (!resultsElem.contains(e.target) && e.target !== qElem){
    hideSearchResults();
  }
  if (contextMenuElem && contextMenuElem.style.display === 'flex' && !contextMenuElem.contains(e.target)){
    closeContextMenu();
  }
});
function openPathOnly(n){
  walk(root,x=>{ x.open=false; });
  const pathNodes = pathTo(n);
  // Mark nodes along the path as open
  pathNodes.forEach(x=> x.open=true);
  // Radially lay out children of each node along the opened path.  This
  // minimises overlap when jumping directly to a deep node via search.
  pathNodes.forEach(x => {
    if (x.children && x.children.length>0) {
      // Reassign angular spans for this node and all descendants.  This
      // ensures that any previously hidden children get fresh angles
      // allocated in the parent's sector before positioning.  Without
      // updating angles, newly opened branches may overlap old layouts.
      assignAngles(x);
      layoutChildren(x);
    }
  });

  // After laying out the opened path, allow physics to run briefly to
  // settle the arrangement, then freeze.  This avoids jitter while
  // preserving the new configuration.
  kickPhysics();
}
function jumpToMatch(n){
  viewStack.push(snapshotView());
  rememberSearch(qElem.value);
  focusNode(n, { animate: true, ensureVisible: true, exclusive: true, frameChildren: true });
  triggerNodeFlash(n);
}
document.getElementById('backBtn').onclick=()=>{
  const v=viewStack.pop(); if (!v) return;
  restoreView(v);
};
document.getElementById('centerBtn').onclick=()=>centerOnRoot(true);
const resetViewBtn = document.getElementById('resetViewBtn');
if (resetViewBtn){
  resetViewBtn.addEventListener('click', () => {
    const target = lastFocusedNode || root;
    focusNode(target, { animate: true, ensureVisible: true, targetScale: 1, keepZoom: false });
  });
}
if (fisheyeToggleBtn){
  fisheyeToggleBtn.addEventListener('click', () => {
    fisheyeEnabled = !fisheyeEnabled;
    fisheyeToggleBtn.classList.toggle('active', fisheyeEnabled);
    if (!applyingUrlState){
      updateUrlFromState();
    }
  });
}
document.getElementById('expandBtn').onclick=()=>{
  // Expand every node in the tree
  walk(root, n => { n.open = true; });
  root.children.forEach(macro => assignAngles(macro));
  walk(root,n=>{
    if (n.open && n.children && n.children.length>0) layoutChildren(n);
  });
  updateOutlineTree(root.id);
  if (!applyingUrlState){ updateUrlFromState(); }
  kickPhysics(1500);
};
// Collapse All handled below with layout and physics adjustments
// Freeze the layout after collapsing to keep macros stable
document.getElementById('collapseBtn').onclick=()=>{
  walk(root,n=>{ if(n!==root) n.open=false; });
  root.children.forEach(macro => assignAngles(macro));
  root.children.forEach(macro => layoutChildren(macro));
  updateOutlineTree(root.id);
  kickPhysics();
  updateBreadcrumb(root);
};
const themeBtnElem = document.getElementById('themeBtn');
function syncThemeControl(){
  if (!themeBtnElem) return;
  const label = themeBtnElem.querySelector('span');
  const isLight = document.documentElement.getAttribute('data-theme') === 'light';
  if (label) label.textContent = isLight ? 'Dark' : 'Light';
}
if (themeBtnElem){
  themeBtnElem.onclick = () => {
    const html = document.documentElement;
    const isLight = html.getAttribute('data-theme') === 'light';
    const nextTheme = isLight ? 'dark' : 'light';
    html.setAttribute('data-theme', nextTheme);
    try { localStorage.setItem('atlas_theme', nextTheme); } catch(e) {}
    syncThemeControl();
    if (!applyingUrlState){ updateUrlFromState(); }
  };
  syncThemeControl();
}
if (searchSubtreeElem){
  searchSubtreeElem.checked = searchInSubtree;
  searchSubtreeElem.addEventListener('change', () => {
    searchInSubtree = searchSubtreeElem.checked;
    try { localStorage.setItem('atlas_search_subtree', searchInSubtree ? '1' : '0'); } catch(e) {}
    if (qElem.value.trim()){
      renderSearchResults(qElem.value);
    }
    updateUrlFromState();
  });
}
if (searchTagsElem){
  searchTagsElem.checked = searchIncludeTags;
  searchTagsElem.addEventListener('change', () => {
    searchIncludeTags = searchTagsElem.checked;
    try { localStorage.setItem('atlas_search_tags', searchIncludeTags ? '1' : '0'); } catch(e) {}
    if (qElem.value.trim()){
      renderSearchResults(qElem.value);
    }
    updateUrlFromState();
  });
}

const collapseOutlineBtn = document.getElementById('collapseOutlineBtn');
if (collapseOutlineBtn && outlinePaneElem){
  collapseOutlineBtn.addEventListener('click', () => {
    const collapsed = outlinePaneElem.classList.toggle('collapsed');
    collapseOutlineBtn.textContent = collapsed ? 'Show' : 'Hide';
    collapseOutlineBtn.setAttribute('aria-expanded', collapsed ? 'false' : 'true');
  });
}

const bucketTagsElem = document.getElementById('bucketTags');
root.children.forEach((n,i)=>{
  const s=document.createElement('span'); s.className='pill'; s.textContent=n.name;
  s.style.borderColor = ringColour(i);
  s.onclick=()=>focusNode(n, { animate: true, ensureVisible: true, targetScale: 1.05 });
  bucketTagsElem.appendChild(s);
});
function exportPNG(mult){
  const w=canvas.width*mult, h=canvas.height*mult;
  const off = document.createElement('canvas'); off.width=w; off.height=h;
  const octx = off.getContext('2d');
  const old = {scale, offsetX, offsetY};
  const targetScale = scale*mult;
  octx.save();
  const saveCtx=ctx, saveCanvas=canvas;
  (function swap(){
    canvas.width=w; canvas.height=h;
    scale = targetScale;
    draw();
    octx.drawImage(canvas, 0, 0);
    canvas.width = saveCanvas.clientWidth; canvas.height = saveCanvas.clientHeight;
    scale = old.scale;
    draw();
  })();
  const a=document.createElement('a'); a.href=off.toDataURL('image/png'); a.download='infosec_universe_'+mult+'x.png'; a.click();
}
document.getElementById('png1').onclick=()=>exportPNG(1);
document.getElementById('png2').onclick=()=>exportPNG(2);
document.getElementById('png4').onclick=()=>exportPNG(4);
window.addEventListener('keydown', e=>{
  const active = document.activeElement;
  const isTyping = active && (active.tagName === 'INPUT' || active.tagName === 'TEXTAREA' || active.isContentEditable);
  const key = e.key;
  if (isTyping && key !== '?' && key !== 'Escape'){ return; }
  const step = 60/scale;
  const lower = key.toLowerCase();
  let cameraChanged = false;
  if (lower==='w'){ offsetY += step; cameraChanged = true; e.preventDefault(); }
  else if (lower==='s'){ offsetY -= step; cameraChanged = true; e.preventDefault(); }
  else if (lower==='a'){ offsetX += step; cameraChanged = true; e.preventDefault(); }
  else if (lower==='d'){ offsetX -= step; cameraChanged = true; e.preventDefault(); }
  else if (e.shiftKey && lower==='j'){ e.preventDefault(); for (let i=0;i<5;i++){ focusSiblingNode(1); } }
  else if (e.shiftKey && lower==='k'){ e.preventDefault(); for (let i=0;i<5;i++){ focusSiblingNode(-1); } }
  else if (lower==='h'){ e.preventDefault(); focusParentNode(); }
  else if (lower==='l'){ e.preventDefault(); focusFirstChild(); }
  else if (lower==='j'){ e.preventDefault(); focusSiblingNode(1); }
  else if (lower==='k'){ e.preventDefault(); focusSiblingNode(-1); }
  else if (key==='ArrowUp'){ e.preventDefault(); focusParentNode(); }
  else if (key==='ArrowDown'){ e.preventDefault(); focusFirstChild(); }
  else if (key==='ArrowLeft'){ e.preventDefault(); focusSiblingNode(-1); }
  else if (key==='ArrowRight'){ e.preventDefault(); focusSiblingNode(1); }
  else if (key==='+'){ animateZoom(clamp(scale*1.1,MIN_ZOOM,MAX_ZOOM), 0,0, 240); }
  else if (key==='-'){ animateZoom(clamp(scale/1.1,MIN_ZOOM,MAX_ZOOM), 0,0, 240); }
  else if (key==='Enter' && currentFocusNode){ focusNode(currentFocusNode, { animate: true, ensureVisible: true, frameChildren: true }); }
  else if (lower==='f' && currentFocusNode){ focusNode(currentFocusNode, { animate: true, ensureVisible: true }); }
  else if (key === 'Backspace'){ e.preventDefault(); const v = viewStack.pop(); if (v){ restoreView(v); } }
  if (cameraChanged && !applyingUrlState){ updateUrlFromState(); }
});
function focusTo(n, targetScale=1, animated=true){
  const desiredX = (canvas.width/2)/targetScale - n.x;
  const desiredY = (canvas.height/2)/targetScale - n.y;
  if (!animated){ offsetX=desiredX; offsetY=desiredY; scale=targetScale; return; }
  const sx0=offsetX, sy0=offsetY, sc0=scale;
  const dx=desiredX-sx0, dy=desiredY-sy0, ds=targetScale-sc0;
  const t0=performance.now();
  const ease = t=> t<.5? 2*t*t : -1+(4-2*t)*t;
  (function anim(ts){
    const t = Math.min(1,(ts-t0)/240);
    offsetX = sx0 + dx*ease(t);
    offsetY = sy0 + dy*ease(t);
    scale   = sc0 + ds*ease(t);
    if (t<1) requestAnimationFrame(anim);
  })(t0);
}
let lastTime = performance.now();
// Physics can be toggled on/off via the Freeze button.  When disabled,
// tick() is skipped so node positions remain fixed.  This is useful for
// reading and presenting static layouts.
let physicsEnabled = true;

// Automatically enable and disable physics for a short period.  When the
// graph needs to rearrange (e.g. after expanding a node or performing a
// search), call kickPhysics(ms).  It enables physics immediately and then
// disables it again after the specified duration (default 1000 ms).  This
// keeps the layout fluid for a moment while settling into place, then
// freezes it so there is no continued drift during reading.
function kickPhysics(ms = 800){
  physicsEnabled = true;
  if (kickPhysics.timer) clearTimeout(kickPhysics.timer);
  kickPhysics.timer = setTimeout(() => {
    physicsEnabled = false;
  }, ms);
}
function loop(now){
  const dt = Math.min(0.05, (now-lastTime)/1000); lastTime=now;
  if (physicsEnabled){
    tick(dt);
  }
  draw();
  requestAnimationFrame(loop);
}
requestAnimationFrame(loop);
setTimeout(()=>{
  // Assign fresh angular spans and positions for the initial view.  This
  // ensures macro buckets are evenly spaced around the root when only
  // the first level is open.  Without this call, angleHome values
  // inherited from previous layouts may place macros off‑screen.
  root.children.forEach(macro => assignAngles(macro));
  root.children.forEach(macro => layoutChildren(macro));
  centerOnRoot(true);
  // Kick physics on initial load so the partially expanded map settles,
  // then freeze.  Shorter duration improves responsiveness on initial
  // render.
  kickPhysics(1200);
}, 0);

// ----------------------------------------------------------------------------
// UI helpers: breadcrumb, filters, favourites, tooltip, minimap, help modal, sidebar collapse
// ----------------------------------------------------------------------------

// Finds a node by its id. We'll use this when rendering favourites from stored IDs.
function findNodeById(id){ return nodeById.get(id) || null; }

<<<<<<< HEAD
const URL_OPEN_LIMIT = 60;

function collectOpenChains(){
  const chains = [];
  walk(root, node => {
    if (node !== root && node.open){
      chains.push(pathTo(node).map(segment => segment.id));
    }
  });
  return chains;
}

=======
>>>>>>> 1dd0b647
function updateUrlFromState(){
  if (applyingUrlState) return;
  const params = new URLSearchParams();
  const focus = lastFocusedNode || currentFocusNode || root;
  if (focus){
    params.set('node', String(focus.id));
  }
<<<<<<< HEAD
  const openChains = collectOpenChains();
  if (openChains.length){
    const trimmed = openChains.slice(0, URL_OPEN_LIMIT).map(chain => chain.join('.'));
    params.set('open', trimmed.join(','));
  }
  if (Number.isFinite(offsetX)){
    params.set('x', offsetX.toFixed(1));
  }
  if (Number.isFinite(offsetY)){
    params.set('y', offsetY.toFixed(1));
  }
  if (Number.isFinite(scale)){
    params.set('z', scale.toFixed(3));
  }
  const theme = document.documentElement.getAttribute('data-theme') || 'dark';
  params.set('theme', theme);
  if (fisheyeEnabled){
    params.set('lens', '1');
  }
  if (activeTags.size){
    params.set('tags', Array.from(activeTags).join(','));
  }
  if (searchInSubtree){
    params.set('subtree', '1');
  }
  if (searchIncludeTags){
    params.set('tagsearch', '1');
  }
  const hash = '#' + params.toString();
  if (window.location.hash !== hash){
    try {
      history.replaceState(null, '', hash);
    } catch(e) {
      window.location.hash = hash;
=======
  const openList = [];
  walk(root, node => {
    if (node !== root && node.open){
      const ids = pathTo(node).map(n => n.id).join('.');
      openList.push(ids);
>>>>>>> 1dd0b647
    }
  });
  if (openList.length){
    params.set('open', openList.join(','));
  }
  params.set('x', offsetX.toFixed(2));
  params.set('y', offsetY.toFixed(2));
  params.set('z', scale.toFixed(3));
  const theme = document.documentElement.getAttribute('data-theme') || 'dark';
  params.set('theme', theme);
  if (fisheyeEnabled){
    params.set('lens', '1');
  }
  if (activeTags.size){
    params.set('tags', Array.from(activeTags).join(','));
  }
  if (searchInSubtree){
    params.set('subtree', '1');
  }
  if (searchIncludeTags){
    params.set('tagsearch', '1');
  }
  const hash = '#' + params.toString();
  try {
    history.replaceState(null, '', hash);
  } catch(e) {
    window.location.hash = hash;
  }
}

<<<<<<< HEAD
function safeParseStateFromHash(){
  const hash = window.location.hash || '';
  const query = hash.startsWith('#') ? hash.slice(1) : hash;
  const params = new URLSearchParams(query);
  const state = {
    nodeId: null,
    hasNode: params.has('node'),
    openChains: [],
    hasOpen: params.has('open'),
    offsets: { x: null, y: null, z: null },
    hasOffsets: params.has('x') || params.has('y') || params.has('z'),
    theme: null,
    hasTheme: params.has('theme'),
    lens: false,
    hasLens: params.has('lens'),
    tags: [],
    hasTags: params.has('tags'),
    searchSubtree: false,
    hasSearchSubtree: params.has('subtree'),
    searchIncludeTags: false,
    hasSearchIncludeTags: params.has('tagsearch')
  };

  if (state.hasNode){
    const parsed = Number(params.get('node'));
    if (Number.isFinite(parsed)){
      state.nodeId = parsed;
    }
  }

  if (state.hasOpen){
    const raw = params.get('open') || '';
    raw.split(',').slice(0, URL_OPEN_LIMIT).forEach(chain => {
      if (!chain) return;
      const ids = chain.split('.').map(id => Number(id)).filter(Number.isFinite);
      if (ids.length){
        state.openChains.push(ids);
      }
    });
  }

  if (params.has('x')){
    const parsed = parseFloat(params.get('x'));
    if (Number.isFinite(parsed)){
      state.offsets.x = parsed;
    }
  }
  if (params.has('y')){
    const parsed = parseFloat(params.get('y'));
    if (Number.isFinite(parsed)){
      state.offsets.y = parsed;
    }
  }
  if (params.has('z')){
    const parsed = parseFloat(params.get('z'));
    if (Number.isFinite(parsed)){
      state.offsets.z = clamp(parsed, MIN_ZOOM, MAX_ZOOM);
    }
  }

  if (state.hasTheme){
    const theme = params.get('theme');
    if (theme === 'light' || theme === 'dark'){
      state.theme = theme;
    }
  }

  if (state.hasLens){
    state.lens = params.get('lens') === '1';
  }

  if (state.hasTags){
    const tags = params.get('tags') || '';
    state.tags = tags.split(',').map(tag => tag.trim()).filter(Boolean);
  }

  if (state.hasSearchSubtree){
    state.searchSubtree = params.get('subtree') === '1';
  }

  if (state.hasSearchIncludeTags){
    state.searchIncludeTags = params.get('tagsearch') === '1';
  }

  return state;
}

function applyOpenStateFromChains(chains){
  walk(root, node => { if (node !== root) node.open = false; });
  if (!chains || !chains.length) return;
  chains.forEach(chain => {
    if (!Array.isArray(chain) || !chain.length) return;
    let current = nodeById.get(chain[0]) || root;
    if (current !== root){
      current = root;
    }
    for (let i = 1; i < chain.length; i++){
      const candidate = nodeById.get(chain[i]);
      if (!candidate || candidate.parent !== current){
        current = null;
        break;
      }
      current.open = true;
      current = candidate;
    }
    if (current){
      current.open = true;
    }
  });
}

function restoreStateFromUrl(){
  const state = safeParseStateFromHash();
  applyingUrlState = true;
  try {
    if (state.hasTheme && state.theme){
      document.documentElement.setAttribute('data-theme', state.theme);
      try { localStorage.setItem('atlas_theme', state.theme); } catch(e) {}
    }
    syncThemeControl();

    if (state.hasLens){
      fisheyeEnabled = state.lens;
    }
    if (fisheyeToggleBtn){
      fisheyeToggleBtn.classList.toggle('active', !!fisheyeEnabled);
    }

    if (state.hasSearchSubtree){
      searchInSubtree = state.searchSubtree;
      try { localStorage.setItem('atlas_search_subtree', searchInSubtree ? '1' : '0'); } catch(e) {}
    }
    if (searchSubtreeElem){
      searchSubtreeElem.checked = searchInSubtree;
    }

    if (state.hasSearchIncludeTags){
      searchIncludeTags = state.searchIncludeTags;
      try { localStorage.setItem('atlas_search_tags', searchIncludeTags ? '1' : '0'); } catch(e) {}
    }
    if (searchTagsElem){
      searchTagsElem.checked = searchIncludeTags;
    }

    if (state.hasTags){
      activeTags.clear();
      state.tags.forEach(tag => activeTags.add(tag));
      updateTagFiltersUI();
      applyTagFilters();
    } else {
      updateTagFiltersUI();
    }

    if (state.hasOpen){
      applyOpenStateFromChains(state.openChains);
      walk(root, node => {
        if (node.open && node.children && node.children.length > 0){
          assignAngles(node);
          layoutChildren(node);
        }
      });
    }

    const target = state.hasNode ? findNodeById(state.nodeId) : null;
    const focusTarget = target || root;
    focusNode(focusTarget, { animate: false, ensureVisible: true });

    if (state.hasOffsets){
      if (state.offsets.x !== null) offsetX = state.offsets.x;
      if (state.offsets.y !== null) offsetY = state.offsets.y;
      if (state.offsets.z !== null) scale = clamp(state.offsets.z, MIN_ZOOM, MAX_ZOOM);
    }
  } catch (error) {
    console.error('Failed to restore URL state', error);
    focusNode(root, { animate: false, ensureVisible: true });
  } finally {
    applyingUrlState = false;
    updateUrlFromState();
  }
=======
function restoreStateFromUrl(){
  if (!window.location.hash){
    updateBreadcrumb(root);
    return;
  }
  const paramString = window.location.hash.slice(1);
  const params = new URLSearchParams(paramString);
  applyingUrlState = true;
  const themeParam = params.get('theme');
  if (themeParam){
    document.documentElement.setAttribute('data-theme', themeParam);
    try { localStorage.setItem('atlas_theme', themeParam); } catch(e) {}
    syncThemeControl();
  }
  const lensParam = params.get('lens');
  fisheyeEnabled = lensParam === '1';
  if (fisheyeToggleBtn){
    fisheyeToggleBtn.classList.toggle('active', fisheyeEnabled);
  }
  searchInSubtree = params.get('subtree') === '1';
  searchIncludeTags = params.get('tagsearch') === '1';
  if (searchSubtreeElem){
    searchSubtreeElem.checked = searchInSubtree;
  }
  if (searchTagsElem){
    searchTagsElem.checked = searchIncludeTags;
  }
  const xParam = params.get('x');
  const yParam = params.get('y');
  const zParam = params.get('z');
  if (xParam) offsetX = parseFloat(xParam) || offsetX;
  if (yParam) offsetY = parseFloat(yParam) || offsetY;
  if (zParam) scale = clamp(parseFloat(zParam) || scale, MIN_ZOOM, MAX_ZOOM);
  const tagsParam = params.get('tags');
  if (tagsParam){
    activeTags.clear();
    tagsParam.split(',').filter(Boolean).forEach(t => activeTags.add(t));
    updateTagFiltersUI();
    applyTagFilters();
  }
  walk(root, node => { if (node !== root) node.open = false; });
  const openParam = params.get('open');
  if (openParam){
    openParam.split(',').forEach(chain => {
      const ids = chain.split('.').map(id => Number(id));
      if (!ids.length) return;
      let current = root;
      for (let i = 1; i < ids.length; i++){
        const next = current.children.find(ch => ch.id === ids[i]);
        if (!next) return;
        current.open = true;
        current = next;
      }
      current.open = true;
    });
  }
  walk(root, node => {
    if (node.open && node.children && node.children.length > 0){
      assignAngles(node);
      layoutChildren(node);
    }
  });
  const nodeParam = Number(params.get('node'));
  const target = nodeParam ? findNodeById(nodeParam) : root;
  updateOutlineTree(target ? target.id : root.id);
  applyingUrlState = false;
  focusNode(target || root, { animate: false, ensureVisible: true });
>>>>>>> 1dd0b647
}

// Update breadcrumb trail based on a node's path
function updateBreadcrumb(n){
  const bc = document.getElementById('breadcrumb');
  if (!bc) return;
  bc.innerHTML = '';
  if (!n) return;
  currentFocusNode = n;
  lastFocusedNode = n;
  updateActivePath(n);
  currentPath.length = 0;
  pathTo(n).forEach(node => currentPath.push(node));
  renderDetailsPanel(n);
  const segments = [];
  if (currentPath.length <= 5){
    currentPath.forEach(node => segments.push(node));
  } else {
    segments.push(currentPath[0]);
    segments.push(currentPath[1]);
    segments.push('ellipsis');
    segments.push(currentPath[currentPath.length - 2]);
    segments.push(currentPath[currentPath.length - 1]);
  }
  segments.forEach((segment, idx) => {
    if (segment === 'ellipsis'){
      const ellipsis = document.createElement('span');
      ellipsis.className = 'ellipsis';
      ellipsis.textContent = '…';
      bc.appendChild(ellipsis);
      if (idx < segments.length - 1){
        const sep = document.createElement('span');
        sep.textContent = '›';
        sep.className = 'separator';
        bc.appendChild(sep);
      }
      return;
    }
    const span = document.createElement('span');
    span.textContent = fallbackText(segment, 'name');
    span.className = 'crumb';
    if (segment === n){
      span.classList.add('active');
      span.setAttribute('aria-current', 'page');
    }
    span.onclick = () => { focusNode(segment, { animate: true, ensureVisible: true }); };
    bc.appendChild(span);
    if (idx < segments.length -1){
      const sep = document.createElement('span');
      sep.textContent = '›';
      sep.className = 'separator';
      bc.appendChild(sep);
    }
  });
  const star = document.createElement('span');
  const fav = favourites.indexOf(n.id) >= 0;
  star.textContent = fav ? '★' : '☆';
  star.className = 'favorite-toggle';
  star.title = fav ? 'Remove from favorites' : 'Save to favorites';
  star.onclick = (ev) => { ev.stopPropagation(); toggleFavourite(n); };
  bc.appendChild(star);
  updateOutlineSelection();
  announceFocus(n);
  if (!applyingUrlState){
    updateUrlFromState();
  }
}

function renderDetailsPanel(node){
  const pane = document.getElementById('detailsPane');
  if (!pane) return;
  pane.innerHTML = '';
  if (!node){
    const empty = document.createElement('div');
    empty.className = 'empty';
    empty.textContent = 'Select a node to inspect its context.';
    pane.appendChild(empty);
    return;
  }
  pane.setAttribute('role', 'region');
  pane.setAttribute('aria-label', `Context for ${fallbackText(node, 'name')}`);
  const title = document.createElement('h2');
  title.textContent = fallbackText(node, 'name');
  pane.appendChild(title);

  const pathNodes = currentPath.map(p => fallbackText(p, 'name')).slice(1, -1).join(' › ');
  if (pathNodes){
    const meta = document.createElement('div');
    meta.className = 'muted';
    meta.textContent = pathNodes;
    pane.appendChild(meta);
  }

  if (node.tags && node.tags.size > 0){
    const tagLine = document.createElement('div');
    tagLine.className = 'muted';
    tagLine.textContent = 'Tags: ' + Array.from(node.tags).join(', ');
    pane.appendChild(tagLine);
  }

  const neighbors = document.createElement('div');
  neighbors.className = 'neighbor-section';
  neighbors.setAttribute('role', 'navigation');
  neighbors.setAttribute('aria-label', 'Neighbor nodes');

  function appendGroup(label, nodes){
    const heading = document.createElement('h3');
    heading.textContent = label;
    neighbors.appendChild(heading);
    if (!nodes.length){
      const empty = document.createElement('div');
      empty.className = 'neighbor-empty';
      empty.textContent = 'None';
      neighbors.appendChild(empty);
      return;
    }
    const list = document.createElement('ul');
    list.className = 'nav-group';
    list.setAttribute('role', 'list');
    nodes.forEach(targetNode => {
      const item = document.createElement('li');
      const btn = document.createElement('button');
      btn.className = 'nav-chip';
      btn.textContent = fallbackText(targetNode, 'name');
      btn.onclick = () => focusNode(targetNode, { animate: true, ensureVisible: true });
      item.appendChild(btn);
      list.appendChild(item);
    });
    neighbors.appendChild(list);
  }

  const parentNode = node.parent ? [node.parent] : [];
  appendGroup('Parent', parentNode);
  const siblings = node.parent ? node.parent.children.filter(ch => ch !== node) : [];
  appendGroup('Siblings', siblings);
  appendGroup('Children', node.children || []);
  pane.appendChild(neighbors);

  const stats = document.createElement('div');
  stats.className = 'muted';
  stats.textContent = `${(node.children || []).length} child${(node.children || []).length === 1 ? '' : 'ren'} • depth ${node.depth}`;
  pane.appendChild(stats);
}

function renderOutlineTree(){
  if (!outlineTreeElem) return;
  const previousFocus = outlineLastFocusedId || (lastFocusedNode ? lastFocusedNode.id : root.id);
  outlineTreeElem.innerHTML = '';
  outlineItems.clear();
  outlineOrder = [];
  const build = (node, depth) => {
    const li = document.createElement('li');
    li.setAttribute('role', 'treeitem');
    li.dataset.nodeId = node.id;
    li.setAttribute('aria-level', String(depth + 1));
    const row = document.createElement('div');
    row.className = 'tree-item';
    row.dataset.nodeId = node.id;
    row.tabIndex = -1;
    const hasChildren = node.children && node.children.length > 0;
    if (hasChildren){
      const toggle = document.createElement('button');
      toggle.type = 'button';
      toggle.className = 'tree-toggle';
      toggle.textContent = node.open ? '−' : '+';
      toggle.setAttribute('aria-label', node.open ? 'Collapse branch' : 'Expand branch');
      toggle.onclick = (ev) => {
        ev.stopPropagation();
        toggleNode(node, true);
      };
      row.appendChild(toggle);
    } else {
      const spacer = document.createElement('span');
      spacer.className = 'tree-toggle';
      spacer.style.visibility = 'hidden';
      spacer.textContent = '·';
      row.appendChild(spacer);
    }
    const label = document.createElement('div');
    label.className = 'tree-label';
    const nameSpan = document.createElement('span');
    nameSpan.textContent = fallbackText(node, 'name');
    if (!visible(node)){
      nameSpan.style.opacity = '0.6';
    }
    label.appendChild(nameSpan);
    if (hasChildren){
      const count = document.createElement('span');
      count.className = 'count';
      count.textContent = String(node.children.length);
      label.appendChild(count);
    }
    row.appendChild(label);
    row.addEventListener('click', () => {
      outlineLastFocusedId = node.id;
      focusNode(node, { animate: true, ensureVisible: true });
      row.focus();
    });
    row.addEventListener('focus', () => {
      outlineLastFocusedId = node.id;
    });
    li.appendChild(row);
    outlineItems.set(node.id, row);
    outlineOrder.push(node.id);
    if (hasChildren){
      li.setAttribute('aria-expanded', String(!!node.open));
      if (node.open){
        const group = document.createElement('ul');
        group.className = 'tree-children';
        group.setAttribute('role', 'group');
        node.children.forEach(child => {
          group.appendChild(build(child, depth + 1));
        });
        li.appendChild(group);
      }
    } else {
      li.setAttribute('aria-expanded', 'false');
    }
    return li;
  };
  outlineTreeElem.appendChild(build(root, 0));
  outlineLastFocusedId = outlineItems.has(previousFocus) ? previousFocus : (lastFocusedNode ? lastFocusedNode.id : root.id);
  updateOutlineSelection();
}

function updateOutlineSelection(){
  if (!outlineTreeElem) return;
  const focusId = lastFocusedNode ? lastFocusedNode.id : root.id;
  outlineOrder.forEach(id => {
    const row = outlineItems.get(id);
    if (!row) return;
    const selected = id === focusId;
    row.setAttribute('aria-selected', selected ? 'true' : 'false');
    row.tabIndex = selected ? 0 : -1;
  });
  const status = outlineStatusElem;
  if (status){
    status.textContent = `Focused ${fallbackText(lastFocusedNode || root, 'name')}`;
  }
  if (outlineTreeElem === document.activeElement){
    const row = outlineItems.get(focusId);
    if (row && row !== document.activeElement){
      row.focus();
    }
  }
}

function announceFocus(node){
  if (focusAnnounceElem){
    focusAnnounceElem.textContent = `${fallbackText(node, 'name')} focused`;
  }
  if (outlineStatusElem){
    outlineStatusElem.textContent = `${fallbackText(node, 'name')} focused`;
  }
}

function updateOutlineTree(focusId){
  renderOutlineTree();
  if (focusId && outlineItems.has(focusId)){
    const targetRow = outlineItems.get(focusId);
    if (targetRow){
      requestAnimationFrame(() => targetRow.focus());
    }
  }
}

function moveOutlineFocus(delta){
  if (!outlineOrder.length) return;
  const currentId = outlineLastFocusedId || (lastFocusedNode ? lastFocusedNode.id : outlineOrder[0]);
  let index = outlineOrder.indexOf(currentId);
  if (index === -1) index = 0;
  let nextIndex = index + delta;
  nextIndex = Math.max(0, Math.min(outlineOrder.length - 1, nextIndex));
  const nextId = outlineOrder[nextIndex];
  const row = outlineItems.get(nextId);
  if (row){
    outlineLastFocusedId = nextId;
    row.focus();
  }
}

function handleOutlineKeyDown(event){
  const row = event.target.closest('.tree-item');
  if (!row) return;
  const nodeId = Number(row.dataset.nodeId);
  const node = findNodeById(nodeId);
  if (!node) return;
  switch(event.key){
    case 'ArrowDown':
      event.preventDefault();
      moveOutlineFocus(1);
      break;
    case 'ArrowUp':
      event.preventDefault();
      moveOutlineFocus(-1);
      break;
    case 'ArrowRight':
      if (node.children && node.children.length){
        event.preventDefault();
        if (!node.open){
          outlineLastFocusedId = node.id;
          toggleNode(node, true);
        } else {
          const childId = node.children[0].id;
          outlineLastFocusedId = childId;
          const childRow = outlineItems.get(childId);
          if (childRow){
            childRow.focus();
          }
        }
      }
      break;
    case 'ArrowLeft':
      if (node.children && node.children.length && node.open){
        event.preventDefault();
        outlineLastFocusedId = node.id;
        toggleNode(node, true);
      } else if (node.parent){
        event.preventDefault();
        outlineLastFocusedId = node.parent.id;
        focusNode(node.parent, { animate: true, ensureVisible: true });
        const parentRow = outlineItems.get(node.parent.id);
        if (parentRow){ parentRow.focus(); }
      }
      break;
    case 'Home':
      event.preventDefault();
      outlineLastFocusedId = outlineOrder[0];
      const first = outlineItems.get(outlineOrder[0]);
      if (first){ first.focus(); }
      break;
    case 'End':
      event.preventDefault();
      outlineLastFocusedId = outlineOrder[outlineOrder.length - 1];
      const last = outlineItems.get(outlineOrder[outlineOrder.length - 1]);
      if (last){ last.focus(); }
      break;
    case 'Enter':
    case ' ':
      event.preventDefault();
      focusNode(node, { animate: true, ensureVisible: true, frameChildren: true });
      break;
    default:
      break;
  }
}

if (outlineTreeElem){
  outlineTreeElem.addEventListener('focus', () => {
    const focusId = outlineLastFocusedId || (lastFocusedNode ? lastFocusedNode.id : root.id);
    const row = outlineItems.get(focusId);
    if (row){ row.focus(); }
  });
  outlineTreeElem.addEventListener('keydown', handleOutlineKeyDown);
}
}

// Render Filters UI for macro buckets
function updateFiltersUI(){
  const filtersElem = document.getElementById('filters');
  if (!filtersElem) return;
  filtersElem.innerHTML = '';
  root.children.forEach(n => {
    const label = document.createElement('label');
    label.style.display = 'block';
    label.style.fontSize = '12px';
    label.style.cursor = 'pointer';
    const cb = document.createElement('input');
    cb.type = 'checkbox';
    cb.checked = macroVisibility[n.id];
    cb.style.marginRight = '6px';
    cb.onchange = () => { macroVisibility[n.id] = cb.checked; };
    const span = document.createElement('span');
    span.textContent = fallbackText(n, 'name');
    label.appendChild(cb);
    label.appendChild(span);
    filtersElem.appendChild(label);
  });
}

// Save favourites to localStorage
function saveFavourites(){
  try { localStorage.setItem('infosec_favourites', JSON.stringify(favourites)); } catch(e) {}
}

// Toggle favourite state for a node
function toggleFavourite(n){
  const idx = favourites.indexOf(n.id);
  if (idx >= 0){ favourites.splice(idx, 1); } else {
    favourites.push(n.id);
    favourites = Array.from(new Set(favourites));
    triggerNodeFlash(n, 900);
  }
  saveFavourites(); updateFavouritesUI();
  if (lastFocusedNode && lastFocusedNode.id === n.id){
    updateBreadcrumb(n);
  }
}

// Render favourites list
function updateFavouritesUI(){
  const summaryElem = document.getElementById('favoritesSummary');
  const panelElem = document.getElementById('favoritesPanelList');
  const panel = document.getElementById('favoritesPanel');
  if (summaryElem) summaryElem.innerHTML = '';
  if (panelElem) panelElem.innerHTML = '';
  if (panel){ panel.classList.toggle('empty', favourites.length === 0); }
  favourites.forEach(id => {
    const node = findNodeById(id);
    if (!node) return;
    const name = fallbackText(node, 'name');
    if (summaryElem && summaryElem.childElementCount < 6){
      const pill = document.createElement('span');
      pill.className = 'pill';
      pill.textContent = name;
      pill.onclick = () => {
        focusNode(node, { animate: true, ensureVisible: true });
        triggerNodeFlash(node, 900);
      };
      summaryElem.appendChild(pill);
    }
    if (panelElem){
      const card = document.createElement('div');
      card.className = 'favorite-item';
      const info = document.createElement('div');
      const title = document.createElement('strong');
      title.textContent = name;
      const meta = document.createElement('small');
      meta.style.color = getComputedStyle(document.documentElement).getPropertyValue('--muted');
      meta.textContent = pathTo(node).slice(1, -1).map(p => fallbackText(p, 'name')).join(' › ');
      info.appendChild(title);
      if (meta.textContent){ info.appendChild(document.createElement('br')); info.appendChild(meta); }
      const removeBtn = document.createElement('button');
      removeBtn.setAttribute('aria-label', 'Remove from favorites');
      removeBtn.type = 'button';
      removeBtn.innerHTML = '✕';
      removeBtn.onclick = (ev) => {
        ev.stopPropagation();
        toggleFavourite(node);
      };
      card.onclick = () => {
        focusNode(node, { animate: true, ensureVisible: true });
        triggerNodeFlash(node, 900);
        if (window.innerWidth <= 900){
          document.querySelector('.app')?.classList.remove('show-favorites');
        }
      };
      card.appendChild(info);
      card.appendChild(removeBtn);
      panelElem.appendChild(card);
    }
  });
}

// Render subcategory quick links (depth‑2 categories).  These pills make it
// easy to jump directly to common subdomains without typing in the search
// field.  Clicking a pill expands just that branch and recentres the view.
function updateSubFiltersUI(){
  const subElem = document.getElementById('subFilters');
  if (!subElem) return;
  subElem.innerHTML = '';
  // Iterate over each macro bucket and its immediate children (depth‑2 categories)
  root.children.forEach((macro) => {
    macro.children.forEach((child) => {
      const pill = document.createElement('span');
      pill.className = 'sub-pill';
      // Colour the pill border according to its macro bucket for orientation
      pill.style.borderColor = ringColour(macro.ringIndex);
      pill.textContent = fallbackText(child, 'name');
      pill.onclick = () => {
        focusNode(child, { animate: false, ensureVisible: true, exclusive: true });
        triggerNodeFlash(child, 900);
      };
      subElem.appendChild(pill);
    });
  });
}

function applyTagFilters(){
  const hasActive = activeTags.size > 0;
  function mark(node){
    let direct = false;
    if (node.tags && node.tags.size > 0){
      for (const tag of node.tags){
        if (activeTags.has(tag)){ direct = true; break; }
      }
    }
    let childMatch = false;
    (node.children || []).forEach(child => {
      if (mark(child)) childMatch = true;
    });
    const relevant = direct || childMatch;
    node.dimmed = hasActive && !relevant;
    return relevant;
  }
  mark(root);
}

function updateTagFiltersUI(){
  const tagElem = document.getElementById('tagFilters');
  if (!tagElem) return;
  tagElem.innerHTML = '';
  const sorted = Array.from(allTags).sort();
  if (sorted.length === 0){
    const empty = document.createElement('span');
    empty.className = 'muted';
    empty.textContent = 'Tags appear automatically as topics are annotated.';
    tagElem.appendChild(empty);
    return;
  }
  sorted.forEach(tag => {
    const label = document.createElement('label');
    const input = document.createElement('input');
    input.type = 'checkbox';
    input.value = tag;
    input.checked = activeTags.has(tag);
    input.onchange = () => {
      if (input.checked){ activeTags.add(tag); } else { activeTags.delete(tag); }
      applyTagFilters();
      if (!applyingUrlState){ updateUrlFromState(); }
    };
    const span = document.createElement('span');
    span.textContent = tag;
    label.appendChild(input);
    label.appendChild(span);
    tagElem.appendChild(label);
  });
}

// Real‑time alert feed.  Fetches the latest CVEs from a public API via a
// permissive proxy.  If the request fails (likely due to CORS or network
// restrictions), falls back to a static sample list.  Each alert shows the
// CVE identifier and a truncated summary.  Users can click the refresh
// button to reload the feed.
// Removed real‑time alert feed: function stub replaced with no‑op.
function fetchRealTimeFeed(){
  // Intentionally empty. Real‑time alerts have been removed.
}

// Tooltip handling: show/hide
const tooltipElem = document.getElementById('tooltip');
function showTooltip(n, pageX, pageY){
  if (!tooltipElem || !n) return;
  // Clear previous content
  tooltipElem.innerHTML = '';
  tooltipElem.style.display = 'block';
  // Node name (bold)
  const title = document.createElement('div');
  title.textContent = fallbackText(n, 'name');
  title.style.fontWeight = '600';
  title.style.marginBottom = '4px';
  tooltipElem.appendChild(title);
  // Full path (excluding root for brevity)
  const pathNodes = pathTo(n).slice(1); // skip root
  if (pathNodes.length > 1){
    const pathDiv = document.createElement('div');
    pathDiv.style.color = getComputedStyle(document.documentElement).getPropertyValue('--muted');
    pathDiv.style.fontSize = '11px';
    pathDiv.style.marginBottom = '4px';
    pathDiv.textContent = pathNodes.map(node => fallbackText(node, 'name')).join(' › ');
    tooltipElem.appendChild(pathDiv);
  }
  if (n.tags && n.tags.size > 0){
    const tagDiv = document.createElement('div');
    tagDiv.style.fontSize = '11px';
    tagDiv.style.marginBottom = '4px';
    tagDiv.textContent = 'Tags: ' + Array.from(n.tags).join(', ');
    tooltipElem.appendChild(tagDiv);
  }
  // Children count
  if (n.children && n.children.length > 0){
    const countDiv = document.createElement('div');
    countDiv.style.fontSize = '11px';
    countDiv.style.color = getComputedStyle(document.documentElement).getPropertyValue('--muted');
    countDiv.textContent = `${n.children.length} child${n.children.length===1?'':'ren'}`;
    tooltipElem.appendChild(countDiv);
  }
  // Favourite star toggler within tooltip
  const starDiv = document.createElement('span');
  starDiv.textContent = favourites.indexOf(n.id) >= 0 ? '★' : '☆';
  starDiv.style.cursor = 'pointer';
  starDiv.style.marginLeft = '8px';
  starDiv.style.fontSize = '14px';
  starDiv.onclick = (ev) => {
    ev.stopPropagation();
    toggleFavourite(n);
    // Update star in tooltip and breadcrumb after toggling
    starDiv.textContent = favourites.indexOf(n.id) >= 0 ? '★' : '☆';
  };
  // Append star to title line
  title.appendChild(starDiv);
  // Position tooltip near the cursor, offset to avoid covering the pointer
  tooltipElem.style.left = (pageX + 12) + 'px';
  tooltipElem.style.top = (pageY + 12) + 'px';
}
function hideTooltip(){ if (tooltipElem) tooltipElem.style.display = 'none'; }

// Mini‑map update. Draw small representation of nodes and a viewport rectangle. Save bounds for interaction.
function updateMinimap(){
  const mini = document.getElementById('minimap');
  if (!mini) return;
  const ctxMini = mini.getContext('2d');
  const nodes = collectVisible();
  if (nodes.length === 0) return;
  // Compute bounding box of all visible nodes
  let minX=Infinity, minY=Infinity, maxX=-Infinity, maxY=-Infinity;
  nodes.forEach(n => {
    if (n.x < minX) minX = n.x;
    if (n.x > maxX) maxX = n.x;
    if (n.y < minY) minY = n.y;
    if (n.y > maxY) maxY = n.y;
  });
  const margin = 80;
  minX -= margin; maxX += margin; minY -= margin; maxY += margin;
  const worldW = maxX - minX, worldH = maxY - minY;
  const cw = mini.width, ch = mini.height;
  const scaleFactor = Math.min(cw/worldW, ch/worldH);
  const offsetXMini = (cw - worldW*scaleFactor)/2;
  const offsetYMini = (ch - worldH*scaleFactor)/2;
  // store bounds for interaction
  miniMapBounds = {minX, minY, scale: scaleFactor, offsetX: offsetXMini, offsetY: offsetYMini};
  // clear
  ctxMini.clearRect(0,0,cw,ch);
  // draw nodes as small coloured dots
  nodes.forEach(n => {
    const cat = nodeCategoryIndex(n);
    const base = ringColour(cat);
    ctxMini.fillStyle = base;
    const x = offsetXMini + (n.x - minX) * scaleFactor;
    const y = offsetYMini + (n.y - minY) * scaleFactor;
    ctxMini.beginPath();
    ctxMini.arc(x, y, 3, 0, Math.PI*2);
    ctxMini.fill();
  });
  if (lastFocusedNode){
    const accent = (getComputedStyle(document.documentElement).getPropertyValue('--accent') || '#ff9b6a').trim() || '#ff9b6a';
    const x = offsetXMini + (lastFocusedNode.x - minX) * scaleFactor;
    const y = offsetYMini + (lastFocusedNode.y - minY) * scaleFactor;
    ctxMini.strokeStyle = accent;
    ctxMini.lineWidth = 2;
    ctxMini.beginPath();
    ctxMini.arc(x, y, 6, 0, Math.PI*2);
    ctxMini.stroke();
  }
  // draw viewport rectangle (current view bounds)
  const tl = screenToWorld(0, 0);
  const br = screenToWorld(canvas.width, canvas.height);
  const vw = br[0] - tl[0];
  const vh = br[1] - tl[1];
  const vx = offsetXMini + (tl[0] - minX) * scaleFactor;
  const vy = offsetYMini + (tl[1] - minY) * scaleFactor;
  const vwMini = vw * scaleFactor;
  const vhMini = vh * scaleFactor;
  ctxMini.strokeStyle = 'rgba(234,179,8,0.8)';
  ctxMini.lineWidth = 2;
  ctxMini.strokeRect(vx, vy, vwMini, vhMini);
}

// Mini‑map interaction: drag on minimap to recenter main view
let draggingMini = false;
document.getElementById('minimap').addEventListener('mousedown', (e) => {
  draggingMini = true;
  handleMiniDrag(e);
});
document.getElementById('minimap').addEventListener('mousemove', (e) => {
  if (draggingMini) handleMiniDrag(e);
});
window.addEventListener('mouseup', () => { draggingMini = false; });
function handleMiniDrag(e){
  if (!miniMapBounds) return;
  const rect = document.getElementById('minimap').getBoundingClientRect();
  const x = e.clientX - rect.left;
  const y = e.clientY - rect.top;
  // convert mini coords back to world coordinate in centre
  const wx = (x - miniMapBounds.offsetX)/miniMapBounds.scale + miniMapBounds.minX;
  const wy = (y - miniMapBounds.offsetY)/miniMapBounds.scale + miniMapBounds.minY;
  // set offset so that this world point is at the centre of main view
  offsetX = (canvas.width/2)/scale - wx;
  offsetY = (canvas.height/2)/scale - wy;
}

// Sidebar collapse toggle
document.getElementById('toggleSidebarBtn').onclick = () => {
  const appElem = document.querySelector('.app');
  const collapsed = appElem.classList.toggle('collapsed');
  appElem.classList.remove('show-sidebar');
  const btn = document.getElementById('toggleSidebarBtn');
  const reopenBtn = document.getElementById('sidebarReopenBtn');
  if (reopenBtn) {
    reopenBtn.style.display = collapsed ? 'block' : 'none';
  }
  if (btn){
    btn.setAttribute('title', collapsed ? 'Expand sidebar' : 'Collapse sidebar');
  }
};

const hamburgerBtn = document.getElementById('hamburgerBtn');
if (hamburgerBtn){
  hamburgerBtn.addEventListener('click', () => {
    const appElem = document.querySelector('.app');
    const open = appElem.classList.toggle('show-sidebar');
    if (open){
      appElem.classList.remove('collapsed');
      const reopenBtn = document.getElementById('sidebarReopenBtn');
      if (reopenBtn) reopenBtn.style.display = 'none';
    }
    hamburgerBtn.setAttribute('aria-expanded', open ? 'true' : 'false');
  });
}

const focusFavoritesBtn = document.getElementById('focusFavoritesBtn');
if (focusFavoritesBtn){
  focusFavoritesBtn.addEventListener('click', () => {
    const appElem = document.querySelector('.app');
    if (window.innerWidth <= 900){
      const open = appElem.classList.toggle('show-favorites');
      focusFavoritesBtn.setAttribute('aria-expanded', open ? 'true' : 'false');
    } else {
      const panel = document.getElementById('favoritesPanel');
      if (panel){
        panel.scrollIntoView({ behavior: 'smooth', block: 'nearest' });
        panel.classList.add('flash-outline');
        setTimeout(() => panel.classList.remove('flash-outline'), 800);
      }
    }
  });
}

document.addEventListener('click', (event) => {
  const appElem = document.querySelector('.app');
  if (appElem.classList.contains('show-sidebar')){
    const aside = document.querySelector('aside.primary');
    if (aside && !aside.contains(event.target) && event.target !== hamburgerBtn){
      appElem.classList.remove('show-sidebar');
      if (hamburgerBtn) hamburgerBtn.setAttribute('aria-expanded', 'false');
    }
  }
  if (appElem.classList.contains('show-favorites')){
    const panel = document.getElementById('favoritesPanel');
    if (panel && !panel.contains(event.target) && event.target !== focusFavoritesBtn){
      appElem.classList.remove('show-favorites');
      if (focusFavoritesBtn) focusFavoritesBtn.setAttribute('aria-expanded', 'false');
    }
  }
});

window.addEventListener('resize', () => {
  const appElem = document.querySelector('.app');
  if (window.innerWidth > 1100){
    appElem.classList.remove('show-sidebar');
    if (hamburgerBtn) hamburgerBtn.setAttribute('aria-expanded', 'false');
  }
  if (window.innerWidth > 900){
    appElem.classList.remove('show-favorites');
    if (focusFavoritesBtn) focusFavoritesBtn.setAttribute('aria-expanded', 'false');
  }
});

// Help modal toggling
document.getElementById('helpBtn').onclick = () => {
  const modal = document.getElementById('helpModal');
  modal.style.display = 'flex';
};
document.getElementById('helpCloseBtn').onclick = () => {
  document.getElementById('helpModal').style.display = 'none';
};
window.addEventListener('keydown', (e) => {
  if (e.key === 'Escape'){
    closeContextMenu();
  }
});
window.addEventListener('keydown', (e) => {
  if (e.key === '?'){
    const modal = document.getElementById('helpModal');
    modal.style.display = (modal.style.display === 'flex') ? 'none' : 'flex';
  }
});

// Initialise filters and favourites UI
updateFiltersUI();
updateFavouritesUI();
updateSubFiltersUI();
updateTagFiltersUI();
renderOutlineTree();
updateRecentSearchesUI();

// Sidebar reopen button: when clicked, restore the sidebar and hide the
// overlay.  Also update the main toggle arrow to reflect the state.
const reopenButton = document.getElementById('sidebarReopenBtn');
if (reopenButton){
  reopenButton.onclick = () => {
    const appElem = document.querySelector('.app');
    if (appElem){
      appElem.classList.remove('collapsed');
      appElem.classList.remove('show-sidebar');
    }
    const toggleBtn = document.getElementById('toggleSidebarBtn');
    if (toggleBtn){ toggleBtn.setAttribute('title', 'Collapse sidebar'); }
    reopenButton.style.display = 'none';
  };
}

// Update breadcrumb and restore state from the URL on first load
restoreStateFromUrl();
window.addEventListener('hashchange', () => {
  restoreStateFromUrl();
});

// Real‑time alerts removed: no initialization required
// const realtimeBtn = document.getElementById('realtimeRefreshBtn');
// if (realtimeBtn){ realtimeBtn.onclick = () => fetchRealTimeFeed(); }
// fetchRealTimeFeed();

// -----------------------------------------------------------------------------
// Motion control UI removed
//
// The force-directed graph now runs with fixed physics constants (SPRING_K,
// REPULSION_K, DAMPING, etc.).  If you wish to customise motion behaviour,
// adjust these constants near the top of this script.  Removing the slider
// simplifies the interface while retaining the breathing animation on expand.

// -----------------------------------------------------------------------------
// Initial layout: fully expanded tree repositioning
//
// Because we set every node to open by default (via walk(root, n => { n.open = true; })),
// the children retain whatever positions they had when initially created.  Without
// recalculating angles and re‑laying out each subtree, the expanded map looks
// cluttered and asymmetric.  Here we schedule a one‑time recalculation of
// angular spans for all macros and radial positions for all open nodes.  This
// produces the same mycelium‑style symmetry as when clicking “Expand All”.
setTimeout(() => {
  try {
    // Reassign angles for all top‑level macro buckets.  Each macro gets an
    // equal portion of the full circle.  assignAngles will recurse down and
    // subdivide its sector among its children, so deeper levels inherit
    // appropriate angleHome values.
    root.children.forEach((macro) => {
      assignAngles(macro);
    });
    // Radially lay out every open node’s children according to their
    // angleHome.  This ensures the fully expanded tree starts in a neat,
    // non‑overlapping configuration.  Without this call, many nodes remain
    // clumped together near their parent from the initial random placement.
    walk(root, n => {
      if (n.open && n.children && n.children.length > 0) {
        layoutChildren(n);
      }
    });
  } catch(e) {
    console.error('Initial layout error', e);
  }
}, 0);

// Track hovered node and show tooltip (desktop only)
if (supportsHover){
  canvas.addEventListener('mousemove', (ev) => {
    if (draggingCanvas || dragNode) {
      hideTooltip();
      return;
    }
    if (tooltipElem && tooltipElem.style.display !== 'none'){
      const tr = tooltipElem.getBoundingClientRect();
      if (ev.clientX >= tr.left && ev.clientX <= tr.right && ev.clientY >= tr.top && ev.clientY <= tr.bottom) {
        return;
      }
    }
    const rect = canvas.getBoundingClientRect();
    const x = ev.clientX - rect.left;
    const y = ev.clientY - rect.top;
    const vis = collectVisible();
    let found = null;
    for (let i = vis.length - 1; i >= 0; i--) {
      const n = vis[i]; const h = n._hit;
      if (!h) continue;
      if (x >= h.x && x <= h.x + h.w && y >= h.y && y <= h.y + h.h){ found = n; break; }
    }
    if (found){
      hoverNode = found;
      showTooltip(found, ev.pageX, ev.pageY);
    } else {
      hoverNode = null;
      hideTooltip();
    }
  });
  canvas.addEventListener('mouseleave', () => { hideTooltip(); });
}


})();
</script>
</body>
</html><|MERGE_RESOLUTION|>--- conflicted
+++ resolved
@@ -44,11 +44,7 @@
   }
   body{transition:background 0.4s ease,color 0.4s ease;}
   .sr-only{position:absolute;width:1px;height:1px;padding:0;margin:-1px;overflow:hidden;clip:rect(0,0,0,0);white-space:nowrap;border:0;}
-<<<<<<< HEAD
-  .app{display:grid;grid-template-columns:280px 320px 1fr;height:100%;position:relative}
-=======
   .app{display:grid;grid-template-columns:280px 320px 1fr 260px;height:100%;position:relative}
->>>>>>> 1dd0b647
   .outline-pane{background:var(--panel);border-right:1px solid var(--edge);padding:18px 18px 24px;overflow:auto;position:sticky;top:0;height:100vh;box-shadow:4px 0 14px rgba(0,0,0,0.12);display:flex;flex-direction:column;gap:12px;}
   .outline-pane.collapsed{display:none;}
   .outline-pane header{display:flex;align-items:center;justify-content:space-between;gap:12px;}
@@ -281,16 +277,11 @@
   .section-label span{display:flex;align-items:center;gap:6px;}
   .section-label .icon{opacity:0.7;}
 
-<<<<<<< HEAD
-=======
   .favorites-panel{background:var(--panel);border-left:1px solid var(--edge);padding:18px 18px 24px;overflow:auto;position:sticky;top:0;height:100vh;box-shadow:-4px 0 14px rgba(0,0,0,0.12);}
->>>>>>> 1dd0b647
   .context-menu{position:fixed;z-index:10000;min-width:180px;background:var(--panel);border:1px solid var(--edge);border-radius:8px;box-shadow:0 12px 32px rgba(0,0,0,0.45);display:none;flex-direction:column;overflow:hidden;}
   .context-menu button{background:none;border:none;text-align:left;padding:10px 14px;font-size:13px;color:var(--ink);cursor:pointer;display:flex;justify-content:space-between;align-items:center;}
   .context-menu button:hover{background-color:rgba(255,255,255,0.12);}
   .context-menu button[disabled]{opacity:0.4;cursor:default;}
-<<<<<<< HEAD
-=======
   .favorites-panel h2{margin-top:0;font-size:17px;margin-bottom:6px;}
   .favorites-panel.empty .empty-state{display:block;}
   .favorites-panel .empty-state{display:none;color:var(--muted);font-size:13px;margin-top:12px;}
@@ -299,7 +290,6 @@
   .favorite-item button{background:none;border:none;color:var(--muted);cursor:pointer;padding:0;display:flex;}
   .favorite-item button:hover{color:var(--accent);}
 
->>>>>>> 1dd0b647
   .canvas-actions{position:absolute;top:16px;right:16px;display:flex;flex-direction:column;gap:10px;z-index:60;}
   .fisheye-toggle.active{box-shadow:0 0 0 2px rgba(255,155,106,0.35);}
 
@@ -322,11 +312,7 @@
   .dimmed{opacity:0.35;}
 
   @media (max-width:1300px){
-<<<<<<< HEAD
-    .app{grid-template-columns:280px minmax(0,1fr);}
-=======
     .app{grid-template-columns:280px minmax(0,1fr) 260px;}
->>>>>>> 1dd0b647
     .outline-pane{display:none;}
   }
 
@@ -342,12 +328,9 @@
 
   @media (max-width:900px){
     .app{grid-template-columns:1fr;}
-<<<<<<< HEAD
-=======
     .favorites-panel{display:none;}
     .app.show-favorites .favorites-panel{display:block;position:fixed;top:0;right:0;bottom:0;width:min(90vw,320px);transform:translateX(0);background:var(--panel);box-shadow:-6px 0 24px rgba(0,0,0,0.35);z-index:120;padding:24px 20px 28px;overflow:auto;}
     .app.show-favorites::after{content:"";position:fixed;inset:0;background:rgba(0,0,0,0.45);z-index:110;}
->>>>>>> 1dd0b647
     .details-pane{position:fixed;left:16px;right:16px;bottom:16px;top:auto;width:auto;max-height:50vh;z-index:130;}
   }
 
@@ -462,13 +445,10 @@
       <button class="btn fisheye-toggle" id="fisheyeToggleBtn" title="Toggle fisheye focus lens">
         <svg class="icon" viewBox="0 0 24 24" aria-hidden="true"><circle cx="12" cy="12" r="9" fill="none" stroke="currentColor" stroke-width="2"/><circle cx="12" cy="12" r="4" fill="none" stroke="currentColor" stroke-width="2"/></svg>
         <span>Lens</span>
-<<<<<<< HEAD
-=======
       </button>
       <button class="btn" id="focusFavoritesBtn" title="Show favorites panel">
         <svg class="icon" viewBox="0 0 24 24" aria-hidden="true"><path d="M12 21l-1.45-1.32C6.4 15.36 3 12.28 3 8.5A4.5 4.5 0 0 1 7.5 4c1.74 0 3.41 1.01 4.5 2.09C13.09 5.01 14.76 4 16.5 4A4.5 4.5 0 0 1 21 8.5c0 3.78-3.4 6.86-7.55 11.18z" fill="none" stroke="currentColor" stroke-width="2" stroke-linecap="round" stroke-linejoin="round"/></svg>
         <span>Favorites</span>
->>>>>>> 1dd0b647
       </button>
     </div>
     <canvas id="c"></canvas>
@@ -480,8 +460,6 @@
     <div class="details-pane" id="detailsPane" aria-live="polite"></div>
     <div class="context-menu" id="contextMenu" role="menu" aria-hidden="true"></div>
   </div>
-<<<<<<< HEAD
-=======
   <aside class="favorites-panel empty" id="favoritesPanel" aria-label="Saved favorites">
     <h2>Favorites</h2>
     <p class="muted">Keep a shortlist of topics to revisit quickly.</p>
@@ -489,7 +467,6 @@
     <div id="favoritesSummary" class="row"></div>
     <div id="favoritesPanelList"></div>
   </aside>
->>>>>>> 1dd0b647
   <div class="sr-only" aria-live="polite" id="focusAnnounce"></div>
 </div>
 
@@ -896,16 +873,6 @@
 function collectVisible(){ const arr=[]; walk(root,n=>{ if(visible(n)) arr.push(n); }); return arr; }
 function collectLinks(){ const L=[]; walk(root,n=>{ if(!visible(n)) return; n.children.forEach(c=>{ if(visible(c)) L.push([n,c]); }); }); return L; }
 
-<<<<<<< HEAD
-function indexTree(){
-  nodeById.clear();
-  walk(root, node => { nodeById.set(node.id, node); });
-}
-
-indexTree();
-
-=======
->>>>>>> 1dd0b647
 function revealPath(node){
   let cur = node;
   while (cur){
@@ -1949,11 +1916,7 @@
   }
   // Let physics run briefly to settle the new layout, then freeze
   kickPhysics();
-<<<<<<< HEAD
-  updateOutlineTree(n.id);
-=======
   updateOutlineTree(node.id);
->>>>>>> 1dd0b647
   if (!applyingUrlState){
     updateUrlFromState();
   }
@@ -2220,21 +2183,6 @@
 function buildShareableLink(node){
   const params = new URLSearchParams();
   params.set('node', String(node.id));
-<<<<<<< HEAD
-  const openChains = collectOpenChains();
-  const focusChain = pathTo(node).map(p => p.id);
-  const serializedFocus = focusChain.join('.');
-  if (!openChains.some(chain => chain.join('.') === serializedFocus)){
-    openChains.unshift(focusChain);
-  }
-  if (openChains.length){
-    const trimmed = openChains.slice(0, URL_OPEN_LIMIT).map(chain => chain.join('.'));
-    params.set('open', trimmed.join(','));
-  }
-  if (Number.isFinite(offsetX)) params.set('x', offsetX.toFixed(1));
-  if (Number.isFinite(offsetY)) params.set('y', offsetY.toFixed(1));
-  if (Number.isFinite(scale)) params.set('z', scale.toFixed(3));
-=======
   const openList = [];
   walk(root, n => { if (n !== root && n.open){ openList.push(pathTo(n).map(p => p.id).join('.')); } });
   if (!openList.includes(pathTo(node).map(p => p.id).join('.'))){
@@ -2244,7 +2192,6 @@
   params.set('x', offsetX.toFixed(2));
   params.set('y', offsetY.toFixed(2));
   params.set('z', scale.toFixed(3));
->>>>>>> 1dd0b647
   params.set('theme', document.documentElement.getAttribute('data-theme') || 'dark');
   if (fisheyeEnabled){ params.set('lens', '1'); }
   if (activeTags.size){ params.set('tags', Array.from(activeTags).join(',')); }
@@ -2580,21 +2527,6 @@
 // Finds a node by its id. We'll use this when rendering favourites from stored IDs.
 function findNodeById(id){ return nodeById.get(id) || null; }
 
-<<<<<<< HEAD
-const URL_OPEN_LIMIT = 60;
-
-function collectOpenChains(){
-  const chains = [];
-  walk(root, node => {
-    if (node !== root && node.open){
-      chains.push(pathTo(node).map(segment => segment.id));
-    }
-  });
-  return chains;
-}
-
-=======
->>>>>>> 1dd0b647
 function updateUrlFromState(){
   if (applyingUrlState) return;
   const params = new URLSearchParams();
@@ -2602,48 +2534,11 @@
   if (focus){
     params.set('node', String(focus.id));
   }
-<<<<<<< HEAD
-  const openChains = collectOpenChains();
-  if (openChains.length){
-    const trimmed = openChains.slice(0, URL_OPEN_LIMIT).map(chain => chain.join('.'));
-    params.set('open', trimmed.join(','));
-  }
-  if (Number.isFinite(offsetX)){
-    params.set('x', offsetX.toFixed(1));
-  }
-  if (Number.isFinite(offsetY)){
-    params.set('y', offsetY.toFixed(1));
-  }
-  if (Number.isFinite(scale)){
-    params.set('z', scale.toFixed(3));
-  }
-  const theme = document.documentElement.getAttribute('data-theme') || 'dark';
-  params.set('theme', theme);
-  if (fisheyeEnabled){
-    params.set('lens', '1');
-  }
-  if (activeTags.size){
-    params.set('tags', Array.from(activeTags).join(','));
-  }
-  if (searchInSubtree){
-    params.set('subtree', '1');
-  }
-  if (searchIncludeTags){
-    params.set('tagsearch', '1');
-  }
-  const hash = '#' + params.toString();
-  if (window.location.hash !== hash){
-    try {
-      history.replaceState(null, '', hash);
-    } catch(e) {
-      window.location.hash = hash;
-=======
   const openList = [];
   walk(root, node => {
     if (node !== root && node.open){
       const ids = pathTo(node).map(n => n.id).join('.');
       openList.push(ids);
->>>>>>> 1dd0b647
     }
   });
   if (openList.length){
@@ -2674,187 +2569,6 @@
   }
 }
 
-<<<<<<< HEAD
-function safeParseStateFromHash(){
-  const hash = window.location.hash || '';
-  const query = hash.startsWith('#') ? hash.slice(1) : hash;
-  const params = new URLSearchParams(query);
-  const state = {
-    nodeId: null,
-    hasNode: params.has('node'),
-    openChains: [],
-    hasOpen: params.has('open'),
-    offsets: { x: null, y: null, z: null },
-    hasOffsets: params.has('x') || params.has('y') || params.has('z'),
-    theme: null,
-    hasTheme: params.has('theme'),
-    lens: false,
-    hasLens: params.has('lens'),
-    tags: [],
-    hasTags: params.has('tags'),
-    searchSubtree: false,
-    hasSearchSubtree: params.has('subtree'),
-    searchIncludeTags: false,
-    hasSearchIncludeTags: params.has('tagsearch')
-  };
-
-  if (state.hasNode){
-    const parsed = Number(params.get('node'));
-    if (Number.isFinite(parsed)){
-      state.nodeId = parsed;
-    }
-  }
-
-  if (state.hasOpen){
-    const raw = params.get('open') || '';
-    raw.split(',').slice(0, URL_OPEN_LIMIT).forEach(chain => {
-      if (!chain) return;
-      const ids = chain.split('.').map(id => Number(id)).filter(Number.isFinite);
-      if (ids.length){
-        state.openChains.push(ids);
-      }
-    });
-  }
-
-  if (params.has('x')){
-    const parsed = parseFloat(params.get('x'));
-    if (Number.isFinite(parsed)){
-      state.offsets.x = parsed;
-    }
-  }
-  if (params.has('y')){
-    const parsed = parseFloat(params.get('y'));
-    if (Number.isFinite(parsed)){
-      state.offsets.y = parsed;
-    }
-  }
-  if (params.has('z')){
-    const parsed = parseFloat(params.get('z'));
-    if (Number.isFinite(parsed)){
-      state.offsets.z = clamp(parsed, MIN_ZOOM, MAX_ZOOM);
-    }
-  }
-
-  if (state.hasTheme){
-    const theme = params.get('theme');
-    if (theme === 'light' || theme === 'dark'){
-      state.theme = theme;
-    }
-  }
-
-  if (state.hasLens){
-    state.lens = params.get('lens') === '1';
-  }
-
-  if (state.hasTags){
-    const tags = params.get('tags') || '';
-    state.tags = tags.split(',').map(tag => tag.trim()).filter(Boolean);
-  }
-
-  if (state.hasSearchSubtree){
-    state.searchSubtree = params.get('subtree') === '1';
-  }
-
-  if (state.hasSearchIncludeTags){
-    state.searchIncludeTags = params.get('tagsearch') === '1';
-  }
-
-  return state;
-}
-
-function applyOpenStateFromChains(chains){
-  walk(root, node => { if (node !== root) node.open = false; });
-  if (!chains || !chains.length) return;
-  chains.forEach(chain => {
-    if (!Array.isArray(chain) || !chain.length) return;
-    let current = nodeById.get(chain[0]) || root;
-    if (current !== root){
-      current = root;
-    }
-    for (let i = 1; i < chain.length; i++){
-      const candidate = nodeById.get(chain[i]);
-      if (!candidate || candidate.parent !== current){
-        current = null;
-        break;
-      }
-      current.open = true;
-      current = candidate;
-    }
-    if (current){
-      current.open = true;
-    }
-  });
-}
-
-function restoreStateFromUrl(){
-  const state = safeParseStateFromHash();
-  applyingUrlState = true;
-  try {
-    if (state.hasTheme && state.theme){
-      document.documentElement.setAttribute('data-theme', state.theme);
-      try { localStorage.setItem('atlas_theme', state.theme); } catch(e) {}
-    }
-    syncThemeControl();
-
-    if (state.hasLens){
-      fisheyeEnabled = state.lens;
-    }
-    if (fisheyeToggleBtn){
-      fisheyeToggleBtn.classList.toggle('active', !!fisheyeEnabled);
-    }
-
-    if (state.hasSearchSubtree){
-      searchInSubtree = state.searchSubtree;
-      try { localStorage.setItem('atlas_search_subtree', searchInSubtree ? '1' : '0'); } catch(e) {}
-    }
-    if (searchSubtreeElem){
-      searchSubtreeElem.checked = searchInSubtree;
-    }
-
-    if (state.hasSearchIncludeTags){
-      searchIncludeTags = state.searchIncludeTags;
-      try { localStorage.setItem('atlas_search_tags', searchIncludeTags ? '1' : '0'); } catch(e) {}
-    }
-    if (searchTagsElem){
-      searchTagsElem.checked = searchIncludeTags;
-    }
-
-    if (state.hasTags){
-      activeTags.clear();
-      state.tags.forEach(tag => activeTags.add(tag));
-      updateTagFiltersUI();
-      applyTagFilters();
-    } else {
-      updateTagFiltersUI();
-    }
-
-    if (state.hasOpen){
-      applyOpenStateFromChains(state.openChains);
-      walk(root, node => {
-        if (node.open && node.children && node.children.length > 0){
-          assignAngles(node);
-          layoutChildren(node);
-        }
-      });
-    }
-
-    const target = state.hasNode ? findNodeById(state.nodeId) : null;
-    const focusTarget = target || root;
-    focusNode(focusTarget, { animate: false, ensureVisible: true });
-
-    if (state.hasOffsets){
-      if (state.offsets.x !== null) offsetX = state.offsets.x;
-      if (state.offsets.y !== null) offsetY = state.offsets.y;
-      if (state.offsets.z !== null) scale = clamp(state.offsets.z, MIN_ZOOM, MAX_ZOOM);
-    }
-  } catch (error) {
-    console.error('Failed to restore URL state', error);
-    focusNode(root, { animate: false, ensureVisible: true });
-  } finally {
-    applyingUrlState = false;
-    updateUrlFromState();
-  }
-=======
 function restoreStateFromUrl(){
   if (!window.location.hash){
     updateBreadcrumb(root);
@@ -2922,7 +2636,6 @@
   updateOutlineTree(target ? target.id : root.id);
   applyingUrlState = false;
   focusNode(target || root, { animate: false, ensureVisible: true });
->>>>>>> 1dd0b647
 }
 
 // Update breadcrumb trail based on a node's path
